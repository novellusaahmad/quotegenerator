{% extends "base.html" %}

{% block title %}Loan History Detail - Novellus Financial{% endblock %}

{% block body_attr %}class="gold-nav" data-currency="GBP"{% endblock %}

{% block nav_heading %}
<span class="navbar-text text-white text-center fw-bold"><i class="fas fa-file-invoice-dollar me-2"></i>Loan History Detail</span>
{% endblock %}

{% block head %}
{{ super() }}
<link rel="stylesheet" href="{{ url_for('static', filename='css/novellus-theme.css') }}">
<link rel="stylesheet" href="{{ url_for('static', filename='css/currency-themes.css') }}">
<link rel="stylesheet" href="{{ url_for('static', filename='css/notifications.css') }}">
<style>
    body.gold-nav {
        background-color: var(--surface-background, #0b0b16);
        color: var(--surface-light, #f0f0f0);
    }

    .loan-detail-page .page-title {
        font-weight: 600;
        color: black;
        letter-spacing: 0.3px;
    }

    .loan-detail-page .subtitle {
        color: black;
        font-size: 0.9rem;
    }

    .loan-detail-actions .btn {
        border-radius: 30px;
        padding: 0.45rem 1.25rem;
        font-weight: 600;
        text-transform: none;
    }

    .loan-detail-actions .btn-outline-light {
        border-color: black;
        color: black;
    }

    .loan-detail-actions .btn-outline-light:hover {
        background: rgba(255,255,255,0.15);
        color: white;
    }

    .loan-detail-card {
        background-color: rgba(15, 23, 42, 0.95);

        border: 1px solid rgba(255, 255, 255, 0.05);
        border-radius: 16px;
        box-shadow: 0 18px 32px rgba(2, 8, 20, 0.55);
        overflow: hidden;
    }

    .loan-detail-card .card-header {
        background-color: var(--primary-color, #1E2B3A);
        background-image: none;
        color: #f9f9f9;
        font-weight: 600;
        letter-spacing: 0.4px;
        border-bottom: 1px solid rgba(255,255,255,0.08);
    }

    .loan-detail-card .table {
        margin-bottom: 0;
        color: #f8f9fa;
    }

    .loan-detail-card .table tbody tr:nth-child(even) {
        background: rgba(255, 255, 255, 0.03);
    }

    .loan-detail-card .table td {
        border-top: 1px solid rgba(255,255,255,0.06);
        padding: 0.6rem 0.85rem;
        vertical-align: middle;
        color: #f8f9fa;
    }

    .loan-detail-card .table td:first-child {
        font-weight: 500;
        color: white;
        width: 55%;
    }

    .loan-detail-card .table td:last-child {
        text-align: right;
        font-weight: 600;
        color: #ffffff;
    }

    .loan-highlight-badge {
        background: rgba(180, 155, 92, 0.18);
        border: 1px solid rgba(180, 155, 92, 0.4);
        border-radius: 30px;
        padding: 0.25rem 0.75rem;
        font-size: 0.75rem;
        text-transform: uppercase;
        letter-spacing: 0.7px;
        color: #000000;
    }

    .chart-card {
        background-color: rgba(14, 20, 34, 0.96);
        border: 0px solid rgba(255, 255, 255, 0.05);
        border-radius: 18px;
        box-shadow: 0 0px 0px rgba(0, 0, 0, 0.5);
    }

    .chart-card .card-header {
        border-bottom: 0px solid rgba(255,255,255,0.08);
        background-color: var(--primary-dark, rgba(13,27,43,0.95));
        background-image: none;
        color: #fefefe;
        font-weight: 600;
    }


    .chart-card .card-body {
        padding: 0rem 0rem;
        min-height: 650px;
    }

    .chart-card canvas {
        min-height: 650px;

    }

    .loan-detail-loading,
    .loan-detail-error {
        background: rgba(15, 23, 42, 0.92);
        border-radius: 18px;
        padding: 2.5rem;
        text-align: center;
        border: 1px solid rgba(255,255,255,0.08);
        color: rgba(255,255,255,0.88);
    }

    .loan-detail-error {
        border: 1px solid rgba(220, 53, 69, 0.4);
        color: #f8d7da;
    }

    .loan-detail-page .info-chip {
        background: rgba(255, 255, 255, 0.08);
        border: 1px solid rgba(255, 255, 255, 0.12);
        border-radius: 50px;
        padding: 0.35rem 0.75rem;
        font-size: 0.8rem;
        color: rgba(255,255,255,0.78);
        display: inline-flex;
        align-items: center;
        gap: 0.35rem;
    }

    .chart-grid {
        display: grid;
        grid-template-columns: minmax(0, 1fr);
        gap: 1.5rem;
    }

<<<<<<< HEAD
=======
    .schedule-card.loan-detail-card,
    .notes-card.loan-detail-card {
        background: #ffffff;
        border: 1px solid #000;
        box-shadow: 0 18px 32px rgba(2, 8, 20, 0.35);
        color: #000;
    }

    .schedule-card.loan-detail-card .card-header,
    .notes-card.loan-detail-card .card-header {
        background: #000;
        color: #fff;
        border-bottom: 1px solid #000;
    }

    .schedule-card .card-body,
    .notes-card .card-body {
        padding: 1.25rem;
        background: #ffffff;
    }

>>>>>>> 975c936a
    .detailed-payment-table {
        width: 100%;
        border: 1px solid #000;
        border-collapse: collapse;
        font-size: 0.875rem;
        color: #000;
        background: #ffffff;
    }

    .detailed-payment-table thead th {
        background: #f8f9fa;
        font-weight: 600;
        text-align: center;
    }

    .detailed-payment-table th,
    .detailed-payment-table td {
        border-right: 1px solid #000;
        border-bottom: 1px solid #000;
        padding: 0.4rem 0.5rem;
        white-space: nowrap;
    }

    .detailed-payment-table th:last-child,
    .detailed-payment-table td:last-child {
        border-right: none;
    }

    .detailed-payment-table tbody tr:nth-child(odd) {
        background: #ffffff;
    }

    .detailed-payment-table tbody tr:nth-child(even) {
        background: #f8f9fa;
    }

    .detailed-payment-table tbody tr.schedule-total-row {
        background: #f8f9fa;
        font-weight: 600;
    }

    .detailed-payment-table .text-end {
        text-align: right !important;
    }

    .detailed-payment-table .text-center {
        text-align: center !important;
    }

    .loan-detail-page .card,
    .loan-detail-page .card-header,
    .loan-detail-page .btn,
    .loan-detail-page .loan-detail-loading,
    .loan-detail-page .loan-detail-error,
    .loan-detail-page .loan-highlight-badge,
    .loan-detail-page .note-status-pill,
    .loan-detail-page .info-chip,
    .loan-detail-page .notes-form .form-select,
    .loan-detail-page .notes-form .form-control,
    body.gold-nav {
        background-image: none !important;
    }

    .loan-detail-page .btn-primary {
        background-color: #AD965F;
        border-color: #AD965F;
        color: #ffffff;
    }

    .loan-detail-page .btn-primary:hover,
    .loan-detail-page .btn-primary:focus {
        background-color: #9A7209;
        border-color: #9A7209;
        color: #ffffff;
    }

    .loan-detail-page .btn-novellus-gold {
        background-color: #B8860B;
        border-color: #B8860B;
        color: #ffffff;
    }

    .loan-detail-page .btn-novellus-gold:hover,
    .loan-detail-page .btn-novellus-gold:focus {
        background-color: #9A7209;
        border-color: #9A7209;
        color: #ffffff;
    }

    .notes-card .card-body {
        display: flex;
        flex-direction: column;
        gap: 1rem;
    }

    .notes-card .loan-highlight-badge {
        background: #e2e8f0;
        border: 1px solid #cbd5f5;
        color: #1e293b;
    }

    .loan-note-item {
        background: #f8fafc;
        border: 1px solid #e2e8f0;
        border-radius: 12px;
        padding: 0.85rem 1rem;
    }

    .loan-note-header {
        display: flex;
        justify-content: space-between;
        align-items: center;
        gap: 0.75rem;
        margin-bottom: 0.5rem;
        font-size: 0.8rem;
        color: #475569;
    }

    .loan-note-text {
        color: #0f172a;
        font-size: 0.9rem;
        line-height: 1.45;
        margin-bottom: 0;
    }

    .note-status-pill {
        border-radius: 999px;
        padding: 0.25rem 0.7rem;
        font-size: 0.7rem;
        letter-spacing: 0.5px;
        text-transform: uppercase;
        font-weight: 600;
        display: inline-flex;
        align-items: center;
        gap: 0.35rem;
    }

    .note-status-general { background: #e2e8f0; color: #1e293b; }
    .note-status-call { background: rgba(59,130,246,0.18); color: #1d4ed8; }
    .note-status-email { background: rgba(14,165,233,0.18); color: #0c4a6e; }
    .note-status-underwriting { background: rgba(148,163,184,0.25); color: #1f2937; }
    .note-status-legal { background: rgba(248,113,113,0.2); color: #b91c1c; }
    .note-status-completed { background: rgba(74,222,128,0.22); color: #047857; }

    .notes-empty-state {
        text-align: center;
        padding: 1.5rem 1rem;
        color: #475569;
        border: 1px dashed #cbd5f5;
        border-radius: 12px;
        background: #f8fafc;
    }

    .notes-form .form-select,
    .notes-form .form-control {
        background-color: #ffffff;
        border: 1px solid #cbd5f5;
        color: #0f172a;
    }

    .notes-form .form-select:focus,
    .notes-form .form-control:focus {
        background-color: #ffffff;
        border-color: var(--primary-color, #1E2B3A);
        box-shadow: none;
        color: #0f172a;
    }

    @media (max-width: 1199.98px) {
        .chart-grid {
            grid-template-columns: 1fr;
        }
    }

    @media (min-width: 992px) {
        .loan-summary-column {
            overflow-x: auto;
        }

        .loan-summary-column .loan-detail-card .table td {
            white-space: nowrap;
        }
    }

    @media (max-width: 991.98px) {
        .loan-detail-actions {
            margin-top: 1rem;
        }
    }

    @media (max-width: 700px) {
        .schedule-table-wrapper {
            max-height: none;
        }

        .loan-detail-card .table td:first-child,
        .loan-detail-card .table td:last-child {
            text-align: left;
        }
    }
</style>
{% endblock %}

{% block main_class %}container-fluid loan-detail-page py-4{% endblock %}

{% block content %}
<div class="mb-4">
    <div class="row g-3 align-items-center flex-lg-row-reverse">
        <div class="col-lg-7 col-md-12">
            <div class="d-flex flex-column flex-lg-row align-items-lg-center align-items-start justify-content-lg-end gap-3">
                <div>
                    <a href="{{ url_for('loan_history') }}" class="btn btn-outline-primary d-flex align-items-center"><i class="fas fa-arrow-left me-2"></i>Back to Loan History</a>
                </div>
                <div class="loan-detail-actions d-flex flex-wrap gap-2">
                    <a id="downloadDocxButton" class="btn btn-outline-primary d-flex align-items-center" href="#" target="_blank">
                        <i class="fas fa-file-word me-2"></i>Download DOCX
                    </a>
                    <button id="downloadExcelButton" class="btn btn-outline-info d-flex align-items-center">
                        <i class="fas fa-file-excel me-2"></i>Export Excel
                    </button>
                    <button id="editLoanButton" class="btn btn-novellus-gold d-flex align-items-center">
                        <i class="fas fa-edit me-2"></i>Edit &amp; Recalculate
                    </button>
                </div>
            </div>
        </div>
        <div class="col-lg-5 col-md-12 text-lg-start">
            <h2 class="page-title mb-1">Loan: <span id="loanNameDisplay">{{ loan_name or 'Loading...' }}</span></h2>
            <div class="subtitle">
                <span class="info-chip"><i class="fas fa-id-badge"></i>ID: {{ loan_id }}</span>
                <span class="info-chip"><i class="fas fa-calendar-alt"></i><span id="loanCreatedDisplay">Loading…</span></span>
                <span class="info-chip"><i class="fas fa-coins"></i><span id="loanCurrencyDisplay">-</span></span>
            </div>
        </div>
    </div>
</div>

<div id="loanDetailLoading" class="loan-detail-loading my-5" role="status">
    <i class="fas fa-spinner fa-spin fa-2x mb-3"></i>
    <div>Retrieving saved loan data…</div>
</div>

<div id="loanDetailError" class="loan-detail-error my-5 d-none" role="alert"></div>

<div id="loanDetailContent" class="d-none">
    <div class="row g-4">
        <div class="col-lg-4 col-xl-3 loan-summary-column">

            <div class="loan-detail-card mb-3">

                <div class="card-header d-flex justify-content-between align-items-center">
                    <span><i class="fas fa-list-alt me-2"></i>Loan Parameters</span>
                    <span id="loanTypeBadge" class="loan-highlight-badge">-</span>
                </div>
                <div class="card-body p-0">
                    <table class="table table-borderless align-middle">
                        <tbody id="loanParametersBody"></tbody>
                    </table>
                </div>
            </div>


            <div class="loan-detail-card mb-3">

                <div class="card-header"><i class="fas fa-redo-alt me-2"></i>Repayment Profile</div>
                <div class="card-body p-0">
                    <table class="table table-borderless align-middle">
                        <tbody id="repaymentProfileBody"></tbody>
                    </table>
                </div>
            </div>


            <div class="loan-detail-card mb-3">

                <div class="card-header"><i class="fas fa-receipt me-2"></i>Fees &amp; Costs</div>
                <div class="card-body p-0">
                    <table class="table table-borderless align-middle">
                        <tbody id="feesSectionBody"></tbody>
                    </table>
                </div>
            </div>

            <div class="loan-detail-card mb-0">

                <div class="card-header"><i class="fas fa-clipboard-check me-2"></i>Loan Summary</div>
                <div class="card-body p-0">
                    <table class="table table-borderless align-middle">
                        <tbody id="loanSummaryBody"></tbody>
                    </table>
                </div>
            </div>
        </div>

        <div class="col-lg-8 col-xl-9">
            <div class="chart-grid">
                <div class="card chart-card">
                    <div class="card-header"><i class="fas fa-chart-pie me-2"></i>Loan Summary Breakdown</div>
                    <div class="card-body">
                        <canvas id="loanBreakdownChart"></canvas>
                    </div>
                </div>
                <div class="card chart-card d-none" id="balanceChartCard">
                    <div class="card-header"><i class="fas fa-chart-line me-2"></i>Balance &amp; Interest Over Time</div>
                    <div class="card-body">
                        <canvas id="balanceChart"></canvas>
                    </div>
                </div>
            </div>
        </div>
    </div>

    <div class="row g-4 mt-1">
        <div class="col-xl-8">
<<<<<<< HEAD
            <div class="loan-detail-card" id="loanHistoryScheduleCard">
=======
            <div class="loan-detail-card schedule-card" id="loanHistoryScheduleCard">
>>>>>>> 975c936a
                <div class="card-header d-flex align-items-center gap-2">
                    <i class="fas fa-table me-2"></i>
                    <span>Detailed Payment Schedule</span>
                </div>
<<<<<<< HEAD
                <div class="card-body p-0">
=======
                <div class="card-body">
>>>>>>> 975c936a
                    <div id="detailedPaymentScheduleCard">
                        <table class="detailed-payment-table">
                            <thead>
                                <tr>
                                    <th class="text-center">Payment Date</th>
                                    <th class="text-center">Opening Balance</th>
                                    <th class="text-center">Tranche Release</th>
                                    <th class="text-center">Interest Calculation</th>
                                    <th class="text-center">Interest Amount</th>
                                    <th class="text-center">Interest Saving</th>
                                    <th class="text-center">Principal Payment</th>
                                    <th class="text-center">Total Payment</th>
                                    <th class="text-center">Closing Balance</th>
                                    <th class="text-center">Balance Change</th>
                                </tr>
                            </thead>
                            <tbody id="paymentScheduleTableBody">
                                <tr>
                                    <td colspan="10" class="py-4 text-center text-muted">Payment schedule will appear once loaded.</td>
                                </tr>
                            </tbody>
                        </table>
                    </div>
                </div>
            </div>
        </div>
        <div class="col-xl-4">
<<<<<<< HEAD
            <div class="loan-detail-card">
=======
            <div class="loan-detail-card notes-card">
>>>>>>> 975c936a
                <div class="card-header d-flex justify-content-between align-items-center">
                    <span class="d-flex align-items-center gap-2"><i class="fas fa-comment-dots"></i>Loan Notes</span>
                    <span class="loan-highlight-badge" id="loanNotesCount">0 Notes</span>
                </div>
                <div class="card-body">
                    <form id="addLoanNoteForm" class="notes-form">
                        <div class="row g-2">
                            <div class="col-12">
                                <label for="noteStatus" class="form-label small text-uppercase text-muted mb-1">Status</label>
                                <select id="noteStatus" class="form-select form-select-sm">
                                    <option value="General">General</option>
                                    <option value="Call">Call</option>
                                    <option value="Email">Email</option>
                                    <option value="Underwriting">Underwriting</option>
                                    <option value="Legal">Legal</option>
                                    <option value="Completed">Completed</option>
                                </select>
                            </div>
                            <div class="col-12">
                                <label for="noteText" class="form-label small text-uppercase text-muted mb-1">Add Note</label>
                                <textarea id="noteText" class="form-control" rows="3" placeholder="Capture loan updates, next actions or key observations..."></textarea>
                            </div>
                            <div class="col-12 text-end">
                                <button type="submit" class="btn btn-primary btn-sm">
                                    <i class="fas fa-plus me-1"></i>Add Note
                                </button>
                            </div>
                        </div>
                    </form>
                    <div id="loanNotesFeedback" class="text-danger small d-none"></div>
                    <div id="loanNotesList" class="d-flex flex-column gap-2"></div>
                </div>
            </div>
        </div>
    </div>
</div>
{% endblock %}

{% block scripts %}
{{ super() }}
<script src="{{ url_for('static', filename='js/notifications.js') }}"></script>
<script src="{{ url_for('static', filename='js/charts.js') }}"></script>
<script>
const CURRENCY_LOGO_CONFIG = {
    GBP: {
        src: "{{ url_for('static', filename='novellus_logo.png') }}",
        filter: 'brightness(100%) saturate(100%)'
    },
    EUR: {
        src: "{{ url_for('static', filename='novellus_logo.png') }}",
        filter: 'hue-rotate(90deg) saturate(100%) brightness(100%)'
    },
    DEFAULT: {
        src: "{{ url_for('static', filename='novellus_logo.png') }}",
        filter: 'brightness(100%) saturate(100%)'
    }
};

const NOTE_STATUSES = ['General', 'Call', 'Email', 'Underwriting', 'Legal', 'Completed'];

class LoanHistoryDetailPage {
    constructor(options) {
        this.loanId = options.loanId;
        this.loanName = options.loanName || '';
        this.currency = 'GBP';
        this.currencySymbol = '£';
        this.loanData = null;

        this.inputData = {};
        this.scheduleData = [];
        this.rawSchedule = [];
        this.defaultScheduleHeader = null;
        this.hasDevelopmentTranches = false;
        this.loanType = '';
        this.notes = [];
        this.noteError = '';

        this.init();
    }

    async init() {
        try {
            await this.loadLoan();
        } catch (error) {
            this.showError(error.message || 'Unable to load loan details');
        }
    }

    async loadLoan() {
        const loadingEl = document.getElementById('loanDetailLoading');
        const contentEl = document.getElementById('loanDetailContent');
        const errorEl = document.getElementById('loanDetailError');

        loadingEl.classList.remove('d-none');
        contentEl.classList.add('d-none');
        errorEl.classList.add('d-none');

        try {
            const response = await fetch(`/api/loan/${this.loanId}`);
            const data = await response.json();

            if (!response.ok || !data.success) {
                throw new Error(data.error || 'Failed to fetch loan details');
            }


            this.loanData = data.loan || {};
            this.inputData = data.input_data || {};
            this.loanName = this.loanData.loan_name || this.inputData.loan_name || this.loanName;
            this.currency = this.loanData.currency || this.inputData.currency || 'GBP';
            this.currencySymbol = this.loanData.currency_symbol
                || this.inputData.currency_symbol
                || this.inputData.currencySymbol
                || (this.currency === 'EUR' ? '€' : '£');

            let rawSchedule = this.loanData.detailed_payment_schedule
                || this.inputData.detailed_payment_schedule
                || [];


            if (!Array.isArray(rawSchedule) && typeof rawSchedule === 'string') {
                try {
                    const parsed = JSON.parse(rawSchedule);
                    if (Array.isArray(parsed)) {
                        rawSchedule = parsed;
                    }
                } catch (error) {
                    console.warn('Unable to parse stored schedule JSON', error);
                }
            }


            this.rawSchedule = Array.isArray(rawSchedule) ? rawSchedule : [];
            this.scheduleData = this.parseScheduleData(this.rawSchedule);

            const typeValue = this.getFromSources(['loan_type', 'loanType']) || '';
            this.loanType = typeValue.toString();
            this.hasDevelopmentTranches = this.loanType.toLowerCase().includes('development');

            this.applyCurrencyTheme();
            this.renderHeader();
            this.renderSections();
            this.renderCharts();
            this.bindActions();
            await this.loadNotes();

            loadingEl.classList.add('d-none');
            contentEl.classList.remove('d-none');
        } catch (error) {
            this.showError(error.message);
            throw error;
        }
    }

    showError(message) {
        const loadingEl = document.getElementById('loanDetailLoading');
        const errorEl = document.getElementById('loanDetailError');
        const contentEl = document.getElementById('loanDetailContent');

        loadingEl.classList.add('d-none');
        contentEl.classList.add('d-none');
        errorEl.textContent = message;
        errorEl.classList.remove('d-none');
    }

    renderHeader() {
        if (!this.loanData) return;
        const nameEl = document.getElementById('loanNameDisplay');
        const createdEl = document.getElementById('loanCreatedDisplay');
        const currencyEl = document.getElementById('loanCurrencyDisplay');
        const typeBadge = document.getElementById('loanTypeBadge');


        const displayName = this.getFromSources(['loan_name', 'loanName']) || this.loanName || 'Saved Loan';
        if (nameEl) nameEl.textContent = displayName;

        if (createdEl) {
            const created = this.loanData.created_at ? new Date(this.loanData.created_at.replace(' ', 'T')) : null;
            createdEl.textContent = created ? created.toLocaleString('en-GB', { dateStyle: 'medium', timeStyle: 'short' }) : '—';
        }
        if (currencyEl) currencyEl.textContent = `${this.currencySymbol} (${this.currency})`;

        if (typeBadge) typeBadge.textContent = this.formatLoanType(this.loanType || this.loanData.loan_type);


        const docxButton = document.getElementById('downloadDocxButton');
        if (docxButton) {
            docxButton.href = `/loan/${this.loanId}/summary-docx`;
        }
    }

    bindActions() {
        const editButton = document.getElementById('editLoanButton');
        if (editButton) {
            editButton.addEventListener('click', () => {
                const rawName = (this.loanData && this.loanData.loan_name) || this.loanName || 'Saved Loan';
                const name = encodeURIComponent(rawName);
                window.location.href = `/calculator?edit=true&loanId=${this.loanId}&loanName=${name}`;
            });
        }

        const excelButton = document.getElementById('downloadExcelButton');
        if (excelButton) {
            excelButton.addEventListener('click', async () => {
                try {
                    const resp = await fetch(`/generate-working-report/excel/${this.loanId}`);
                    const payload = await resp.json();
                    if (resp.ok && payload.success && payload.download_url) {
                        window.open(payload.download_url, '_blank');
                    } else {
                        throw new Error(payload.error || 'Unable to generate Excel report');
                    }
                } catch (error) {
                    console.error('Excel export failed', error);
                    if (window.notifications && typeof window.notifications.error === 'function') {
                        window.notifications.error(error.message || 'Excel export failed');
                    } else {
                        alert(error.message || 'Excel export failed');
                    }
                }
            });
        }

        const noteForm = document.getElementById('addLoanNoteForm');
        if (noteForm) {
            noteForm.addEventListener('submit', (event) => this.handleNoteSubmit(event));
        }
    }

    renderSections() {
        this.populateTable('loanParametersBody', this.buildLoanParameters());
        this.populateTable('repaymentProfileBody', this.buildRepaymentProfile());
        this.populateTable('feesSectionBody', this.buildFeesSection());
        this.populateTable('loanSummaryBody', this.buildLoanSummary());
        this.renderPaymentSchedule();
    }

    populateTable(tbodyId, rows) {
        const tbody = document.getElementById(tbodyId);
        if (!tbody) return;

        if (!rows || rows.length === 0) {
            tbody.innerHTML = `
                <tr>
                    <td colspan="2" class="text-center text-muted py-3">No data available</td>
                </tr>
            `;
            return;
        }


        tbody.innerHTML = rows.map(row => `
            <tr>
                <td>${row.label}</td>
                <td>${row.value}</td>
            </tr>
        `).join('');
    }

    buildLoanParameters() {

        const rows = [];
        const name = this.getFromSources(['loan_name', 'loanName']) || this.loanName || '—';
        rows.push({ label: 'Loan Name', value: this.escapeHTML(name) });

        const type = this.getFromSources(['loan_type', 'loanType']);
        rows.push({ label: 'Loan Type', value: this.formatLoanType(type) });

        rows.push({ label: 'Currency', value: `${this.currencySymbol} (${this.currency})` });

        const amountInputType = (this.getFromSources(['amountInputType', 'amount_input_type']) || 'gross').toString().toLowerCase();
        rows.push({ label: 'Amount Input', value: amountInputType === 'net' ? 'Net Amount' : 'Gross Amount' });

        const grossAmount = this.getFromSources(['grossAmount', 'gross_amount', 'gross_amount_value']);
        if (this.hasValue(grossAmount) && (amountInputType !== 'net' || this.toNumber(grossAmount) > 0)) {
            rows.push({ label: 'Gross Amount', value: this.formatCurrency(grossAmount) });
        }

        const netAmount = this.getFromSources(['netAmount', 'net_amount']);
        if (this.hasValue(netAmount)) {
            rows.push({ label: 'Net Amount', value: this.formatCurrency(netAmount) });
        }

        const propertyValue = this.getFromSources(['propertyValue', 'property_value']);
        if (this.hasValue(propertyValue)) {
            rows.push({ label: 'Property Value', value: this.formatCurrency(propertyValue) });
        }

        const interestRate = this.getFromSources(['interestRate', 'interest_rate', 'annual_rate']);
        if (this.hasValue(interestRate)) {
            rows.push({ label: 'Interest Rate (p.a.)', value: this.formatPercent(interestRate) });
        }

        const monthlyRate = this.getFromSources(['monthly_rate', 'monthlyRate']);
        if (this.hasValue(monthlyRate)) {
            rows.push({ label: 'Monthly Rate', value: this.formatPercent(monthlyRate) });
        }

        const interestType = this.getFromSources(['interestType', 'interest_type']);
        if (this.hasValue(interestType)) {
            rows.push({ label: 'Interest Calculation', value: this.formatInterestType(interestType) });
        }

        const startDate = this.getFromSources(['startDate', 'start_date']);
        if (this.hasValue(startDate)) {
            rows.push({ label: 'Start Date', value: this.formatDate(startDate) });
        }

        const endDate = this.getFromSources(['endDate', 'end_date']);
        if (this.hasValue(endDate)) {
            rows.push({ label: 'End Date', value: this.formatDate(endDate) });
        }

        const loanTerm = this.getFromSources(['loanTerm', 'loan_term']);
        if (this.hasValue(loanTerm)) {
            rows.push({ label: 'Loan Term (months)', value: `${this.toNumber(loanTerm, 0)} months` });
        }

        const loanTermDays = this.getFromSources(['loanTermDays', 'loan_term_days']);
        if (this.hasValue(loanTermDays)) {
            rows.push({ label: 'Loan Term (days)', value: `${this.toNumber(loanTermDays, 0)} days` });
        }

        const use360 = this.getFromSources(['use360Days', 'use_360_days']);
        if (use360 !== undefined && use360 !== null) {
            rows.push({ label: '360 Day Method', value: this.formatBoolean(use360) });
        }

        const day1Advance = this.getFromSources(['day1Advance', 'day1_advance', 'userInputDay1Advance', 'user_input_day_1_advance']);
        if (this.hasValue(day1Advance) && this.toNumber(day1Advance) !== 0) {
            rows.push({ label: 'Day 1 Advance', value: this.formatCurrency(day1Advance) });
        }

        const ltvTarget = this.getFromSources(['ltvTarget', 'ltv_target']);
        if (this.hasValue(ltvTarget) && this.toNumber(ltvTarget) > 0) {
            rows.push({ label: 'Target LTV', value: this.formatPercent(ltvTarget) });
        }

        return rows;
    }

    buildRepaymentProfile() {
        const rows = [];

        const option = this.getFromSources(['repaymentOption', 'repayment_option']);
        if (this.hasValue(option)) {
            rows.push({ label: 'Repayment Option', value: this.formatRepaymentOption(option) });
        }

        const interestServicing = this.getFromSources(['interestServicing', 'interest_servicing', 'interestPaymentType', 'interest_payment_type']);
        if (this.hasValue(interestServicing)) {
            rows.push({
                label: 'Interest Payment Type',
                value: this.capitalize(String(interestServicing).replace(/[_-]/g, ' '))
            });
        }

        const paymentTiming = this.getFromSources(['paymentTiming', 'payment_timing']);
        if (this.hasValue(paymentTiming)) {
            let label = this.capitalize(paymentTiming);
            if (paymentTiming === 'advance') label = 'In Advance';
            if (paymentTiming === 'arrears') label = 'In Arrears';
            rows.push({ label: 'Payment Timing', value: label });
        }

        const paymentFrequency = this.getFromSources(['paymentFrequency', 'payment_frequency']);
        if (this.hasValue(paymentFrequency)) {
            rows.push({ label: 'Payment Frequency', value: this.capitalize(paymentFrequency) });
        }

        const monthlyPayment = this.getFromSources(['monthlyPayment', 'monthly_payment']);
        if (this.hasValue(monthlyPayment) && this.toNumber(monthlyPayment) !== 0) {
            rows.push({ label: 'Monthly Payment', value: this.formatCurrency(monthlyPayment) });
        }

        const quarterlyPayment = this.getFromSources(['quarterlyPayment', 'quarterly_payment']);
        if (this.hasValue(quarterlyPayment) && this.toNumber(quarterlyPayment) !== 0) {
            rows.push({ label: 'Quarterly Payment', value: this.formatCurrency(quarterlyPayment) });
        }

        const monthlyInterest = this.getFromSources(['monthlyInterestPayment', 'monthly_interest_payment']);
        if (this.hasValue(monthlyInterest) && this.toNumber(monthlyInterest) !== 0) {
            rows.push({ label: 'Monthly Interest Payment', value: this.formatCurrency(monthlyInterest) });
        }

        const quarterlyInterest = this.getFromSources(['quarterlyInterestPayment', 'quarterly_interest_payment']);
        if (this.hasValue(quarterlyInterest) && this.toNumber(quarterlyInterest) !== 0) {
            rows.push({ label: 'Quarterly Interest Payment', value: this.formatCurrency(quarterlyInterest) });
        }

        const capitalRepayment = this.getFromSources(['capitalRepayment', 'capital_repayment']);
        if (this.hasValue(capitalRepayment) && this.toNumber(capitalRepayment) !== 0) {
            rows.push({ label: 'Capital Repayment', value: this.formatCurrency(capitalRepayment) });
        }

        const flexiblePayment = this.getFromSources(['flexiblePayment', 'flexible_payment']);
        if (this.hasValue(flexiblePayment) && this.toNumber(flexiblePayment) !== 0) {
            rows.push({ label: 'Flexible Payment', value: this.formatCurrency(flexiblePayment) });
        }

        return rows;
    }

    buildFeesSection() {
        const rows = [];

        const arrangementPercent = this.getFromSources(['arrangementFeePercentage', 'arrangement_fee_percentage']);
        if (this.hasValue(arrangementPercent)) {
            rows.push({ label: 'Arrangement Fee %', value: this.formatPercent(arrangementPercent) });
        }

        const arrangementFee = this.getFromSources(['arrangementFee', 'arrangement_fee']);
        if (this.hasValue(arrangementFee)) {
            rows.push({ label: 'Arrangement Fee', value: this.formatCurrency(arrangementFee) });
        }

        const legalFees = this.getFromSources(['legalFees', 'legal_fees', 'legal_costs']);
        if (this.hasValue(legalFees)) {
            rows.push({ label: 'Legal Fees', value: this.formatCurrency(legalFees) });
        }

        const siteVisitFee = this.getFromSources(['siteVisitFee', 'site_visit_fee']);
        if (this.hasValue(siteVisitFee)) {
            rows.push({ label: 'Site Visit Fee', value: this.formatCurrency(siteVisitFee) });
        }

        const titleInsurance = this.getFromSources(['titleInsurance', 'title_insurance']);
        if (this.hasValue(titleInsurance)) {
            rows.push({ label: 'Title Insurance', value: this.formatCurrency(titleInsurance) });
        }

        const brokerFeePercent = this.getFromSources(['brokerFeePercentage', 'broker_fee_percentage']);
        if (this.hasValue(brokerFeePercent)) {
            rows.push({ label: 'Broker Fee %', value: this.formatPercent(brokerFeePercent) });
        }

        const brokerFee = this.getFromSources(['brokerFee', 'broker_fee']);
        if (this.hasValue(brokerFee) && this.toNumber(brokerFee) !== 0) {
            rows.push({ label: 'Broker Fee', value: this.formatCurrency(brokerFee) });
        }

        const exitFeePercent = this.getFromSources(['exitFeePercentage', 'exit_fee_percentage', 'exit_fee_percent']);
        if (this.hasValue(exitFeePercent)) {
            rows.push({ label: 'Exit Fee %', value: this.formatPercent(exitFeePercent) });
        }

        const exitFee = this.getFromSources(['exitFee', 'exit_fee']);
        if (this.hasValue(exitFee) && this.toNumber(exitFee) !== 0) {
            rows.push({ label: 'Exit Fee', value: this.formatCurrency(exitFee) });
        }

        return rows;
    }

    buildLoanSummary() {
        const rows = [];

        const valuation = this.getFromSources(['propertyValue', 'property_value']);
        if (this.hasValue(valuation)) {
            rows.push({ label: 'Valuation', value: this.formatCurrency(valuation) });
        }

        const grossAmount = this.getFromSources(['grossAmount', 'gross_amount']);
        if (this.hasValue(grossAmount)) {
            rows.push({ label: 'Gross Amount', value: this.formatCurrency(grossAmount) });
        }

        const netAdvance = this.getFromSources(['netAdvance', 'net_advance']);
        if (this.hasValue(netAdvance)) {
            rows.push({ label: 'Net Advance', value: this.formatCurrency(netAdvance) });
        }

        const totalNetAdvance = this.getFromSources(['totalNetAdvance', 'total_net_advance']);
        if (this.hasValue(totalNetAdvance)) {
            rows.push({ label: 'Total Net Advance', value: this.formatCurrency(totalNetAdvance) });
        }

        const totalInterest = this.getFromSources(['totalInterest', 'total_interest']);
        if (this.hasValue(totalInterest)) {
            rows.push({ label: 'Total Interest', value: this.formatCurrency(totalInterest) });
        }

        const retainedInterest = this.getFromSources(['retainedInterest', 'retained_interest']);
        if (this.hasValue(retainedInterest) && this.toNumber(retainedInterest) !== 0) {
            rows.push({ label: 'Retained Interest', value: this.formatCurrency(retainedInterest) });
        }

        const interestSavings = this.getFromSources(['interestSavings', 'interest_savings']);
        if (this.hasValue(interestSavings) && this.toNumber(interestSavings) !== 0) {
            rows.push({ label: 'Interest Savings', value: this.formatCurrency(interestSavings) });
        }

        const savingsPercentage = this.getFromSources(['savingsPercentage', 'savings_percentage']);
        if (this.hasValue(savingsPercentage) && this.toNumber(savingsPercentage) !== 0) {
            rows.push({ label: 'Savings %', value: this.formatPercent(savingsPercentage) });
        }

        const startLtv = this.getFromSources(['startLtv', 'start_ltv', 'ltvRatio', 'ltv_ratio']);
        if (this.hasValue(startLtv) && this.toNumber(startLtv) >= 0) {
            rows.push({ label: 'Start LTV', value: this.formatPercent(startLtv) });
        }

        const endLtv = this.getFromSources(['endLtv', 'end_ltv']);
        if (this.hasValue(endLtv) && this.toNumber(endLtv) >= 0) {
            rows.push({ label: 'End LTV', value: this.formatPercent(endLtv) });
        }

        const totalCost = this.getFromSources(['totalCost', 'total_cost']);
        if (this.hasValue(totalCost) && this.toNumber(totalCost) !== 0) {
            rows.push({ label: 'Total Cost of Finance', value: this.formatCurrency(totalCost) });
        }

        return rows;

    }

    renderCharts() {
        const breakdownCanvas = document.getElementById('loanBreakdownChart');
        if (breakdownCanvas && this.loanData) {
            this.renderLoanBreakdownChart(breakdownCanvas);
        }


        const balanceCard = document.getElementById('balanceChartCard');
        if (window.chartManager && this.scheduleData.length > 0) {
            const balanceChart = chartManager.createLoanBalanceChart('balanceChart', this.scheduleData, {
                currency: this.currencySymbol
            });
            this.applyChartTheme(balanceChart);
            if (balanceCard) {
                balanceCard.classList.remove('d-none');
            }
        } else if (balanceCard) {
            balanceCard.classList.add('d-none');
        }


        const ltvCard = document.getElementById('ltvChartCard');
        if (ltvCard) {
            const ltvValue = this.toNumber(this.getFromSources(['endLtv', 'end_ltv', 'ltvRatio', 'ltv_ratio']), NaN);
            if (window.chartManager && Number.isFinite(ltvValue) && ltvValue > 0) {
                ltvCard.classList.remove('d-none');
                const ltvChart = chartManager.createLTVChart('loanLtvChart', ltvValue, {});
                this.applyChartTheme(ltvChart, { includeScales: false });
            } else {
                ltvCard.classList.add('d-none');
            }
        }

    }

    renderLoanBreakdownChart(canvas) {
        if (!canvas || !this.loanData) return;

        const dataset = [
            { label: 'Total Net Advance', value: this.loanData.totalNetAdvance || 0 },
            { label: 'Arrangement Fee', value: this.loanData.arrangementFee || 0 },
            { label: 'Legal Costs', value: this.loanData.legalFees || 0 },
            { label: 'Site Visit Fee', value: this.loanData.siteVisitFee || 0 },
            { label: 'Title Insurance', value: this.loanData.titleInsurance || 0 },
            { label: 'Total Interest', value: this.loanData.totalInterest || 0 }
        ];

        const dataValues = dataset.map(item => item.value || 0);
        if (dataValues.every(val => val === 0)) {
            const card = canvas.closest('.card');
            if (card) {
                card.querySelector('.card-body').innerHTML = '<div class="text-center text-muted">Breakdown data not available.</div>';
            }
            return;
        }

        if (canvas.chartInstance) {
            canvas.chartInstance.destroy();
        }

        const darkPalette = ['#0b0b16', '#b49b5c', '#ffffff', '#3a3a3a', '#6b6b6b', '#9e9e9e'];
        const borderColor = '#0b0b16';

        const chartData = {
            labels: dataset.map(item => item.label),
            datasets: [{
                data: dataValues,
                backgroundColor: darkPalette.slice(0, dataValues.length),
                borderColor,
                borderWidth: 2,
                hoverOffset: 20
            }]
        };

        let chartConfig = {
            type: 'doughnut',
            data: chartData,
            options: {
                responsive: true,
                maintainAspectRatio: false,
                cutout: '60%',
                layout: {
                    padding: {
                        right: 20,
                        bottom: 36
                    }
                },
                plugins: {
                    legend: {
                        position: 'right',
                        labels: {
                            usePointStyle: true,
                            padding: 15,
                            font: { size: 12 },
                            color: '#f8f9fa'
                        }
                    },
                    title: {
                        display: true,
                        text: 'Loan Amount Breakdown',
                        color: '#f8f9fa',
                        font: {
                            size: 16,
                            weight: 'bold'
                        }
                    },
                    tooltip: {
                        callbacks: {
                            label: (context) => {
                                const label = context.label || '';
                                const value = context.parsed || 0;
                                const total = context.dataset.data.reduce((sum, item) => sum + item, 0);
                                const percentage = total ? ((value / total) * 100).toFixed(1) : '0.0';
                                return `${label}: ${this.currencySymbol}${value.toLocaleString('en-GB', { minimumFractionDigits: 2, maximumFractionDigits: 2 })} (${percentage}%)`;
                            }
                        }
                    }
                }
            }
        };

        if (typeof window.ChartDataLabelsEnhancer !== 'undefined') {
            chartConfig = window.ChartDataLabelsEnhancer.enhancePieChart(chartConfig, {
                currency: this.currencySymbol || '£',
                baseFontSize: 20
            });
        }

        canvas.chartInstance = new Chart(canvas.getContext('2d'), chartConfig);
    }

    parseScheduleData(rawSchedule = []) {
        return rawSchedule.map((entry = {}, index) => {
            const getValue = (...keys) => {
                for (const key of keys) {
                    if (entry[key] !== undefined && entry[key] !== null && entry[key] !== '') {
                        return entry[key];
                    }
                }
                return undefined;
            };

            const openingRaw = getValue('opening_balance', 'openingBalance', 'opening_balance_value', 'capital_outstanding');
            const closingRaw = getValue('closing_balance', 'closingBalance', 'outstanding_balance', 'balance');
            const interestRaw = getValue('interest_payment', 'interest_amount', 'interest');
            const principalRaw = getValue('principal_payment', 'principal', 'capital_repayment');
            const totalPaymentRaw = getValue('total_payment', 'payment_total', 'total_repayment');
            const trancheRaw = getValue('tranche_release', 'tranche', 'drawdown', 'drawdown_amount');
            const accruedRaw = getValue('interest_accrued', 'interest_calculation', 'interest_accrued_amount');


            const periodDisplayRaw = getValue('period_label', 'period_display', 'period_number', 'period', 'index');
            const periodDisplay = (periodDisplayRaw !== undefined && periodDisplayRaw !== null)
                ? periodDisplayRaw
                : index + 1;

            return {
                period: this.toNumber(getValue('period_number', 'period', 'index'), index + 1),
                period_display: periodDisplay,

                start_period: getValue('start_period', 'startPeriod', 'period_start', 'start_of_period', 'periodStart'),
                end_period: getValue('end_period', 'endPeriod', 'period_end', 'end_of_period', 'periodEnd'),
                days_held: getValue('days_held', 'daysHeld', 'days'),
                payment_date: getValue('payment_date', 'paymentDate', 'date'),
                opening_balance: this.toNumber(openingRaw),
                opening_balance_raw: openingRaw,
                capital_outstanding: getValue('capital_outstanding', 'capitalOutstanding', 'opening_balance', 'openingBalance'),
                interest: this.toNumber(interestRaw),
                interest_raw: interestRaw,
                principal: this.toNumber(principalRaw),
                principal_raw: principalRaw,
                total_payment: this.toNumber(totalPaymentRaw),
                total_payment_raw: totalPaymentRaw,
                balance: this.toNumber(closingRaw),
                closing_balance: this.toNumber(closingRaw),
                closing_balance_raw: closingRaw,
                tranche_release: this.toNumber(trancheRaw),
                tranche_release_raw: trancheRaw,
                interest_accrued: this.toNumber(accruedRaw),
                interest_accrued_raw: this.toNumber(accruedRaw),
                interest_retained_raw: getValue('interest_retained', 'retained_interest'),
                interest_refund_raw: getValue('interest_refund', 'interest_refunded'),
                interest_serviced_raw: getValue('interest_serviced', 'serviced_interest'),
                annual_interest_rate: getValue('annual_interest_rate', 'interest_rate', 'annual_interest'),
                interest_pa: getValue('interest_pa', 'interest_factor_pd', 'interestFactor'),
                running_ltv: getValue('running_ltv', 'runningLtv'),
                scheduled_repayment_raw: getValue('scheduled_repayment', 'scheduledRepayment', 'scheduled_payment'),
                capital_repayment_raw: getValue('capital_repayment', 'principal_payment', 'principal')
            };
        });
    }

    async loadNotes() {
        const listEl = document.getElementById('loanNotesList');
        if (listEl) {
            listEl.innerHTML = '<div class="notes-empty-state">Loading notes…</div>';
        }

        try {
            const response = await fetch(`/api/loan/${this.loanId}/notes`);
            const payload = await response.json();

            if (!response.ok || !payload.success) {
                throw new Error(payload.error || 'Unable to retrieve loan notes');
            }

            this.notes = Array.isArray(payload.notes) ? payload.notes : [];
            this.noteError = '';
        } catch (error) {
            console.error('Failed to load notes', error);
            this.notes = [];
            this.noteError = error.message || 'Unable to load notes for this loan.';
        }

        this.renderNotes();
    }

    renderPaymentSchedule() {
        const scheduleCard = document.getElementById('loanHistoryScheduleCard');
        const container = document.getElementById('detailedPaymentScheduleCard');
        const tbody = document.getElementById('paymentScheduleTableBody');

        const headerRow = container ? container.querySelector('thead tr') : null;


        if (!container || !tbody || !headerRow) {
            return;
        }

        if (!this.defaultScheduleHeader) {
            this.defaultScheduleHeader = headerRow.innerHTML;
        }

        const loanType = (this.loanType || this.getFromSources(['loan_type', 'loanType']) || '').toString().toLowerCase();
        const repaymentOption = (this.getFromSources(['repaymentOption', 'repayment_option']) || '').toString().toLowerCase();


        const schedule = Array.isArray(this.rawSchedule) ? this.rawSchedule : [];
        const currentSymbol = this.currencySymbol;

        const defaultHeader = `
            <th class="text-center">Payment Date</th>
            <th class="text-center">Opening Balance</th>
            <th class="text-center">Tranche Release</th>
            <th class="text-center">Interest Calculation</th>
            <th class="text-center">Interest Amount</th>
            <th class="text-center">Interest Saving</th>
            <th class="text-center">Principal Payment</th>
            <th class="text-center">Total Payment</th>
            <th class="text-center">Closing Balance</th>
            <th class="text-center">Balance Change</th>
        `;

        const pickValue = (entry, keys, fallback = '') => {
            const keyList = Array.isArray(keys) ? keys : [keys];
            for (const key of keyList) {
                if (entry && entry[key] !== undefined && entry[key] !== null && entry[key] !== '') {
                    return entry[key];
                }
            }
            return fallback;
        };

        const replaceCurrency = (value) => {
            if (value === undefined || value === null) {
                return '';
            }
            return String(value).replace(/[£€]/g, currentSymbol);
        };


        const getCurrencyValue = (entry, keys) => {
            const raw = pickValue(entry, keys, '');
            if (raw === '') {
                return { display: '', numeric: 0 };
            }
            const normalized = replaceCurrency(raw);
            return {
                display: normalized,
                numeric: this.toNumber(normalized, 0)
            };
        };


        const safeDisplay = (value, placeholder = '') => {
            if (value === undefined || value === null || value === '') {
                return placeholder;
            }
            return this.escapeHTML(String(value));
        };

        const formatTotalCurrency = (value) => {
            const amount = Number.isFinite(value) ? value : 0;
            return `${currentSymbol}${amount.toLocaleString('en-GB', {
                minimumFractionDigits: 2,
                maximumFractionDigits: 2
            })}`;
        };


        if (scheduleCard) {
            scheduleCard.classList.remove('d-none');
        }


        if (!schedule.length) {
            headerRow.innerHTML = defaultHeader;
            tbody.innerHTML = `
                <tr>
                    <td colspan="10" class="py-3 text-center text-muted">No payment schedule data is available for this loan.</td>

                </tr>
            `;
            return;
        }


        const isServicedOnly = repaymentOption === 'service_only';
        const isServicedCapital = repaymentOption === 'service_and_capital';
        const isFlexiblePayment = repaymentOption === 'flexible_payment';
        const isCapitalPaymentOnly = repaymentOption === 'capital_payment_only';

        if (isServicedOnly) {
            headerRow.innerHTML = `
                <th class="text-center">Start of Period</th>
                <th class="text-center">End of Period</th>
                <th class="text-center">Days Held</th>
                <th class="text-center">Opening Balance</th>
                <th class="text-center">Interest Calculation</th>
                <th class="text-center">Interest Serviced</th>
            `;

            let totalInterest = 0;
            let totalDays = 0;

            const rows = schedule.map((entry) => {
                const start = pickValue(entry, ['start_period', 'startPeriod', 'period_start', 'start_of_period', 'periodStart']);
                const end = pickValue(entry, ['end_period', 'endPeriod', 'period_end', 'end_of_period', 'periodEnd']);
                const days = pickValue(entry, ['days_held', 'daysHeld', 'days']);
                const opening = getCurrencyValue(entry, ['opening_balance', 'openingBalance', 'capital_outstanding']);
                const interestCalculationRaw = replaceCurrency(pickValue(entry, ['interest_calculation', 'interestCalculation']));
                const interestCalculation = interestCalculationRaw
                    ? interestCalculationRaw.replace(/\s*\+\s*fees/gi, '').trim()
                    : '';
                const interestAmount = getCurrencyValue(entry, ['interest_amount', 'interestAmount', 'interest_serviced', 'interest_payment', 'interest']);

                totalInterest += interestAmount.numeric;
                totalDays += Number(days) || 0;

                return `
                    <tr>
                        <td class="text-center">${safeDisplay(start)}</td>
                        <td class="text-center">${safeDisplay(end)}</td>
                        <td class="text-center">${safeDisplay(days)}</td>
                        <td class="text-end">${safeDisplay(opening.display)}</td>
                        <td class="text-center">${safeDisplay(interestCalculation)}</td>
                        <td class="text-end">${safeDisplay(interestAmount.display)}</td>
                    </tr>
                `;
            });

            rows.push(`
                <tr class="schedule-total-row">
                    <td colspan="2" class="text-end">Total</td>
                    <td class="text-center">${this.escapeHTML(String(totalDays))}</td>
                    <td></td>
                    <td></td>
                    <td class="text-end">${this.escapeHTML(formatTotalCurrency(totalInterest))}</td>
                </tr>
            `);

            tbody.innerHTML = rows.join('');
            return;
        }

        if (isServicedCapital) {
            headerRow.innerHTML = `
                <th class="text-center">Period</th>
                <th class="text-center">Start of Period</th>
                <th class="text-center">End of Period</th>
                <th class="text-center">Days Held</th>
                <th class="text-center">Capital Outstanding</th>
                <th class="text-center">Annual Interest %</th>
                <th class="text-center">Interest Factor P.D.</th>
                <th class="text-center">Scheduled Repayment</th>
                <th class="text-center">Total Repayment</th>
                <th class="text-center">Interest Accrued</th>
                <th class="text-center">Interest Retained</th>
                <th class="text-center">Interest Refund</th>
                <th class="text-center">Running LTV</th>
            `;

            let totalScheduled = 0;
            let totalRepayment = 0;
            let totalAccrued = 0;
            let totalRetained = 0;
            let totalRefund = 0;
            let totalDays = 0;

            const rows = schedule.map((entry, index) => {
                const capitalOutstanding = getCurrencyValue(entry, ['capital_outstanding', 'capitalOutstanding', 'opening_balance', 'openingBalance']);
                const scheduled = getCurrencyValue(entry, ['scheduled_repayment', 'scheduledRepayment', 'scheduled_payment']);
                const totalRepay = getCurrencyValue(entry, ['total_repayment', 'totalRepayment', 'payment_total']);
                const accrued = getCurrencyValue(entry, ['interest_accrued', 'interestAccrued']);
                const retained = getCurrencyValue(entry, ['interest_retained', 'retained_interest']);
                const refund = getCurrencyValue(entry, ['interest_refund', 'interest_refunded']);

                totalScheduled += scheduled.numeric;
                totalRepayment += totalRepay.numeric;
                totalAccrued += accrued.numeric;
                totalRetained += retained.numeric;
                totalRefund += refund.numeric;
                totalDays += Number(pickValue(entry, ['days_held', 'daysHeld', 'days'])) || 0;

                return `
                    <tr>
                        <td class="text-center">${this.escapeHTML(String(index + 1))}</td>
                        <td class="text-center">${safeDisplay(pickValue(entry, ['start_period', 'startPeriod', 'period_start', 'start_of_period', 'periodStart']))}</td>
                        <td class="text-center">${safeDisplay(pickValue(entry, ['end_period', 'endPeriod', 'period_end', 'end_of_period', 'periodEnd']))}</td>
                        <td class="text-center">${safeDisplay(pickValue(entry, ['days_held', 'daysHeld', 'days']))}</td>
                        <td class="text-end">${safeDisplay(capitalOutstanding.display)}</td>
                        <td class="text-center">${safeDisplay(pickValue(entry, ['annual_interest_rate', 'interest_rate']))}</td>
                        <td class="text-center">${safeDisplay(pickValue(entry, ['interest_pa', 'interest_factor_pd']))}</td>
                        <td class="text-end">${safeDisplay(scheduled.display)}</td>
                        <td class="text-end">${safeDisplay(totalRepay.display)}</td>
                        <td class="text-end">${safeDisplay(accrued.display)}</td>
                        <td class="text-end">${safeDisplay(retained.display)}</td>
                        <td class="text-end">${safeDisplay(refund.display)}</td>
                        <td class="text-center">${safeDisplay(pickValue(entry, ['running_ltv', 'runningLtv']))}</td>
                    </tr>
                `;
            });

            rows.push(`
                <tr class="schedule-total-row">
                    <td colspan="3" class="text-end">Total</td>
                    <td class="text-center">${this.escapeHTML(String(totalDays))}</td>
                    <td colspan="3"></td>
                    <td class="text-end">${this.escapeHTML(formatTotalCurrency(totalScheduled))}</td>
                    <td class="text-end">${this.escapeHTML(formatTotalCurrency(totalRepayment))}</td>
                    <td class="text-end">${this.escapeHTML(formatTotalCurrency(totalAccrued))}</td>
                    <td class="text-end">${this.escapeHTML(formatTotalCurrency(totalRetained))}</td>
                    <td class="text-end">${this.escapeHTML(formatTotalCurrency(totalRefund))}</td>
                    <td></td>

                </tr>
            `);

            tbody.innerHTML = rows.join('');
            return;
        }


        if (isFlexiblePayment) {
            headerRow.innerHTML = `
                <th class="text-center">Period</th>
                <th class="text-center">Start of Period</th>
                <th class="text-center">End of Period</th>
                <th class="text-center">Days Held</th>
                <th class="text-center">Capital Outstanding</th>
                <th class="text-center">Annual Interest %</th>
                <th class="text-center">Interest Factor P.D.</th>
                <th class="text-center">Total Repayment</th>
                <th class="text-center">Capital Repayment</th>
                <th class="text-center">Interest Accrued</th>
                <th class="text-center">Interest Retained</th>
                <th class="text-center">Interest Refund</th>
                <th class="text-center">Running LTV</th>
            `;

            let totalRepayment = 0;
            let totalCapital = 0;
            let totalAccrued = 0;
            let totalRetained = 0;
            let totalRefund = 0;
            let totalDays = 0;

            const rows = schedule.map((entry, index) => {
                const capitalOutstanding = getCurrencyValue(entry, ['capital_outstanding', 'capitalOutstanding', 'opening_balance', 'openingBalance']);
                const totalRepay = getCurrencyValue(entry, ['total_repayment', 'totalRepayment', 'payment_total']);
                const capitalRepay = getCurrencyValue(entry, ['capital_repayment', 'capitalRepayment', 'principal_payment', 'principal']);
                const accrued = getCurrencyValue(entry, ['interest_accrued', 'interestAccrued']);
                const retained = getCurrencyValue(entry, ['interest_retained', 'retained_interest']);
                const refund = getCurrencyValue(entry, ['interest_refund', 'interest_refunded']);

                totalRepayment += totalRepay.numeric;
                totalCapital += capitalRepay.numeric;
                totalAccrued += accrued.numeric;
                totalRetained += retained.numeric;
                totalRefund += refund.numeric;
                totalDays += Number(pickValue(entry, ['days_held', 'daysHeld', 'days'])) || 0;

                return `
                    <tr>
                        <td class="text-center">${this.escapeHTML(String(index + 1))}</td>
                        <td class="text-center">${safeDisplay(pickValue(entry, ['start_period', 'startPeriod', 'period_start', 'start_of_period', 'periodStart']))}</td>
                        <td class="text-center">${safeDisplay(pickValue(entry, ['end_period', 'endPeriod', 'period_end', 'end_of_period', 'periodEnd']))}</td>
                        <td class="text-center">${safeDisplay(pickValue(entry, ['days_held', 'daysHeld', 'days']))}</td>
                        <td class="text-end">${safeDisplay(capitalOutstanding.display)}</td>
                        <td class="text-center">${safeDisplay(pickValue(entry, ['annual_interest_rate', 'interest_rate']))}</td>
                        <td class="text-center">${safeDisplay(pickValue(entry, ['interest_pa', 'interest_factor_pd']))}</td>
                        <td class="text-end">${safeDisplay(totalRepay.display)}</td>
                        <td class="text-end">${safeDisplay(capitalRepay.display)}</td>
                        <td class="text-end">${safeDisplay(accrued.display)}</td>
                        <td class="text-end">${safeDisplay(retained.display)}</td>
                        <td class="text-end">${safeDisplay(refund.display)}</td>
                        <td class="text-center">${safeDisplay(pickValue(entry, ['running_ltv', 'runningLtv']))}</td>
                    </tr>
                `;
            });

            rows.push(`
                <tr class="schedule-total-row">
                    <td colspan="3" class="text-end">Total</td>
                    <td class="text-center">${this.escapeHTML(String(totalDays))}</td>
                    <td colspan="3"></td>
                    <td class="text-end">${this.escapeHTML(formatTotalCurrency(totalRepayment))}</td>
                    <td class="text-end">${this.escapeHTML(formatTotalCurrency(totalCapital))}</td>
                    <td class="text-end">${this.escapeHTML(formatTotalCurrency(totalAccrued))}</td>
                    <td class="text-end">${this.escapeHTML(formatTotalCurrency(totalRetained))}</td>
                    <td class="text-end">${this.escapeHTML(formatTotalCurrency(totalRefund))}</td>
                    <td></td>
                </tr>
            `);

            tbody.innerHTML = rows.join('');
            return;
        }


        if (isCapitalPaymentOnly) {
            headerRow.innerHTML = `
                <th class="text-center">Period</th>
                <th class="text-center">Start of Period</th>
                <th class="text-center">End of Period</th>
                <th class="text-center">Days Held</th>
                <th class="text-center">Capital Outstanding</th>
                <th class="text-center">Annual Interest %</th>
                <th class="text-center">Interest Factor P.D.</th>
                <th class="text-center">Scheduled Repayment</th>
                <th class="text-center">Interest Accrued</th>
                <th class="text-center">Interest Retained</th>
                <th class="text-center">Interest Refund</th>
                <th class="text-center">Running LTV</th>
            `;

            let totalScheduled = 0;
            let totalAccrued = 0;
            let totalRetained = 0;
            let totalRefund = 0;
            let totalDays = 0;

            const rows = schedule.map((entry, index) => {
                const capitalOutstanding = getCurrencyValue(entry, ['capital_outstanding', 'capitalOutstanding', 'opening_balance', 'openingBalance']);
                const scheduled = getCurrencyValue(entry, ['scheduled_repayment', 'scheduledRepayment', 'scheduled_payment']);
                const accrued = getCurrencyValue(entry, ['interest_accrued', 'interestAccrued']);
                const retained = getCurrencyValue(entry, ['interest_retained', 'retained_interest']);
                const refund = getCurrencyValue(entry, ['interest_refund', 'interest_refunded']);

                totalScheduled += scheduled.numeric;
                totalAccrued += accrued.numeric;
                totalRetained += retained.numeric;
                totalRefund += refund.numeric;
                totalDays += Number(pickValue(entry, ['days_held', 'daysHeld', 'days'])) || 0;

                return `
                    <tr>
                        <td class="text-center">${this.escapeHTML(String(index + 1))}</td>
                        <td class="text-center">${safeDisplay(pickValue(entry, ['start_period', 'startPeriod', 'period_start', 'start_of_period', 'periodStart']))}</td>
                        <td class="text-center">${safeDisplay(pickValue(entry, ['end_period', 'endPeriod', 'period_end', 'end_of_period', 'periodEnd']))}</td>
                        <td class="text-center">${safeDisplay(pickValue(entry, ['days_held', 'daysHeld', 'days']))}</td>
                        <td class="text-end">${safeDisplay(capitalOutstanding.display)}</td>
                        <td class="text-center">${safeDisplay(pickValue(entry, ['annual_interest_rate', 'interest_rate']))}</td>
                        <td class="text-center">${safeDisplay(pickValue(entry, ['interest_pa', 'interest_factor_pd']))}</td>
                        <td class="text-end">${safeDisplay(scheduled.display)}</td>
                        <td class="text-end">${safeDisplay(accrued.display)}</td>
                        <td class="text-end">${safeDisplay(retained.display)}</td>
                        <td class="text-end">${safeDisplay(refund.display)}</td>
                        <td class="text-center">${safeDisplay(pickValue(entry, ['running_ltv', 'runningLtv']))}</td>
                    </tr>
                `;
            });

            rows.push(`
                <tr class="schedule-total-row">
                    <td colspan="3" class="text-end">Total</td>
                    <td class="text-center">${this.escapeHTML(String(totalDays))}</td>
                    <td colspan="3"></td>
                    <td class="text-end">${this.escapeHTML(formatTotalCurrency(totalScheduled))}</td>
                    <td class="text-end">${this.escapeHTML(formatTotalCurrency(totalAccrued))}</td>
                    <td class="text-end">${this.escapeHTML(formatTotalCurrency(totalRetained))}</td>
                    <td class="text-end">${this.escapeHTML(formatTotalCurrency(totalRefund))}</td>
                    <td></td>
                </tr>
            `);

            tbody.innerHTML = rows.join('');
            return;
        }

        headerRow.innerHTML = defaultHeader;

        const rows = schedule.map((entry) => {
            const paymentDate = pickValue(entry, ['payment_date', 'paymentDate', 'date']);
            const opening = getCurrencyValue(entry, ['opening_balance', 'openingBalance']);
            const tranche = getCurrencyValue(entry, ['tranche_release', 'tranche', 'drawdown', 'drawdown_amount']);
            const interestCalc = replaceCurrency(pickValue(entry, ['interest_calculation', 'interestCalculation']));
            const interestAmount = getCurrencyValue(entry, ['interest_amount', 'interestAmount', 'interest']);
            const interestSaving = getCurrencyValue(entry, ['interest_saving', 'interestSaving']);
            const principal = getCurrencyValue(entry, ['principal_payment', 'principal']);
            const totalPayment = getCurrencyValue(entry, ['total_payment', 'payment_total']);
            const closing = getCurrencyValue(entry, ['closing_balance', 'closingBalance', 'balance']);
            const balanceChange = pickValue(entry, ['balance_change', 'balanceChange']);

            return `
                <tr>
                    <td class="text-center">${safeDisplay(paymentDate)}</td>
                    <td class="text-end">${safeDisplay(opening.display)}</td>
                    <td class="text-end">${safeDisplay(tranche.display)}</td>
                    <td class="text-center">${safeDisplay(interestCalc)}</td>
                    <td class="text-end">${safeDisplay(interestAmount.display)}</td>
                    <td class="text-end">${safeDisplay(interestSaving.display)}</td>
                    <td class="text-end">${safeDisplay(principal.display)}</td>
                    <td class="text-end">${safeDisplay(totalPayment.display)}</td>
                    <td class="text-end">${safeDisplay(closing.display)}</td>
                    <td class="text-center">${safeDisplay(balanceChange, '—')}</td>
                </tr>
            `;
        });

        tbody.innerHTML = rows.join('');
    }

    renderNotes() {
        const listEl = document.getElementById('loanNotesList');
        const countEl = document.getElementById('loanNotesCount');
        const feedback = document.getElementById('loanNotesFeedback');

        if (countEl) {
            const count = Array.isArray(this.notes) ? this.notes.length : 0;
            countEl.textContent = `${count} ${count === 1 ? 'Note' : 'Notes'}`;
        }

        if (!listEl) {
            return;
        }

        if (feedback) {
            if (this.noteError) {
                feedback.textContent = this.noteError;
                feedback.classList.remove('d-none');
            } else {
                feedback.textContent = '';
                feedback.classList.add('d-none');
            }
        }

        if (!this.notes || this.notes.length === 0) {
            listEl.innerHTML = '<div class="notes-empty-state">No notes have been recorded yet. Use the form above to capture key updates.</div>';
            return;
        }

        const items = this.notes.map(note => this.renderNoteItem(note));
        listEl.innerHTML = items.join('');
    }

    renderNoteItem(note = {}) {
        const author = this.escapeHTML(note.author || 'System');
        const status = this.escapeHTML(note.status || 'General');
        const statusClass = this.getStatusClass(status);
        const created = this.formatDateTime(note.created_at);
        const text = this.escapeHTML(note.text || '').replace(/\n/g, '<br>');

        return `
            <div class="loan-note-item">
                <div class="loan-note-header">
                    <span class="fw-semibold">${author}</span>
                    <span class="note-status-pill ${statusClass}">${status}</span>
                </div>
                <p class="loan-note-text">${text || '<span class="text-muted">No details provided.</span>'}</p>
                <div class="small text-muted">${created}</div>
            </div>
        `;
    }

    async handleNoteSubmit(event) {
        event.preventDefault();
        const form = event.currentTarget;
        const statusSelect = document.getElementById('noteStatus');
        const textArea = document.getElementById('noteText');
        const feedback = document.getElementById('loanNotesFeedback');
        const submitButton = form.querySelector('button[type="submit"]');

        const text = ((textArea && textArea.value) || '').trim();
        let status = (statusSelect && statusSelect.value) || 'General';
        if (!NOTE_STATUSES.includes(status)) {
            status = 'General';
        }

        if (!text) {
            if (feedback) {
                feedback.textContent = 'Please enter a note before saving.';
                feedback.classList.remove('d-none');
            }
            return;
        }

        if (feedback) {
            feedback.textContent = '';
            feedback.classList.add('d-none');
        }

        if (submitButton) {
            submitButton.disabled = true;
            submitButton.innerHTML = '<span class="spinner-border spinner-border-sm me-1" role="status" aria-hidden="true"></span>Saving…';
        }

        try {
            const response = await fetch(`/api/loan/${this.loanId}/notes`, {
                method: 'POST',
                headers: { 'Content-Type': 'application/json' },
                body: JSON.stringify({ text, status })
            });
            const payload = await response.json();

            if (!response.ok || !payload.success) {
                throw new Error(payload.error || 'Unable to save note');
            }

            if (textArea) {
                textArea.value = '';
            }

            if (statusSelect) {
                statusSelect.value = status;
            }

            if (window.notifications && typeof window.notifications.success === 'function') {
                window.notifications.success('Note saved successfully.');
            }

            const savedNote = payload.note || null;
            if (savedNote) {
                this.notes = [savedNote, ...(this.notes || [])];
            }

            this.noteError = '';
            this.renderNotes();
        } catch (error) {
            console.error('Failed to save note', error);
            if (feedback) {
                feedback.textContent = error.message || 'Unable to save note at this time.';
                feedback.classList.remove('d-none');
            }
            if (window.notifications && typeof window.notifications.error === 'function') {
                window.notifications.error(error.message || 'Unable to save note at this time.');
            } else {
                alert(error.message || 'Unable to save note at this time.');
            }
        } finally {
            if (submitButton) {
                submitButton.disabled = false;
                submitButton.innerHTML = '<i class="fas fa-plus me-1"></i>Add Note';
            }
        }
    }

    getStatusClass(status = '') {
        const normalized = status.toString().trim().toLowerCase();
        switch (normalized) {
            case 'call':
                return 'note-status-call';
            case 'email':
                return 'note-status-email';
            case 'underwriting':
                return 'note-status-underwriting';
            case 'legal':
                return 'note-status-legal';
            case 'completed':
                return 'note-status-completed';
            default:
                return 'note-status-general';
        }
    }

    formatCurrency(value) {

        const num = this.normalizeNumber(value);

        if (!Number.isFinite(num)) return '—';
        return `${this.currencySymbol}${num.toLocaleString('en-GB', { minimumFractionDigits: 2, maximumFractionDigits: 2 })}`;
    }


    formatNumber(value, decimals = 2) {
        const num = this.normalizeNumber(value);
        if (!Number.isFinite(num)) {
            return Number(decimals) === 0 ? '0' : '0.00';
        }
        return num.toLocaleString('en-GB', {
            minimumFractionDigits: decimals,
            maximumFractionDigits: decimals
        });
    }

    formatPercent(value, decimals = 2) {
        const num = this.normalizeNumber(value);
        if (!Number.isFinite(num)) return '—';
        return `${num.toLocaleString('en-GB', {
            minimumFractionDigits: decimals,
            maximumFractionDigits: decimals
        })}%`;

    }

    formatDate(value) {
        if (!value) return '—';

        let date = value instanceof Date ? value : null;
        if (!date) {
            if (typeof value === 'string' && value.includes('/')) {
                const parts = value.split(/[\/-]/).map(part => Number(part));
                if (parts.length === 3 && parts.every(Number.isFinite)) {
                    date = new Date(parts[2], parts[1] - 1, parts[0]);
                }
            }
            if (!date) {
                date = new Date(value);
            }
        }

        if (Number.isNaN(date.getTime())) {
            return value;
        }
        return date.toLocaleDateString('en-GB');
    }

    formatDateTime(value) {
        if (!value) return '—';
        const date = new Date(value);
        if (Number.isNaN(date.getTime())) {
            return this.formatDate(value);
        }
        return date.toLocaleString('en-GB', { dateStyle: 'medium', timeStyle: 'short' });
    }

    formatLoanType(type) {
        if (!type) return '—';

        const normalized = type.toString().toLowerCase();
        const mapping = {
            bridge: 'Bridge',
            term: 'Term',
            development: 'Development',
            development2: 'Development',
            development_finance: 'Development Finance',
            bridge_refurbishment: 'Bridge - Refurbishment'
        };
        return mapping[normalized] || this.capitalize(normalized.replace(/[_-]/g, ' '));

    }

    formatRepaymentOption(option) {
        if (!option) return '—';
        const mapping = {

            none: 'Interest Retained',
            interest_only: 'Interest Only',
            capital_and_interest: 'Capital & Interest',
            capital: 'Capital Only',
            capital_payment_only: 'Capital Only',
            flexible: 'Flexible',
            flexible_payment: 'Flexible Payment',
            term_interest_only: 'Term Interest Only',
            development_roll_up: 'Development Roll Up',
            service_only: 'Interest Serviced',
            service_and_capital: 'Service & Capital',
            roll_up: 'Roll Up'

        };
        return mapping[option] || this.capitalize(option.replace(/[_-]/g, ' '));
    }


    formatInterestType(type) {
        if (!type) return '—';
        const mapping = {
            simple: 'Simple',
            retained: 'Retained',
            compound_daily: 'Compound (Daily)',
            compound_monthly: 'Compound (Monthly)',
            compound_quarterly: 'Compound (Quarterly)',
            daily: 'Daily',
            monthly: 'Monthly',
            quarterly: 'Quarterly'
        };
        const normalized = type.toString().toLowerCase();
        return mapping[normalized] || this.capitalize(normalized.replace(/[_-]/g, ' '));
    }

    formatBoolean(value) {
        return this.coerceBoolean(value) ? 'Yes' : 'No';
    }


    capitalize(str) {
        if (!str) return '';
        return str.charAt(0).toUpperCase() + str.slice(1);
    }


    applyChartTheme(chart, { includeScales = true } = {}) {
        if (!chart || !chart.options) return;

        const { options } = chart;
        const textColor = '#212529';
        const gridColor = 'rgba(0, 0, 0, 0.08)';

        const legendLabels = options.plugins && options.plugins.legend
            ? options.plugins.legend.labels
            : undefined;
        if (legendLabels) {
            legendLabels.color = textColor;
        }

        if (options.plugins && options.plugins.title) {
            options.plugins.title.color = textColor;
        }

        if (includeScales && options.scales) {
            Object.values(options.scales).forEach(scale => {
                if (!scale) return;
                if (scale.ticks) {
                    scale.ticks.color = textColor;
                }
                if (scale.title) {
                    scale.title.color = textColor;
                }
                if (scale.grid && scale.grid.color) {
                    scale.grid.color = gridColor;
                }
            });
        }

        this.applyDatasetColors(chart);
        chart.update('none');
    }

    applyDatasetColors(chart) {
        if (!chart || !chart.data || !chart.data.datasets) return;
        const palette = this.getThemeColors();
        const [primary, secondary, tertiary, quaternary] = palette;

        chart.data.datasets.forEach((dataset, index) => {
            const label = (dataset.label || '').toLowerCase();
            if (label.includes('principal')) {
                const color = primary || '#AD965F';
                dataset.backgroundColor = this.addAlpha(color, 0.75);
                dataset.borderColor = color;
            } else if (label.includes('interest')) {
                const color = secondary || quaternary || '#20B2AA';
                dataset.backgroundColor = this.addAlpha(color, 0.75);
                dataset.borderColor = color;
            } else if (label.includes('balance') || dataset.type === 'line') {
                const color = tertiary || primary || '#6c757d';
                dataset.borderColor = color;
                dataset.backgroundColor = this.addAlpha(color, dataset.fill ? 0.2 : 0.08);
            } else {
                const color = palette[index % palette.length] || primary || '#AD965F';
                if (Array.isArray(dataset.backgroundColor)) {
                    dataset.backgroundColor = dataset.backgroundColor.map((_, idx) => this.addAlpha(palette[idx % palette.length] || color, 0.8));
                } else {
                    dataset.backgroundColor = this.addAlpha(color, 0.75);
                }
                dataset.borderColor = color;
            }
        });
    }

    addAlpha(color, alpha = 1) {
        if (!color) return `rgba(180, 155, 92, ${alpha})`;
        if (color.startsWith('#')) {
            const hex = color.replace('#', '');
            const normalized = hex.length === 3 ? hex.split('').map(c => c + c).join('') : hex;
            const bigint = parseInt(normalized, 16);
            const r = (bigint >> 16) & 255;
            const g = (bigint >> 8) & 255;
            const b = bigint & 255;
            return `rgba(${r}, ${g}, ${b}, ${alpha})`;
        }
        if (color.startsWith('rgb')) {
            return color.replace(/rgba?\(([^)]+)\)/, (_, inner) => {
                const parts = inner.split(',').map(part => part.trim());
                const [r, g, b] = parts;
                return `rgba(${r}, ${g}, ${b}, ${alpha})`;
            });
        }
        return color;
    }

    getThemeColors() {
        return [
            this.getThemeColor('--chart-primary', '#AD965F'),
            this.getThemeColor('--chart-secondary', '#DAA520'),
            this.getThemeColor('--chart-tertiary', '#CDA44C'),
            this.getThemeColor('--chart-quaternary', '#E6C547'),
            this.getThemeColor('--chart-quinary', '#F2E185')
        ].filter(Boolean);
    }

    getThemeColor(variable, fallback) {
        const style = getComputedStyle(document.body);
        const value = style.getPropertyValue(variable);
        return value && value.trim() ? value.trim() : fallback;
    }

    applyCurrencyTheme() {
        const currencyCode = (this.currency || 'GBP').toUpperCase();
        const body = document.body;
        const html = document.documentElement;
        if (body) {
            body.setAttribute('data-currency', currencyCode);
        }
        if (html) {
            html.setAttribute('data-currency', currencyCode);
        }

        const logoConfig = CURRENCY_LOGO_CONFIG[currencyCode] || CURRENCY_LOGO_CONFIG.DEFAULT;
        const navLogo = document.getElementById('navbarLogo');
        const footerLogo = document.getElementById('footerLogo');
        if (navLogo && logoConfig) {
            this.applyLogoConfig(navLogo, logoConfig, 32);
            navLogo.classList.add('navbar-logo');
        }
        if (footerLogo && logoConfig) {
            this.applyLogoConfig(footerLogo, logoConfig, 24);
        }
    }

    applyLogoConfig(element, config, height) {
        if (!element || !config) {
            return;
        }

        element.src = config.src;
        element.style.height = `${height}px`;
        element.style.width = 'auto';
        element.style.objectFit = 'contain';

        if (config.filter) {
            element.style.filter = config.filter;
        } else {
            element.style.removeProperty('filter');
        }
    }

    coerceBoolean(value) {
        if (typeof value === 'boolean') return value;
        if (typeof value === 'number') return value !== 0;
        if (typeof value === 'string') {
            const normalized = value.trim().toLowerCase();
            if (['true', 'yes', 'y', '1', 'on'].includes(normalized)) return true;
            if (['false', 'no', 'n', '0', 'off'].includes(normalized)) return false;
        }
        return Boolean(value);
    }

    getFromSources(keys, defaultValue) {
        const keyList = Array.isArray(keys) ? keys : [keys];
        const sources = [this.loanData || {}, this.inputData || {}];
        for (const key of keyList) {
            for (const source of sources) {
                if (!source) continue;
                if (Object.prototype.hasOwnProperty.call(source, key)) {
                    const value = source[key];
                    if (this.hasValue(value) || value === 0 || value === false) {
                        return value;
                    }
                }
            }
        }
        return defaultValue;
    }

    hasValue(value) {
        if (value === undefined || value === null) {
            return false;
        }
        if (typeof value === 'string') {
            return value.trim() !== '';
        }
        return true;
    }

    normalizeNumber(value) {
        if (typeof value === 'number') {
            return value;
        }
        if (typeof value === 'string') {
            const cleaned = value.replace(/[^0-9.-]/g, '');
            if (cleaned === '' || cleaned === '-' || cleaned === '.' || cleaned === '-.') {
                return NaN;
            }
            const parsed = parseFloat(cleaned);
            return Number.isFinite(parsed) ? parsed : NaN;
        }
        if (value instanceof Date) {
            return value.getTime();
        }
        if (typeof value === 'boolean') {
            return value ? 1 : 0;
        }
        if (value !== undefined && value !== null && Number.isFinite(Number(value))) {
            return Number(value);
        }
        return NaN;
    }

    toNumber(value, defaultValue = 0) {
        const num = this.normalizeNumber(value);
        return Number.isFinite(num) ? num : defaultValue;
    }

    getTrancheDataset() {
        const dataset = [];
        const detailedSchedule = (this.loanData && Array.isArray(this.loanData.detailed_tranche_schedule))
            ? this.loanData.detailed_tranche_schedule
            : [];

        const selectValue = (item, keys, fallback) => {
            if (!item) {
                return fallback;
            }
            for (let i = 0; i < keys.length; i += 1) {
                const key = keys[i];
                if (item[key] !== undefined && item[key] !== null) {
                    return item[key];
                }
            }
            return fallback;
        };

        if (detailedSchedule.length > 0) {
            detailedSchedule.forEach((entry, index) => {
                const amount = this.toNumber(
                    selectValue(entry, ['tranche_release', 'amount', 'drawdown', 'release_amount'], undefined),
                    NaN
                );
                if (!Number.isFinite(amount) || amount === 0) {
                    return;
                }
                const periodValue = selectValue(
                    entry,
                    ['period', 'period_number', 'month'],
                    index + 1
                );
                dataset.push({ period: periodValue, tranche_release: amount });
            });
        }

        if (dataset.length === 0 && Array.isArray(this.scheduleData)) {
            this.scheduleData.forEach(entry => {
                if (!entry) return;
                const amount = this.toNumber(entry.tranche_release, NaN);
                if (!Number.isFinite(amount) || amount === 0) return;
                dataset.push({ period: entry.period, tranche_release: amount });
            });
        }

        return dataset;
    }


    escapeHTML(value) {
        return String(value).replace(/[&<>"']/g, (char) => ({
            '&': '&amp;',
            '<': '&lt;',
            '>': '&gt;',
            '"': '&quot;',
            "'": '&#39;'
        })[char]);
    }
}

document.addEventListener('DOMContentLoaded', () => {
    new LoanHistoryDetailPage({
        loanId: {{ loan_id | tojson }},
        loanName: {{ loan_name | tojson }}
    });
});
</script>
{% endblock %}<|MERGE_RESOLUTION|>--- conflicted
+++ resolved
@@ -163,30 +163,8 @@
         gap: 1.5rem;
     }
 
-<<<<<<< HEAD
-=======
-    .schedule-card.loan-detail-card,
-    .notes-card.loan-detail-card {
-        background: #ffffff;
-        border: 1px solid #000;
-        box-shadow: 0 18px 32px rgba(2, 8, 20, 0.35);
-        color: #000;
-    }
-
-    .schedule-card.loan-detail-card .card-header,
-    .notes-card.loan-detail-card .card-header {
-        background: #000;
-        color: #fff;
-        border-bottom: 1px solid #000;
-    }
-
-    .schedule-card .card-body,
-    .notes-card .card-body {
-        padding: 1.25rem;
-        background: #ffffff;
-    }
-
->>>>>>> 975c936a
+
+
     .detailed-payment-table {
         width: 100%;
         border: 1px solid #000;
@@ -501,20 +479,16 @@
 
     <div class="row g-4 mt-1">
         <div class="col-xl-8">
-<<<<<<< HEAD
+
             <div class="loan-detail-card" id="loanHistoryScheduleCard">
-=======
-            <div class="loan-detail-card schedule-card" id="loanHistoryScheduleCard">
->>>>>>> 975c936a
+
                 <div class="card-header d-flex align-items-center gap-2">
                     <i class="fas fa-table me-2"></i>
                     <span>Detailed Payment Schedule</span>
                 </div>
-<<<<<<< HEAD
+
                 <div class="card-body p-0">
-=======
-                <div class="card-body">
->>>>>>> 975c936a
+
                     <div id="detailedPaymentScheduleCard">
                         <table class="detailed-payment-table">
                             <thead>
@@ -542,11 +516,9 @@
             </div>
         </div>
         <div class="col-xl-4">
-<<<<<<< HEAD
+
             <div class="loan-detail-card">
-=======
-            <div class="loan-detail-card notes-card">
->>>>>>> 975c936a
+
                 <div class="card-header d-flex justify-content-between align-items-center">
                     <span class="d-flex align-items-center gap-2"><i class="fas fa-comment-dots"></i>Loan Notes</span>
                     <span class="loan-highlight-badge" id="loanNotesCount">0 Notes</span>
