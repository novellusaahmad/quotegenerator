{% extends "base.html" %}

{% block title %}Loan Calculator - Novellus{% endblock %}

{% block nav_heading %}
<span class="navbar-text text-white text-center fw-bold"><i class="fas fa-calculator me-2"></i>Loan Calculator</span>
{% endblock %}

{% block head %}
{{ super() }}
<link rel="stylesheet" href="{{ url_for('static', filename='css/notifications.css') }}"/>
<style>
    /* Calculator and results section styling moved to novellus-theme.css */
    
    /* Result card styling moved to novellus-theme.css */
    
    .result-value {
        font-size: 1.4rem;
        font-weight: 700;
        margin-bottom: 4px;
        color: white !important;
    }
    
    .result-label {
        font-size: 0.8rem;
        opacity: 1;
        color: white !important;
        font-weight: 500;
        text-transform: none;
        letter-spacing: 0.5px;
    }
    
    .schedule-table {
        font-size: 0.9rem;
    }
    
    .calculation-spinner {
        display: none;
    }
    
    /* Fix input field sizing issues */
    #monthlyRateInput, #annualRateInput {
        min-width: 100% !important;
        width: 100% !important;
    }
    
    #monthlyRateInput .form-control, #annualRateInput .form-control {
        min-width: 120px !important;
        width: auto !important;
        flex: 1 !important;
    }
    
    /* Ensure input groups maintain size */
    .input-group {
        width: 100% !important;
    }
    
    .input-group .form-control {
        flex: 1 1 auto !important;
        min-width: 0 !important;
    }
    
    /* Full width utilization */
    main.container-fluid {
        max-width: 100% !important;
    }
    
    /* Ensure proper form field sizing */
    .form-control {
        min-height: 38px !important;
        font-size: 1rem !important;
        box-sizing: border-box !important;
    }
    
    .form-select {
        min-height: 38px !important;
        font-size: 1rem !important;
    }
    
    /* Optimize table layout for wider screens */
    .table-container {
        overflow-x: auto;
        max-width: 100%;
    }
    
    .schedule-table {
        font-size: 0.85rem;
        width: 100% !important;
        table-layout: fixed;
    }
    
    .schedule-table th,
    .schedule-table td {
        padding: 0.5rem 0.3rem !important;
        white-space: nowrap;
        overflow: hidden;
        text-overflow: ellipsis;
    }
    
    /* Responsive result cards */
    .result-card {
        min-height: 80px;
        display: flex;
        flex-direction: column;
        justify-content: center;
        align-items: center;
        text-align: center;
        padding: 1rem;
        margin-bottom: 1rem;
        border-radius: 10px;
        transition: all 0.3s ease;
        position: relative;
        overflow: hidden;
        border: 2px solid rgba(255, 255, 255, 0.1);
    }
    
    .result-card::before {
        content: '';
        position: absolute;
        top: 0;
        left: 0;
        right: 0;
        height: 3px;
        background: linear-gradient(90deg, var(--primary-color), var(--secondary-color));
    }
    
    .result-card:hover {
        transform: translateY(-3px);
        box-shadow: 0 8px 25px #AD965F;
        border-color: rgba(255, 255, 255, 0.2);
    }
    
    .result-card .result-value,
    .result-card .result-label {
        color: white !important;
        text-shadow: 1px 1px 2px rgba(0, 0, 0, 0.3);
    }

    /* Summary cards in calculation breakdown modal */
    .summary-card {
        border-radius: 10px;
        padding: 0.5rem;
        text-align: center;
        color: #fff;
        background: linear-gradient(135deg, var(--primary-color) 0%, var(--secondary-color) 100%);
    }

    .summary-card .summary-value {
        font-size: 0.9rem;
        font-weight: 700;
        margin-bottom: 2px;
    }

    .summary-card .summary-label {
        font-size: 0.7rem;
        font-weight: 500;
    }

    #calculationBreakdownModal .modal-body {
        max-height: none;
        overflow: hidden;
    }

    .bg-purple {
        background-color: #6f42c1 !important;
    }

    .modal-edge-to-edge .modal-dialog {
        width: calc(100vw - 5px);
        max-width: calc(100vw - 5px);
        height: calc(100vh - 5px);
        margin: 0;
    }

    .modal-edge-to-edge .modal-content,
    .modal-edge-to-edge .modal-body {
        height: 100%;
        overflow: hidden;
    }
    
    /* Better spacing for wide screens */
    @media (min-width: 1200px) {
        .calculator-section {
            position: sticky;
            top: 10px;
            height: fit-content;
        }
        
        .results-section {
            max-width: 100%;
        }
    }
    
    /* Fix input group proportions */
    .input-group {
        display: flex !important;
        width: 100% !important;
    }
    
    .input-group .input-group-text {
        flex: 0 0 auto !important;
        min-width: 40px !important;
        text-align: center !important;
        white-space: nowrap !important;
    }
    
    .input-group .input-group-text.currency-symbol {
        max-width: 60px !important;
    }
    
    .input-group .form-control {
        flex: 1 1 auto !important;
        width: auto !important;
        min-width: 0 !important;
    }

    /* Fix button group formatting for payment timing and frequency */
    .btn-group {
        display: flex !important;
        width: 100% !important;
        gap: 0 !important;
    }
    
    .btn-group .btn-outline-primary {
        border: 1px solid var(--novellus-gold) !important;
        color: var(--novellus-gold) !important;
        background-color: transparent !important;
        margin: 0 !important;
        padding: 0.25rem 0.25rem !important;
        font-size: 0.75rem !important;
        line-height: 1.2 !important;
        border-radius: 0 !important;
        white-space: nowrap !important;
        flex: 1 !important;
        position: relative !important;
        text-align: center !important;
        overflow: hidden !important;
        text-overflow: ellipsis !important;
    }
    
    .btn-group .btn-outline-primary:not(:first-child) {
        margin-left: -1px !important;
    }
    
    .btn-group .btn-outline-primary:first-child {
        border-top-left-radius: 0.375rem !important;
        border-bottom-left-radius: 0.375rem !important;
    }
    
    .btn-group .btn-outline-primary:last-child {
        border-top-right-radius: 0.375rem !important;
        border-bottom-right-radius: 0.375rem !important;
    }
    
    .btn-group .btn-outline-primary:hover {
        background-color: var(--novellus-gold-light) !important;
        border-color: var(--novellus-gold) !important;
        color: white !important;
        z-index: 2 !important;
    }
    
    .btn-check:checked + .btn-outline-primary {
        background-color: var(--novellus-gold) !important;
        border-color: var(--novellus-gold) !important;
        color: white !important;
        z-index: 1 !important;
    }
    
    /* Ensure button groups take full width and proper alignment */
    .btn-group.w-100 {
        display: flex !important;
        width: 100% !important;
    }
    
    .btn-group.w-100 .btn {
        flex: 1 !important;
        max-width: none !important;
    }
    
    /* Fix specific row layout issues */
    #paymentTimingSection .row .col-md-6 {
        margin-bottom: 0.75rem;
    }
    
    /* Consistent uniform font sizes for all input section elements */
    .form-label,
    .calculator-section h6,
    .card-header h6,
    .calculator-section .form-text,
    .calculator-section small,
    .input-group-text {
        font-size: 0.875rem !important;
        font-weight: 600 !important;
    }
    
    .form-label {
        margin-bottom: 0.5rem !important;
    }
    
    .calculator-section h6 {
        margin-bottom: 0.75rem !important;
    }
    
    /* Ensure form inputs also have consistent font size */
    .calculator-section .form-control,
    .calculator-section .form-select {
        font-size: 0.875rem !important;
    }
    
    /* Reduce Calculate button size to match input section styling */
    .calculator-section .btn-primary {
        font-size: 0.875rem !important;
        padding: 0.5rem 1rem !important;
        font-weight: 600 !important;
    }
    
    /* Fix outline-secondary buttons to use Novellus styling */
    .btn-group .btn-outline-secondary {
        border: 1px solid var(--novellus-gold) !important;
        color: var(--novellus-gold) !important;
        background-color: transparent !important;
        margin: 0 !important;
        padding: 0.25rem 0.25rem !important;
        font-size: 0.75rem !important;
        line-height: 1.2 !important;
        border-radius: 0 !important;
        white-space: nowrap !important;
        flex: 1 !important;
        position: relative !important;
        text-align: center !important;
        overflow: hidden !important;
        text-overflow: ellipsis !important;
    }
    
    .btn-group .btn-outline-secondary:not(:first-child) {
        margin-left: -1px !important;
    }
    
    .btn-group .btn-outline-secondary:first-child {
        border-top-left-radius: 0.375rem !important;
        border-bottom-left-radius: 0.375rem !important;
    }
    
    .btn-group .btn-outline-secondary:last-child {
        border-top-right-radius: 0.375rem !important;
        border-bottom-right-radius: 0.375rem !important;
    }
    
    .btn-group .btn-outline-secondary:hover {
        background-color: var(--novellus-gold-light) !important;
        border-color: var(--novellus-gold) !important;
        color: white !important;
        z-index: 2 !important;
    }
    
    .btn-check:checked + .btn-outline-secondary {
        background-color: var(--novellus-gold) !important;
        border-color: var(--novellus-gold) !important;
        color: white !important;
        z-index: 1 !important;
    }

    /* Chart container styling */
    .chart-container {
        border: 1px solid #dee2e6;
        border-radius: 8px;
        box-shadow: 0 2px 4px rgba(0,0,0,0.1);
        transition: all 0.3s ease;
        background: white;
    }

    .chart-container:hover {
        box-shadow: 0 4px 8px rgba(0,0,0,0.15);
        transform: translateY(-2px);
    }

    .chart-header {
        background: linear-gradient(135deg, var(--primary-color) 0%, var(--secondary-color) 100%);
        color: white;
        font-weight: bold;
        padding: 12px 15px;
        border-radius: 8px 8px 0 0;
        border: none;
        font-size: 0.95rem;
        display: flex;
        justify-content: space-between;
        align-items: center;
    }

    .chart-container .card-body {
        padding: 20px;
        background: white;
        border-radius: 0 0 8px 8px;
    }

    /* Fullscreen chart styling */
    .chart-container.fullscreen {
        position: fixed;
        top: 0;
        left: 0;
        right: 0;
        bottom: 0;
        z-index: 1050;
        width: 100% !important;
        height: 100vh !important;
        max-width: none !important;
        margin: 0 !important;
        border-radius: 0 !important;
        box-shadow: none !important;
    }

    .chart-container.fullscreen .card-body {
        height: calc(100vh - 60px);
        border-radius: 0;
        overflow: auto;
    }

    .chart-container.fullscreen canvas {
        max-height: calc(100vh - 100px) !important;
    }

    .no-scroll {
        overflow: hidden;
    }

    /* Expand button styling */
    .expand-btn {
        font-size: 0.75rem;
        padding: 4px 8px;
        border: 1px solid rgba(255,255,255,0.3);
        background: rgba(255,255,255,0.1);
        color: white;
        transition: all 0.2s ease;
    }

    .expand-btn:hover {
        background: rgba(255,255,255,0.2);
        border-color: rgba(255,255,255,0.5);
        color: white;
    }

    /* Chart responsiveness */
    .chart-container canvas {
        max-width: 100% !important;
        height: auto !important;
    }

    @media (max-width: 768px) {
        .chart-container .card-body {
            padding: 10px;
        }
        
        .chart-header {
            font-size: 0.85rem;
            padding: 10px 12px;
        }
    }

    /* Add more vertical spacing between calculator input fields */
    .calculator-section .input-group {
        margin-bottom: 1rem !important; /* space between input and next field */
    }

    /* Also give extra space to sections that have button groups + inputs stacked */
    .calculator-section .btn-group + .input-group {
        margin-top: 0.5rem !important;
        margin-bottom: 1rem !important;
    }

    /* More space between each field block */
    .calculator-section > div {
        margin-bottom: 1.25rem !important;
    }

    /* Slightly more space after labels */
    .calculator-section .form-label {
        margin-bottom: 0.6rem !important;
    }

    /* Adjust layout spacing and widths */
    .calculator-layout {
        --bs-gutter-x: 2px;
        width: calc(100% - 10px);
    }

    @media (min-width: 992px) {
        .calculator-layout .user-input-col {
            width: calc(33.333333% + 10px);
        }

        .calculator-layout .results-col {
            width: calc(66.666667% - 10px);
        }
    }

</style>
{% endblock %}

{% block main_class %}container-fluid mt-2 px-2{% endblock %}

{% block content %}
<div class="row calculator-layout">
<!-- Calculator Form -->
<div class="col-lg-4 user-input-col">
<div class="calculator-section">
<form id="calculatorForm">
<!-- Loan Name -->
<div class="">
<label class="form-label" for="loanName">
<i class="fas me-1"></i>Loan Name <span class="text-danger">*</span>
</label>
<input class="form-control" id="loanName" maxlength="200" name="loanName" placeholder="Enter loan name (e.g., Client Name - Property Address)" required="" style="min-height: 38px; font-size: 1rem;" type="text"/>
</div>
<!-- Loan Type Selection -->
<div class="">
<label class="form-label">Loan Type</label>
<div class="btn-group w-100" role="group" aria-label="Loan Type">
    <input type="radio" class="btn-check" name="loanTypeToggle" id="loanTypeBridge" value="bridge" checked>
    <label class="btn btn-outline-primary" for="loanTypeBridge">Bridge</label>
    <input type="radio" class="btn-check" name="loanTypeToggle" id="loanTypeTerm" value="term">
    <label class="btn btn-outline-primary" for="loanTypeTerm">Term</label>
    <input type="radio" class="btn-check" name="loanTypeToggle" id="loanTypeDevelopment" value="development2">
    <label class="btn btn-outline-primary" for="loanTypeDevelopment">Development</label>
</div>
<input type="hidden" id="loanType" name="loan_type" value="bridge">
</div>
<!-- Repayment Option -->
<div class="">
<label class="form-label">Interest Calculation Type</label>
<div class="btn-group w-100 flex-wrap interest-toggle" role="group" aria-label="Interest Calculation Type">
    <input type="radio" class="btn-check" name="repaymentOptionToggle" id="repaymentNone" value="none" checked>
    <label class="btn btn-outline-primary" for="repaymentNone">Retained</label>
    <input type="radio" class="btn-check" name="repaymentOptionToggle" id="repaymentServiceOnly" value="service_only">
    <label class="btn btn-outline-primary" for="repaymentServiceOnly">Service</label>
    <input type="radio" class="btn-check" name="repaymentOptionToggle" id="repaymentServiceCapital" value="service_and_capital">
    <label class="btn btn-outline-primary" for="repaymentServiceCapital">Service + Capital</label>
    <input type="radio" class="btn-check" name="repaymentOptionToggle" id="repaymentCapitalOnly" value="capital_payment_only">
    <label class="btn btn-outline-primary" for="repaymentCapitalOnly">Capital</label>
    <input type="radio" class="btn-check" name="repaymentOptionToggle" id="repaymentFlexible" value="flexible_payment">
    <label class="btn btn-outline-primary" for="repaymentFlexible">Flexible</label>
</div>
<input type="hidden" id="repaymentOption" name="repayment_option" value="none">
</div>

<!-- Currency -->
<div class="">
<label class="form-label">Currency</label>
<div class="btn-group w-100" role="group" aria-label="Currency">
    <input type="radio" class="btn-check" name="currency" id="currencyGBP" value="GBP" checked>
    <label class="btn btn-outline-primary" for="currencyGBP">GBP (£)</label>
    <input type="radio" class="btn-check" name="currency" id="currencyEUR" value="EUR">
    <label class="btn btn-outline-primary" for="currencyEUR">EUR (€)</label>
</div>
<input type="hidden" id="currency" value="GBP">
</div>
<!-- Property Value -->
<div class="">
<label class="form-label" for="propertyValue">Property Value</label>
<div class="input-group">
<span class="input-group-text currency-symbol">£</span>
<input class="form-control" id="propertyValue" inputmode="decimal" min="0" name="property_value" pattern="[0-9.,]*" required="" step="0.0001" style="min-height: 38px; font-size: 1rem;" type="text" value=""/>
</div>
</div>
<!-- Amount Input Type -->
<div class="">
<label class="form-label">Amount Input</label>
<div class="btn-group w-100" role="group">
<input checked="" class="btn-check" id="grossAmount" name="amount_input_type" type="radio" value="gross"/>
<label class="btn btn-outline-primary" for="grossAmount">Gross Amount</label>
<input class="btn-check" id="netAmount" name="amount_input_type" type="radio" value="net"/>
<label class="btn btn-outline-primary" for="netAmount">Net Amount</label>
</div>
</div>
<!-- Gross Amount Input -->
<div class="" id="grossAmountSection">
<label class="form-label">Gross Amount</label>
<div class="btn-group w-100" role="group">
<input checked="" class="btn-check" id="grossFixed" name="gross_amount_type" type="radio" value="fixed"/>
<label class="btn btn-outline-secondary btn-sm" data-currency="GBP" for="grossFixed">Fixed Amount</label>
<input class="btn-check" id="grossPercentage" name="gross_amount_type" type="radio" value="percentage"/>
<label class="btn btn-outline-secondary btn-sm" data-currency="GBP" for="grossPercentage">% of Property Value</label>
</div>
<div class="input-group" id="grossFixedInput">
<span class="input-group-text currency-symbol">£</span>
<input class="form-control" id="grossAmountFixed" inputmode="decimal" min="0" name="gross_amount" pattern="[0-9.,]*" step="0.0001" style="min-height: 38px; font-size: 1rem;" type="text" value=""/>
</div>
<div class="input-group" id="grossPercentageInput" style="display: none;">
<input class="form-control" id="grossAmountPercentage" max="100" min="0" name="gross_amount_percentage" step="0.0001" style="min-height: 38px; font-size: 1rem;" type="number"/>
<span class="input-group-text">%</span>
</div>
</div>
<!-- Net Amount Input -->
<div class="" id="netAmountSection" style="display: none;">
<label class="form-label" for="netAmountInput">Net Amount</label>
<div class="input-group">
<span class="input-group-text currency-symbol">£</span>
<input class="form-control" id="netAmountInput" inputmode="decimal" min="0" name="net_amount" pattern="[0-9.,]*" step="0.0001" style="min-height: 38px; font-size: 1rem;" type="text" value=""/>
</div>
<small class="form-text text-muted">Total net amount required for the loan</small>
</div>
<!-- Day 1 Advance (Development Loans) -->
<div class="" id="day1AdvanceSection" style="display: none;">
<label class="form-label" for="day1Advance">Day 1 Advance (Optional)</label>
<div class="input-group">
<span class="input-group-text currency-symbol">£</span>
<input class="form-control" id="day1Advance" inputmode="decimal" min="0" name="day1_advance" pattern="[0-9.,]*" step="0.0001" style="min-height: 38px; font-size: 1rem;" type="text" value="0"/>
</div>
<small class="form-text text-muted">Initial advance on first day (will be included in first tranche)</small>
</div>
<!-- Interest Rate -->
<div class="">
<label class="form-label">Interest Rate</label>
<div class="btn-group w-100" role="group">
<input class="btn-check" id="monthlyRate" name="rate_input_type" type="radio" value="monthly"/>
<label class="btn btn-outline-secondary btn-sm" data-currency="GBP" for="monthlyRate">Monthly Rate</label>
<input checked="" class="btn-check" id="annualRate" name="rate_input_type" type="radio" value="annual"/>
<label class="btn btn-outline-secondary btn-sm" data-currency="GBP" for="annualRate">Annual Rate</label>
</div>
<div class="input-group" id="monthlyRateInput" style="display: none;">
<input class="form-control" id="monthlyRateValue" max="10" min="0" name="monthly_rate" step="0.0001" style="min-height: 38px; font-size: 1rem;" type="number" value="1"/>
<span class="input-group-text" style="min-width: 80px; font-size: 0.875rem;">% per month</span>
</div>
<div class="input-group" id="annualRateInput">
<input class="form-control" id="annualRateValue" max="50" min="0" name="annual_rate" step="0.0001" style="min-height: 38px; font-size: 1rem;" type="number" value="12"/>
<span class="input-group-text" style="min-width: 80px; font-size: 0.875rem;">% per annum</span>
</div>
<small id="rateEquivalenceNote" class="form-text text-muted"></small>
</div>
<!-- Daily Rate Calculation Method -->
<div class="" id="use360DaysSection">
<div class="form-check">
<input class="form-check-input" id="use360Days" name="use_360_days" type="checkbox" value="true"/>
<label class="form-check-label" for="use360Days">
                            Use 360-day calculation for daily rate
                        </label>
</div>
</div>
<!-- Interest Type -->
<div class="">
    <label class="form-label">Interest Calculation</label>
    <div class="btn-group w-100 flex-wrap interest-type-toggle" role="group" aria-label="Interest Calculation">
        <input type="radio" class="btn-check" name="interestTypeToggle" id="interestSimple" value="simple" checked>
        <label class="btn btn-outline-primary" for="interestSimple">Simple</label>
        <input type="radio" class="btn-check" name="interestTypeToggle" id="interestCompoundDaily" value="compound_daily">
        <label class="btn btn-outline-primary" for="interestCompoundDaily">Daily</label>
        <input type="radio" class="btn-check" name="interestTypeToggle" id="interestCompoundMonthly" value="compound_monthly">
        <label class="btn btn-outline-primary" for="interestCompoundMonthly">Monthly</label>
        <input type="radio" class="btn-check" name="interestTypeToggle" id="interestCompoundQuarterly" value="compound_quarterly">
        <label class="btn btn-outline-primary" for="interestCompoundQuarterly">Quarterly</label>
    </div>
    <input type="hidden" id="interestType" name="interest_type" value="simple">
</div>
<!-- Start Date -->
<div class="">
<label class="form-label" for="startDate">Start Date</label>
<input class="form-control" id="startDate" name="start_date" required="" style="min-height: 38px; font-size: 1rem;" type="date"/>
</div>
<!-- Loan End Selection -->
<div class="">
<label class="form-label">Loan End</label>
<div class="btn-group w-100" role="group">
<input class="btn-check" id="loanTermOption" name="loan_end_type" type="radio" value="term" checked>
<label class="btn btn-outline-secondary btn-sm" for="loanTermOption">Term (months)</label>
<input class="btn-check" id="loanEndDateOption" name="loan_end_type" type="radio" value="date">
<label class="btn btn-outline-secondary btn-sm" for="loanEndDateOption">End Date</label>
</div>
<div id="loanTermContainer" class="mt-2">
<div class="input-group">
<input class="form-control" id="loanTerm" max="600" min="3" name="loan_term" required="" step="0.01" style="min-height: 38px; font-size: 1rem;" type="number" value=""/>
<span class="input-group-text">months</span>
</div>
</div>
<div id="endDateContainer" class="mt-2" style="display:none;">
<input class="form-control" id="endDate" name="end_date" style="min-height: 38px; font-size: 1rem;" type="date"/>
<small class="form-text text-muted">Select start and end dates to calculate the loan term in days.</small>
</div>
</div>
<!-- Fees Section -->
<div class="">
<h6 class="">Fees &amp; Charges</h6>
<div class="">
<label class="form-label" for="arrangementFeeRate">Arrangement Fee</label>
<div class="input-group">
<input class="form-control" id="arrangementFeeRate" max="10" min="0" name="arrangement_fee_percentage" step="0.0001" style="min-height: 38px; font-size: 1rem;" type="number" value="2"/>
<span class="input-group-text">%</span>
</div>
</div>
<div class="">
<label class="form-label" for="legalFees">Legal Fees</label>
<div class="input-group">
<span class="input-group-text currency-symbol">£</span>
<input class="form-control" id="legalFees" inputmode="decimal" min="0" name="legal_fees" pattern="[0-9.,]*" step="0.0001" style="min-height: 38px; font-size: 1rem;" type="text" value=""/>
</div>
</div>
<div class="">
<label class="form-label" for="siteVisitFee">Site Visit Fee</label>
<div class="input-group">
<span class="input-group-text currency-symbol">£</span>
<input class="form-control" id="siteVisitFee" inputmode="decimal" min="0" name="site_visit_fee" pattern="[0-9.,]*" step="0.0001" style="min-height: 38px; font-size: 1rem;" type="text" value=""/>
</div>
</div>
<div class="">
<label class="form-label" for="titleInsuranceRate">Title Insurance</label>
<div class="input-group">
<input class="form-control" id="titleInsuranceRate" max="1" min="0" name="title_insurance_rate" step="0.0001" style="min-height: 38px; font-size: 1rem;" type="number" value=""/>
<span class="input-group-text">%</span>
</div>
</div>
</div>
<!-- Additional Parameters -->
<div class="" id="additionalParams" style="display: none;">
<h6 class="">Additional Parameters</h6>
<!-- Payment Timing Options -->
<div class="" id="paymentTimingSection" style="display: none;">
<div class="row">
<div class="col-md-6">
<label class="form-label">Payment Timing</label>
<div class="btn-group w-100" role="group">
<input checked="" class="btn-check" id="paymentInAdvance" name="payment_timing" type="radio" value="advance"/>
<label class="btn btn-outline-primary" for="paymentInAdvance">Advance</label>
<input class="btn-check" id="paymentInArrears" name="payment_timing" type="radio" value="arrears"/>
<label class="btn btn-outline-primary" for="paymentInArrears">Arrears</label>
</div>
</div>
<div class="col-md-6">
<label class="form-label">Payment Frequency</label>
<div class="btn-group w-100" role="group">
<input checked="" class="btn-check" id="paymentMonthly" name="payment_frequency" type="radio" value="monthly"/>
<label class="btn btn-outline-primary" for="paymentMonthly">Monthly</label>
<input class="btn-check" id="paymentQuarterly" name="payment_frequency" type="radio" value="quarterly"/>
<label class="btn btn-outline-primary" for="paymentQuarterly">Quarterly</label>
</div>
</div>
</div>
</div>
<div class="" id="capitalRepaymentSection" style="display: none;">
<label class="form-label" for="capitalRepayment">Capital Repayment Amount</label>
<div class="input-group">
<span class="input-group-text currency-symbol">£</span>
<input class="form-control" id="capitalRepayment" inputmode="decimal" min="0" name="capital_repayment" pattern="[0-9.,]*" placeholder="e.g. 10000" step="0.0001" style="min-height: 38px; font-size: 1rem;" type="text" value="10000"/>
</div>
<small class="form-text text-muted">Principal amount to repay each payment period (monthly/quarterly)</small>
<small class="form-text text-muted">Enter the amount per selected payment period; no automatic conversion is applied.</small>
</div>
<div class="" id="flexiblePaymentSection" style="display: none;">
<label class="form-label" for="flexiblePayment">Flexible Payment per Payment</label>
<div class="input-group">
<span class="input-group-text currency-symbol">£</span>
<input class="form-control" id="flexiblePayment" inputmode="decimal" min="0" name="flexible_payment" pattern="[0-9.,]*" step="0.0001" style="min-height: 38px; font-size: 1rem;" type="text" value="20000"/>
</div>
<small class="form-text text-muted">Enter the amount per selected payment period; no automatic conversion is applied.</small>
</div>

<div class="" id="ltvSimulationSection" style="display: none;">
  <div class="form-check mb-2">
    <input class="form-check-input" type="checkbox" id="ltvTargetCheckbox"/>
    <label class="form-check-label" for="ltvTargetCheckbox">LTV Targeting Simulation</label>
  </div>
  <div id="ltvTargetInputs" style="display: none;">
    <div class="mb-2">
      <label class="form-label" for="targetLTVExit">Target LTV % on Exit</label>
      <div class="input-group">
        <input class="form-control" id="targetLTVExit" min="0" max="100" step="0.01" type="number" placeholder="e.g. 40"/>
        <span class="input-group-text">%</span>
      </div>
    </div>
    <div class="mb-2">
      <label class="form-label">Progressive LTV Targets</label>
      <div id="progressiveLTVList"></div>
      <button type="button" class="btn btn-sm btn-outline-secondary" id="addLTVTarget">Add Target</button>
    </div>
    <div class="mt-2">
      <strong>Total Capital Needed:</strong> <span id="ltvTotalCapital">£0</span>
      <div id="ltvCapitalSchedule" class="mt-2"></div>
    </div>
  </div>
</div>
</div>
<!-- Development Loan Tranches -->
<div class="" id="developmentTrancheSection" style="display: none;">
<h6 class="">Development Loan Tranches</h6>
<!-- Tranche Mode Selection -->
<div class="">
<label class="form-label">Tranche Setup</label>
<div class="btn-group w-100" role="group">
<input checked="" class="btn-check" id="manual_tranches" name="tranche_mode" type="radio" value="manual"/>
<label class="btn btn-outline-primary" for="manual_tranches">Manual Entry</label>
<input class="btn-check" id="auto_tranches" name="tranche_mode" type="radio" value="auto"/>
<label class="btn btn-outline-primary" for="auto_tranches">Auto Generate</label>
</div>
</div>
<!-- Auto Generation Settings -->
<div class="" id="autoTrancheSettings" style="display: none;">
<div class="card">
<div class="card-header">
<h6 class="">Auto Generation Settings</h6>
</div>
<div class="card-body">
<div class="row">
<div class="col-md-6">
<label class="form-label">Total Development Tranche</label>
<div class="input-group">
<span class="input-group-text currency-symbol">£</span>
<input class="form-control" id="autoTotalAmount" inputmode="decimal" min="0" step="0.0001" type="number" value="0"/>
</div>
</div>
<div class="col-md-6" style="display: none;">
<label class="form-label">Start Date</label>
<input class="form-control" id="autoStartDate" type="date"/>
</div>
</div>
<div class="row" style="display: none;">
<div class="col-md-6">
<label class="form-label">Loan Period (Months)</label>
<input class="form-control" id="autoLoanPeriod" max="60" min="1" step="0.01" type="number" value="12"/>
</div>
<div class="col-md-6" style="display: none;">
<label class="form-label">Interest Rate (%)</label>
<input class="form-control" id="autoInterestRate" max="50" min="0" step="0.0001" type="number" value="12"/>
</div>
</div>
<div class="row">
<div class="col-md-6">
<label class="form-label">Number of Tranches</label>
<input class="form-control" id="autoTrancheCount" min="1" step="1" type="number" value="6"/>
</div>
<div class="col-md-6 d-flex align-items-end">
<button class="btn btn-success w-100" id="generateTranches" type="button">
<i class="fas fa-magic me-2"></i>Generate Tranches
                                        </button>
</div>
</div>
</div>
</div>
</div>
<!-- Manual Tranche Controls -->
<div class="d-flex justify-content-between align-items-center" id="manualTrancheControls">
<span>Number of Tranches</span>
<div class="btn-group" role="group">
<button class="btn btn-outline-secondary btn-sm" id="decreaseTranches" type="button">-</button>
<span class="btn btn-outline-secondary btn-sm" id="trancheCount">1</span>
<button class="btn btn-outline-secondary btn-sm" id="increaseTranches" type="button">+</button>
</div>
</div>
<table class="table table-sm" id="tranchesTable">
  <thead>
    <tr>
      <th>#</th>
    </tr>
  </thead>
  <tbody id="tranchesContainer">
    <tr class="tranche-item" data-tranche="1">
      <td class="tranche-number">1</td>
      <td class="text-end">
        <span class="currency-symbol">£</span><span class="tranche-amount-display">0.00</span>
        <input type="hidden" name="tranche_amounts[]" class="tranche-amount" value="0">
      </td>
      <td>
        <span class="tranche-date-display"></span>
        <input type="hidden" name="tranche_dates[]" class="tranche-date" value="">
      </td>
      <td class="text-end">
        <span class="tranche-rate-display">0.00</span>
        <input type="hidden" name="tranche_rates[]" class="tranche-rate" value="0">
      </td>
      <td>
        <span class="tranche-description-display"></span>
        <input type="hidden" name="tranche_descriptions[]" class="tranche-description" value="">
      </td>
      <td>
        <button type="button" class="btn btn-sm btn-outline-primary me-1 edit-tranche-btn" onclick="window.loanCalculator.openEditTrancheModal(0, 'manual')"><i class="fas fa-edit"></i></button>
        <button type="button" class="btn btn-sm btn-outline-danger delete-tranche-btn" onclick="window.loanCalculator.openDeleteTrancheModal(0, 'manual')"><i class="fas fa-trash"></i></button>
      </td>
    </tr>
  </tbody>
</table>
</div>
<!-- Calculate Button -->
<div class="d-grid gap-2">
<button class="btn btn-primary btn-lg calculate-button" data-currency="GBP" type="submit">
<i class="fas fa-calculator me-2"></i>Calculate
                    </button>
<button class="btn btn-success" data-currency="GBP" disabled="" id="saveLoanBtn" type="button">
<i class="fas fa-save me-2"></i><span id="saveLoanText">Save Loan</span>
</button>
<button class="btn btn-outline-secondary" id="cancelEditBtn" style="display: none;" type="button">
<i class="fas fa-times me-2"></i>Cancel Edit
                    </button>
</div>
</form>
</div>
</div>
<!-- Results Section -->
<div class="col-lg-8 results-col">
<div class="results-section" id="resultsSection" style="display: none;">
<!-- Edit Mode Notice -->
<div class="row" id="editModeNotice" style="display: none;">
<div class="col-12">
<div class="alert alert-info">
<i class="fas fa-edit me-2"></i>
<strong>Edit Mode:</strong> You are editing "<span id="editingLoanName"></span>". Make changes and save to update the loan.
                    </div>
</div>
</div>
<!-- Calculation Results Section -->
<div id="calculationResultsSection">
<!-- Summary Table (Loan Summary Format) -->
<div class="card">
<div class="card-header d-flex justify-content-center align-items-center position-relative bg-primary text-white fw-bold border border-dark" data-currency="GBP">
                    <span>Loan Summary</span>
                    <div class="position-absolute top-50 end-0 translate-middle-y d-flex">
                        <a id="openLoanReport" class="btn btn-sm btn-light me-2" href="#" style="display:none;" target="_blank" title="Open Loan Report">
                            <i class="fas fa-chart-column"></i>
                        </a>
                        <button type="button" class="btn btn-sm btn-light me-2" id="viewBreakdownBtn" data-bs-toggle="modal" data-bs-target="#calculationBreakdownModal">View Details</button>
                    </div>
                </div>
<div class="card-body p-0">
<table class="table" style="border: 1px solid #000; border-collapse: collapse;">
<thead>
<tr style="border: 1px solid #000; background: #f8f9fa;">
<th class="px-3" style="color: #000 !important; border-right: 1px solid #000;"></th>
<th class="px-3 text-end" style="color: #000 !important; border-right: 1px solid #000;"></th>
<th class="px-3 text-end" style="color: #000 !important;">
    <a id="openReportFieldsModal" href="#" class="me-2" style="display:none;" title="Map Report Fields"><i class="fas fa-list"></i></a>
    <a id="downloadSummaryDocx" href="#" style="display:none;" title="Download Loan Summary"><i class="fas fa-file-word"></i></a>
</th>
</tr>
</thead>
<tbody>
<tr style="border: 1px solid #000;">
<td class="px-3" style="color: #000 !important; border-right: 1px solid #000; background: #f8f9fa;">Valuation</td>
<td class="text-end px-3 currency-symbol" style="color: #000 !important; border-right: 1px solid #000; background: #f8f9fa;">£</td>
<td class="fw-bold px-3 text-end" id="propertyValueResult" style="color: #000 !important; background: #f8f9fa;">-</td>
</tr>
<tr style="border: 1px solid #000;">
<td class="px-3" style="color: #000 !important; border-right: 1px solid #000; background: white;">Gross Amount</td>
<td class="text-end px-3 currency-symbol" style="color: #000 !important; border-right: 1px solid #000; background: white;">£</td>
<td class="fw-bold px-3 text-end" id="grossAmountResult" style="color: #000 !important; background: white;">-</td>
</tr>
<tr style="border: 1px solid #000;">
<td class="px-3" style="color: #000 !important; border-right: 1px solid #000; background: #f8f9fa;">Date of First Drawdown</td>
<td class="text-end px-3" style="color: #000 !important; border-right: 1px solid #000; background: #f8f9fa;"></td>
<td class="fw-bold px-3 text-end" id="startDateResult" style="color: #000 !important; background: #f8f9fa;">-</td>
</tr>
<tr style="border: 1px solid #000;">
<td class="px-3" style="color: #000 !important; border-right: 1px solid #000; background: white;">End Date</td>
<td class="text-end px-3" style="color: #000 !important; border-right: 1px solid #000; background: white;"></td>
<td class="fw-bold px-3 text-end" id="endDateResult" style="color: #000 !important; background: white;">-</td>
</tr>
<tr style="border: 1px solid #000;">
<td class="px-3" style="color: #000 !important; border-right: 1px solid #000; background: #f8f9fa;">Term (Months)</td>
<td class="text-end px-3" style="color: #000 !important; border-right: 1px solid #000; background: #f8f9fa;"></td>
<td class="fw-bold px-3 text-end" id="loanTermResult" style="color: #000 !important; background: #f8f9fa;">-</td>
</tr>
<tr style="border: 1px solid #000;">
<td class="px-3" style="color: #000 !important; border-right: 1px solid #000; background: #f8f9fa;">Term (Days)</td>
<td class="text-end px-3" style="color: #000 !important; border-right: 1px solid #000; background: #f8f9fa;"></td>
<td class="fw-bold px-3 text-end" id="loanTermDaysResult" style="color: #000 !important; background: #f8f9fa;">-</td>
</tr>
<tr style="border: 1px solid #000;">
<td class="px-3" style="color: #000 !important; border-right: 1px solid #000; background: #f8f9fa;">Arrangement Fee</td>
<td class="text-end px-3" style="color: #000 !important; border-right: 1px solid #000; background: #f8f9fa;"><span id="arrangementFeePercentageDisplay">0.00%</span> <span class="currency-symbol">£</span></td>
<td class="fw-bold px-3 text-end" id="arrangementFeeResult" style="color: #000 !important; background: #f8f9fa;">-</td>
</tr>
<tr style="border: 1px solid #000;">
<td class="px-3" style="color: #000 !important; border-right: 1px solid #000; background: white;">Legal Costs</td>
<td class="text-end px-3 currency-symbol" style="color: #000 !important; border-right: 1px solid #000; background: white;">£</td>
<td class="fw-bold px-3 text-end" id="legalCostsResult" style="color: #000 !important; background: white;">-</td>
</tr>
<tr style="border: 1px solid #000;">
<td class="px-3" style="color: #000 !important; border-right: 1px solid #000; background: #f8f9fa;">Site Visit Fee</td>
<td class="text-end px-3 currency-symbol" style="color: #000 !important; border-right: 1px solid #000; background: #f8f9fa;">£</td>
<td class="fw-bold px-3 text-end" id="siteVisitFeeResult" style="color: #000 !important; background: #f8f9fa;">-</td>
</tr>
<tr style="border: 1px solid #000;">
<td class="px-3" style="color: #000 !important; border-right: 1px solid #000; background: white;">Title Insurance</td>
<td class="text-end px-3" style="color: #000 !important; border-right: 1px solid #000; background: white;"><span id="titleInsurancePercentageDisplay">0.000%</span> <span class="currency-symbol">£</span></td>
<td class="fw-bold px-3 text-end" id="titleInsuranceResult" style="color: #000 !important; background: white;">-</td>
</tr>
<tr style="border: 1px solid #000;">
<td class="px-3" style="color: #000 !important; border-right: 1px solid #000; background: #f8f9fa;">Interest</td>
<td class="text-end px-3" style="color: #000 !important; border-right: 1px solid #000; background: #f8f9fa;"><span id="interestRatePercentageDisplay">12.00%</span> <span class="currency-symbol">£</span></td>
<td class="fw-bold px-3 text-end" id="totalInterestResult" style="color: #000 !important; background: #f8f9fa;">-</td>
</tr>
<tr id="retainedInterestRow" style="border: 1px solid #000; display: none;">
  <td class="px-3" style="color: #000 !important; border-right: 1px solid #000; background: white;">Retained Interest</td>
  <td class="text-end px-3 currency-symbol" style="color: #000 !important; border-right: 1px solid #000; background: white;">£</td>
  <td class="fw-bold px-3 text-end" id="retainedInterestResult" style="color: #000 !important; background: white;">-</td>
</tr>
<tr id="interestRefundRow" style="border: 1px solid #000; display: none;">
  <td class="px-3" style="color: #28a745 !important; border-right: 1px solid #000; background: #f8f9fa;">Interest Refund</td>
  <td class="text-end px-3 currency-symbol" style="color: #28a745 !important; border-right: 1px solid #000; background: #f8f9fa;">£</td>
  <td class="fw-bold px-3 text-end" id="interestRefundResult" style="color: #28a745 !important; background: #f8f9fa;">-</td>
</tr>
<tr id="interestOnlyTotalRow" style="border: 1px solid #000; display: none;">
<td class="px-3" style="color: #6c757d !important; border-right: 1px solid #000; background: white;">Interest-Only Total</td>
<td class="text-end px-3 currency-symbol" style="color: #6c757d !important; border-right: 1px solid #000; background: white;">£</td>
<td class="fw-bold px-3 text-end" id="interestOnlyTotalResult" style="color: #6c757d !important; background: white;">-</td>
</tr>
<tr id="interestSavingsRow" style="border: 1px solid #000; display: none;">
<td class="px-3" style="color: #28a745 !important; border-right: 1px solid #000; background: #f8f9fa;">Interest Savings vs Interest-Only</td>
<td class="text-end px-3" style="color: #28a745 !important; border-right: 1px solid #000; background: #f8f9fa;"><span id="savingsPercentageResult">-</span></td>
<td class="fw-bold px-3 text-end" id="interestSavingsResult" style="color: #28a745 !important; background: #f8f9fa;">-</td>
</tr>
<tr id="periodicInterestRow" style="border: 1px solid #000; display: none;">
<td class="px-3" style="color: #000 !important; border-right: 1px solid #000; background: white;">
<span id="periodicInterestLabel">Monthly Interest Payment</span>
</td>
<td class="text-end px-3 currency-symbol" style="color: #000 !important; border-right: 1px solid #000; background: white;">£</td>
<td class="fw-bold px-3 text-end" id="periodicInterestResult" style="color: #000 !important; background: white;">-</td>
</tr>
<tr id="interestPaymentTimingRow" style="border: 1px solid #000; display: none;">
<td class="px-3" style="color: #000 !important; border-right: 1px solid #000; background: #f8f9fa;">Interest Payment</td>
<td class="text-end px-3" style="color: #000 !important; border-right: 1px solid #000; background: #f8f9fa;"></td>
<td class="fw-bold px-3 text-end" id="interestPaymentTimingResult" style="color: #000 !important; background: #f8f9fa;">-</td>
</tr>
<tr style="border: 1px solid #000;">
<td class="px-3" style="color: #000 !important; border-right: 1px solid #000; background: #f8f9fa;">Net Day 1 Advance</td>
<td class="text-end px-3 currency-symbol" style="color: #000 !important; border-right: 1px solid #000; background: #f8f9fa;">£</td>
<td class="fw-bold px-3 text-end" id="netDay1AdvanceResult" style="color: #000 !important; background: #f8f9fa;">-</td>
</tr>
<tr style="border: 1px solid #000;">
<td class="px-3" style="color: #000 !important; border-right: 1px solid #000; background: #f8f9fa;">LTV Ratio</td>
<td class="text-end px-3" style="color: #000 !important; border-right: 1px solid #000; background: #f8f9fa;"></td>
<td class="fw-bold px-3 text-end" id="ltvRatioResult" style="color: #000 !important; background: #f8f9fa;">-</td>
</tr>
<tr style="border: 1px solid #000;">
<td class="px-3" style="color: #000 !important; border-right: 1px solid #000; background: white;">End LTV</td>
<td class="text-end px-3" style="color: #000 !important; border-right: 1px solid #000; background: white;"></td>
<td class="fw-bold px-3 text-end" id="endLTVResult" style="color: #000 !important; background: white;">-</td>
</tr>
<tr style="border: 2px solid #000; background: #f0f0f0;">
<td class="fw-bold px-3" style="color: #000 !important; border-right: 1px solid #000;">Total Net Advance</td>
<td class="fw-bold text-end px-3 currency-symbol" style="color: #000 !important; border-right: 1px solid #000;">£</td>
<td class="fw-bold px-3 text-end" id="totalNetAdvanceResult" style="color: #000 !important; font-size: 1.1rem;">-</td>
</tr>
</tbody>
</table>
</div>
</div>
<!-- Visualization Buttons -->
<div class="mt-4 d-flex flex-wrap gap-2" id="visualizationButtons">
    <button class="btn btn-outline-primary" data-bs-toggle="modal" data-bs-target="#paymentScheduleModal">
        <i class="fas fa-calendar-alt me-1"></i>Detailed Payment Schedule
    </button>
    <button class="btn btn-outline-primary" id="trancheScheduleBtn" data-bs-toggle="modal" data-bs-target="#trancheScheduleModal" style="display: none;">
        <i class="fas fa-layer-group me-1"></i>Tranche Schedule
    </button>
    <button class="btn btn-outline-primary" data-bs-toggle="modal" data-bs-target="#loanBreakdownModal">
        <i class="fas fa-chart-pie me-1"></i>Loan Breakdown
    </button>
    <button class="btn btn-outline-primary" data-bs-toggle="modal" data-bs-target="#balanceModal">
        <i class="fas fa-chart-line me-1"></i>Balance Over Time
    </button>
</div>
</div>
<!-- End Calculation Results Section -->
</div>
<!-- No Results Message -->
<div class="results-section text-center" id="noResults">
<i class="fas fa-calculator fa-3x text-muted"></i>
<h5 class="text-muted">Enter loan details to see calculations</h5>
<p class="text-muted"></p>
</div>

<!-- Visualization Modals -->
<div class="modal fade modal-edge-to-edge" id="paymentScheduleModal" tabindex="-1" aria-labelledby="paymentScheduleLabel" aria-hidden="true">
  <div class="modal-dialog">
    <div class="modal-content">
      <div class="modal-header bg-novellus-navy text-white">
        <h5 class="modal-title" id="paymentScheduleLabel">Detailed Payment Schedule</h5>
        <button type="button" class="btn-close btn-close-white" data-bs-dismiss="modal" aria-label="Close"></button>
      </div>
      <div class="modal-body">
        <div id="detailedPaymentScheduleCard">
          <div>
            <table class="table table-sm" style="width: 100%; border: 1px solid #000; border-collapse: collapse; font-size: 0.875rem;">
              <thead>
                <tr style="background: #f8f9fa; border: 1px solid #000;">
                  <th class="px-2 text-center" style="border-right: 1px solid #000; color: #000; font-weight: bold; font-size: 0.875rem;">Period</th>
                  <th class="px-2 text-center" style="border-right: 1px solid #000; color: #000; font-weight: bold; font-size: 0.875rem;">Start of Period</th>
                  <th class="px-2 text-center" style="border-right: 1px solid #000; color: #000; font-weight: bold; font-size: 0.875rem;">End of Period</th>
                  <th class="px-2 text-center" style="border-right: 1px solid #000; color: #000; font-weight: bold; font-size: 0.875rem;">Days Held</th>
                  <th class="px-2 text-center" style="border-right: 1px solid #000; color: #000; font-weight: bold; font-size: 0.875rem;">Capital Outstanding</th>
                  <th class="px-2 text-center" style="border-right: 1px solid #000; color: #000; font-weight: bold; font-size: 0.875rem;">Annual Interest %</th>
                  <th class="px-2 text-center" style="border-right: 1px solid #000; color: #000; font-weight: bold; font-size: 0.875rem;">Interest Factor P.D.</th>
                  <th class="px-2 text-center" style="border-right: 1px solid #000; color: #000; font-weight: bold; font-size: 0.875rem;">Scheduled Repayment</th>
                  <th class="px-2 text-center" style="border-right: 1px solid #000; color: #000; font-weight: bold; font-size: 0.875rem;">Total Repayment</th>
                  <th class="px-2 text-center" style="border-right: 1px solid #000; color: #000; font-weight: bold; font-size: 0.875rem;">Interest Accrued</th>
                  <th class="px-2 text-center" style="border-right: 1px solid #000; color: #000; font-weight: bold; font-size: 0.875rem;">Interest Retained</th>
                  <th class="px-2 text-center" style="border-right: 1px solid #000; color: #000; font-weight: bold; font-size: 0.875rem;">Interest Refund</th>
                  <th class="px-2 text-center" style="color: #000; font-weight: bold; font-size: 0.875rem;">Running LTV</th>
                </tr>
              </thead>
              <tbody id="detailedPaymentScheduleBody">
                <!-- Payment schedule rows will be populated by JavaScript -->
              </tbody>
            </table>
          </div>
        </div>
      </div>
      <div class="modal-footer">
        <button type="button" class="btn btn-primary" id="exportPaymentScheduleBtn" style="display: none;">Export</button>
        <button type="button" class="btn btn-secondary" data-bs-dismiss="modal">Close</button>
</div>
</div>
</div>
</div>

<div class="modal fade modal-edge-to-edge" id="trancheScheduleModal" tabindex="-1" aria-labelledby="trancheScheduleLabel" aria-hidden="true">
  <div class="modal-dialog">
    <div class="modal-content">
      <div class="modal-header bg-novellus-navy text-white">
        <h5 class="modal-title" id="trancheScheduleLabel">Tranche Schedule</h5>
        <button type="button" class="btn-close btn-close-white" data-bs-dismiss="modal" aria-label="Close"></button>
      </div>
      <div class="modal-body">
        <div>
          <table class="table table-sm" style="width: 100%; border: 1px solid #000; border-collapse: collapse; font-size: 0.875rem;">
            <thead>
              <tr style="background: #f8f9fa; border: 1px solid #000;">
                <th class="px-2 text-center" style="border-right: 1px solid #000; color: #000; font-weight: bold; font-size: 0.875rem;">Period</th>
                <th class="px-2 text-center" style="border-right: 1px solid #000; color: #000; font-weight: bold; font-size: 0.875rem;">Start of Period</th>
                <th class="px-2 text-center" style="border-right: 1px solid #000; color: #000; font-weight: bold; font-size: 0.875rem;">End of Period</th>
                <th class="px-2 text-center" style="border-right: 1px solid #000; color: #000; font-weight: bold; font-size: 0.875rem;">Days Held</th>
                <th class="px-2 text-center" style="border-right: 1px solid #000; color: #000; font-weight: bold; font-size: 0.875rem;">Opening Balance</th>
                <th class="px-2 text-center" style="border-right: 1px solid #000; color: #000; font-weight: bold; font-size: 0.875rem;">Calculation</th>
                <th class="px-2 text-center" style="border-right: 1px solid #000; color: #000; font-weight: bold; font-size: 0.875rem;">Tranche Release</th>
                <th class="px-2 text-center" style="border-right: 1px solid #000; color: #000; font-weight: bold; font-size: 0.875rem;">Interest</th>
                <th class="px-2 text-center" style="border-right: 1px solid #000; color: #000; font-weight: bold; font-size: 0.875rem;">Principal</th>
                <th class="px-2 text-center" style="border-right: 1px solid #000; color: #000; font-weight: bold; font-size: 0.875rem;">Total Payment</th>
                <th class="px-2 text-center" style="border-right: 1px solid #000; color: #000; font-weight: bold; font-size: 0.875rem;">Closing Balance</th>
                <th class="px-2 text-center" style="color: #000; font-weight: bold; font-size: 0.875rem;">Running LTV</th>
              </tr>
            </thead>
            <tbody id="trancheScheduleBody">
              <!-- Tranche schedule rows will be populated by JavaScript -->
            </tbody>
          </table>
        </div>
      </div>
      <div class="modal-footer">
        <button type="button" class="btn btn-primary" id="exportTrancheScheduleBtn" style="display: none;">Export</button>
        <button type="button" class="btn btn-secondary" data-bs-dismiss="modal">Close</button>
      </div>
    </div>
  </div>
</div>

<div class="modal fade modal-edge-to-edge" id="loanBreakdownModal" tabindex="-1" aria-labelledby="loanBreakdownLabel" aria-hidden="true">
  <div class="modal-dialog">
    <div class="modal-content">
      <div class="modal-header bg-novellus-navy text-white">
        <h5 class="modal-title" id="loanBreakdownLabel">Loan Breakdown</h5>
        <button type="button" class="btn-close btn-close-white" data-bs-dismiss="modal" aria-label="Close"></button>
      </div>
      <div class="modal-body">
        <canvas id="loanBreakdownChart" class="w-100" style="height:80vh;"></canvas>
      </div>
      <div class="modal-footer">
        <button type="button" class="btn btn-secondary" data-bs-dismiss="modal">Close</button>
      </div>
    </div>
  </div>
</div>

<div class="modal fade modal-edge-to-edge" id="balanceModal" tabindex="-1" aria-labelledby="balanceLabel" aria-hidden="true">
  <div class="modal-dialog">
    <div class="modal-content">
      <div class="modal-header bg-novellus-navy text-white">
        <h5 class="modal-title" id="balanceLabel">Balance Over Time</h5>
        <button type="button" class="btn-close btn-close-white" data-bs-dismiss="modal" aria-label="Close"></button>
      </div>
      <div class="modal-body">
        <canvas id="balanceOverTimeChart" class="w-100" style="height:80vh;"></canvas>
      </div>
      <div class="modal-footer">
        <button type="button" class="btn btn-secondary" data-bs-dismiss="modal">Close</button>
      </div>
    </div>
  </div>
</div>

<!-- Calculation Breakdown Modal -->
<div class="modal fade modal-edge-to-edge" id="calculationBreakdownModal" tabindex="-1" aria-labelledby="calculationBreakdownLabel" aria-hidden="true">
    <div class="modal-dialog">
        <div class="modal-content">
            <div class="modal-header bg-primary text-white" id="calculationBreakdownHeader" data-currency="GBP">
                <h5 class="modal-title" id="calculationBreakdownLabel"></h5>
                <button type="button" class="btn-close" data-bs-dismiss="modal" aria-label="Close"></button>
            </div>
            <div class="modal-body" id="calculationBreakdownContent">
                <!-- Content injected by calculator.js -->
            </div>
            <div class="modal-footer">
                <button type="button" class="btn btn-secondary" data-bs-dismiss="modal">Close</button>
</div>
</div>
</div>
</div>

<!-- Tranche Edit Modal -->
<div class="modal fade" id="trancheEditModal" tabindex="-1" aria-hidden="true">
    <div class="modal-dialog">
        <div class="modal-content">
            <div class="modal-header">
                <h5 class="modal-title">Edit Tranche <span id="editTrancheNumber"></span></h5>
                <button type="button" class="btn-close" data-bs-dismiss="modal" aria-label="Close"></button>
            </div>
            <div class="modal-body">
                <div class="mb-2">
                    <label for="editTrancheAmount" class="form-label">Amount</label>
                    <input type="number" step="0.0001" class="form-control" id="editTrancheAmount">
                </div>
                <div class="mb-2">
                    <label for="editTrancheDate" class="form-label">Release Date</label>
                    <input type="date" class="form-control" id="editTrancheDate">
                </div>
                <div class="mb-2">
                    <label for="editTrancheRate" class="form-label">Rate (%)</label>
                    <input type="number" step="0.0001" class="form-control" id="editTrancheRate">
                </div>
                <div class="mb-2">
                    <label for="editTrancheDescription" class="form-label">Description</label>
                    <input type="text" class="form-control" id="editTrancheDescription">
                </div>
            </div>
            <div class="modal-footer">
                <button type="button" class="btn btn-secondary" data-bs-dismiss="modal">Cancel</button>
                <button type="button" class="btn btn-primary" onclick="window.loanCalculator.saveTrancheEdits()">Save</button>
            </div>
        </div>
    </div>
</div>

<!-- Tranche Delete Modal -->
<div class="modal fade" id="trancheDeleteModal" tabindex="-1" aria-hidden="true">
    <div class="modal-dialog">
        <div class="modal-content">
            <div class="modal-header">
                <h5 class="modal-title">Delete Tranche</h5>
                <button type="button" class="btn-close" data-bs-dismiss="modal" aria-label="Close"></button>
            </div>
            <div class="modal-body">
                Are you sure you want to delete this tranche?
            </div>
            <div class="modal-footer">
                <button type="button" class="btn btn-secondary" data-bs-dismiss="modal">Cancel</button>
                <button type="button" class="btn btn-danger" onclick="window.loanCalculator.confirmDeleteTranche()">Delete</button>
            </div>
        </div>
    </div>
</div>

</div>
</div>
{% endblock %}

{% block scripts %}
{{ super() }}
<!-- Modern Notification System -->
<script src="{{ url_for('static', filename='js/notifications.js') }}"></script>
<script src="{{ url_for('static', filename='js/calculator.js') }}"></script>
<script>
// End date/term synchronization with automatic recalculation
function calculateEndDate() {
    const mode = document.querySelector('input[name="loan_end_type"]:checked').value;
    const startDateEl = document.getElementById('startDate');
    const startDate = startDateEl.value;
    const loanTermEl = document.getElementById('loanTerm');
    const endDateEl = document.getElementById('endDate');

    if (mode === 'term') {
        const loanTerm = parseInt(loanTermEl.value);
        if (startDate && loanTerm && (document.activeElement === loanTermEl || document.activeElement === startDateEl || !endDateEl.value)) {
            const [sy, sm, sd] = startDate.split('-').map(Number);
            let endYear = sy;
            let endMonth = sm - 1 + loanTerm;
            endYear += Math.floor(endMonth / 12);
            endMonth = endMonth % 12;
            let end = new Date(Date.UTC(endYear, endMonth, sd));
            if (end.getUTCMonth() !== endMonth) {
                end = new Date(Date.UTC(endYear, endMonth + 1, 0));
            }
            end.setUTCDate(end.getUTCDate() - 1);
            const endStr = `${end.getUTCFullYear()}-${String(end.getUTCMonth() + 1).padStart(2, '0')}-${String(end.getUTCDate()).padStart(2, '0')}`;
            endDateEl.value = endStr;

            const startUTC = Date.UTC(sy, sm - 1, sd);
            const endUTC = Date.UTC(end.getUTCFullYear(), end.getUTCMonth(), end.getUTCDate());
            const daysDiff = Math.floor((endUTC - startUTC) / 86400000) + 1;
            const loanTermDaysEl = document.getElementById('loanTermDaysResult');
            if (loanTermDaysEl) loanTermDaysEl.textContent = daysDiff;
            if (window.loanCalculator && typeof window.loanCalculator.update360DayVisibility === 'function') {
                window.loanCalculator.update360DayVisibility();
            }
            triggerCalculationUpdate();
        }
    } else {
        const endDate = endDateEl.value;
        if (startDate && endDate && (document.activeElement === endDateEl || document.activeElement === startDateEl || !loanTermEl.value)) {
            const [sy, sm, sd] = startDate.split('-').map(Number);
            const [ey, em, ed] = endDate.split('-').map(Number);

            const startUTC = Date.UTC(sy, sm - 1, sd);
            const endUTC = Date.UTC(ey, em - 1, ed);
            const daysDiff = Math.floor((endUTC - startUTC) / 86400000) + 1;
            const loanTermDaysEl = document.getElementById('loanTermDaysResult');
            if (loanTermDaysEl) loanTermDaysEl.textContent = daysDiff;
            if (window.loanCalculator && typeof window.loanCalculator.update360DayVisibility === 'function') {
                window.loanCalculator.update360DayVisibility();
            }

            // Do not map end date back to a loan term to avoid incorrect month calculations
            triggerCalculationUpdate();
        }
    }
}

function toggleLoanEndInputs() {
    const mode = document.querySelector('input[name="loan_end_type"]:checked').value;
    document.getElementById('loanTermContainer').style.display = mode === 'term' ? '' : 'none';
    document.getElementById('endDateContainer').style.display = mode === 'term' ? 'none' : '';
}

// Helper function to trigger calculation update when dates change
function triggerCalculationUpdate() {
    try {
        // Check if we have existing loan results to update
        const loanSummaryTable = document.querySelector('#loanSummaryTable tbody');
        const hasExistingResults = loanSummaryTable && loanSummaryTable.children.length > 0;
        
        // Check if we have a calculator instance and the form has sufficient data
        const calculator = window.loanCalculator;
        if (calculator && (hasExistingResults || hasMinimumFormData())) {
            console.log('Date changed - triggering automatic calculation update');
            calculator.calculateLoan(true); // Skip validation for auto-calculation
        }
    } catch (error) {
        console.log('Auto-calculation on date change not available:', error.message);
    }
}

// Check if form has minimum data required for calculation
function hasMinimumFormData() {
    const grossAmount = document.getElementById('grossAmountFixed').value;
    const netAmount = document.getElementById('netAmountInput').value;
    const propertyValue = document.getElementById('propertyValue').value;
    const annualRate = document.getElementById('annualRate').value;
    const loanName = document.getElementById('loanName').value.trim();
    
    // Only return true if we have meaningful data AND a loan name
    const hasAmountData = (grossAmount && parseFloat(grossAmount) > 0) || 
                         (netAmount && parseFloat(netAmount) > 0) || 
                         (propertyValue && parseFloat(propertyValue) > 0 && annualRate && parseFloat(annualRate) > 0);
    
    return hasAmountData && loanName;
}

// Initialize end date calculation and loan calculator
document.addEventListener('DOMContentLoaded', function() {
    try {
        // Set default start date to today without timezone shifts
        const today = new Date();
        const todayStr = `${today.getFullYear()}-${String(today.getMonth() + 1).padStart(2, '0')}-${String(today.getDate()).padStart(2, '0')}`;
        const startDateElement = document.getElementById('startDate');
        if (startDateElement) {
            startDateElement.value = todayStr;
        }
        
        // Ensure correct field visibility and initial calculation
        toggleLoanEndInputs();
        if (typeof calculateEndDate === 'function') {
            calculateEndDate();
        }

        // Add event listeners with error handling
        const startDate = document.getElementById('startDate');
        const endDate = document.getElementById('endDate');
        const loanTerm = document.getElementById('loanTerm');
        const loanEndRadios = document.querySelectorAll('input[name="loan_end_type"]');

        if (startDate) startDate.addEventListener('change', calculateEndDate);
        if (endDate) endDate.addEventListener('change', calculateEndDate);
        if (loanTerm) loanTerm.addEventListener('input', calculateEndDate);
        loanEndRadios.forEach(radio => {
            radio.addEventListener('change', () => {
                toggleLoanEndInputs();
                calculateEndDate();
            });
        });
        
        // Initialize the main loan calculator and store global reference
        try {
            window.loanCalculator = new LoanCalculator();
            console.log('Calculator page initialized successfully');
        } catch (calculatorError) {
            console.error('Error initializing LoanCalculator:', calculatorError);
            // Create a minimal fallback calculator object
            window.loanCalculator = {
                collectFormData: function() {
                    console.warn('Using fallback collectFormData function');
                    return {};
                }
            };
        }
        
    } catch (error) {
        console.error('Error during page initialization:', error);
        // Show user-friendly error message
        const errorDiv = document.createElement('div');
        errorDiv.className = 'alert alert-warning mt-3';
        errorDiv.innerHTML = `
            <i class="fas fa-exclamation-triangle me-2"></i>
            Some calculator features may not be available. Please refresh the page to try again.
        `;
        const container = document.querySelector('.container-fluid');
        if (container) {
            container.insertBefore(errorDiv, container.firstChild);
        }
    }
});

// Simplified fullscreen toggle for compact charts
function toggleChartFullscreen(button) {
    const card = button.closest('.chart-container');
    if (!card) {
        console.error('Chart container not found for button:', button);
        return;
    }
    
    const icon = button.querySelector('i');
    
    if (card.classList.contains('fullscreen')) {
        // Exit fullscreen
        card.classList.remove('fullscreen');
        if (icon) {
            icon.className = 'fas fa-expand';
        }
        document.body.classList.remove('no-scroll');
        
        // Resize charts after transition
        setTimeout(() => resizeChartsInCard(card), 300);
    } else {
        // Enter fullscreen
        card.classList.add('fullscreen');
        if (icon) {
            icon.className = 'fas fa-compress';
        }
        document.body.classList.add('no-scroll');
        
        // Resize charts after transition
        setTimeout(() => resizeChartsInCard(card), 300);
    }
}

// Legacy fullscreen toggle functionality for backward compatibility
function toggleFullscreen(cardId) {
    // Find the chart container - it might be the card itself or a parent
    let card = document.getElementById(cardId);
    if (!card) {
        // Try to find the card by looking for the chart canvas
        const canvas = document.getElementById(cardId.replace('Card', 'Chart'));
        if (canvas) {
            card = canvas.closest('.chart-container');
        }
    }
    
    if (!card) {
        console.error('Chart container not found for:', cardId);
        return;
    }
    
    const button = card.querySelector('.expand-btn');
    const icon = button ? button.querySelector('i') : null;
    
    if (card.classList.contains('fullscreen')) {
        // Exit fullscreen
        card.classList.remove('fullscreen');
        if (icon) {
            icon.className = 'fas fa-expand';
        }
        if (button) {
            button.innerHTML = '<i class="fas fa-expand"></i>';
        }
        document.body.classList.remove('no-scroll');
        
        // Resize charts if they exist
        setTimeout(() => resizeChartsInCard(card), 100);
    } else {
        // Enter fullscreen
        card.classList.add('fullscreen');
        if (icon) {
            icon.className = 'fas fa-compress';
        }
        if (button) {
            button.innerHTML = '<i class="fas fa-compress"></i>';
        }
        document.body.classList.add('no-scroll');
        
        // Resize charts if they exist
        setTimeout(() => resizeChartsInCard(card), 200);
    }
}

// Enhanced resize charts when entering/exiting fullscreen
function resizeChartsInCard(cardElement) {
    // Handle both element and ID
    const card = typeof cardElement === 'string' ? document.getElementById(cardElement) : cardElement;
    if (!card) return;
    
    const canvases = card.querySelectorAll('canvas');
    
    canvases.forEach(canvas => {
        const chartInstance = Chart.getChart(canvas);
        if (chartInstance) {
            console.log('Resizing chart:', canvas.id);
            chartInstance.resize();
            chartInstance.update('none'); // Update without animation for better performance
        }
    });
}

// Close fullscreen on ESC key
document.addEventListener('keydown', function(e) {
    if (e.key === 'Escape') {
        const fullscreenCard = document.querySelector('.fullscreen');
        if (fullscreenCard) {
            const expandBtn = fullscreenCard.querySelector('.expand-btn');
            if (expandBtn) {
                toggleChartFullscreen(expandBtn);
            }
        }
    }
});

// Edit functionality - handles URL parameters for loan editing
function handleEditMode() {
    const urlParams = new URLSearchParams(window.location.search);
    if (urlParams.get('edit') === 'true') {
        const loanId = urlParams.get('loanId');
        const loanName = urlParams.get('loanName');
        
        if (loanId && loanName) {
            // Show edit mode notice
            document.getElementById('editModeNotice').style.display = 'block';
            document.getElementById('editingLoanName').textContent = decodeURIComponent(loanName);
            document.getElementById('saveLoanText').textContent = 'Update Loan';
            document.getElementById('cancelEditBtn').style.display = 'inline-block';
            
            // Store edit mode data
            window.editMode = {
                loanId: loanId,
                loanName: decodeURIComponent(loanName)
            };
            
            // Populate loan name field
            const loanNameField = document.getElementById('loanName');
            if (loanNameField) {
                loanNameField.value = decodeURIComponent(loanName);
                console.log('Set loan name field to:', decodeURIComponent(loanName));
            }

            // Populate form with URL parameters (fallback)
            populateFormFromParams(urlParams);

            // Fetch full loan details from server and populate form
            fetch(`/api/loan/${loanId}`)
                .then(response => response.json())
                .then(data => {
                    if (data && data.success) {
                        const paramsFromData = new URLSearchParams();
                        // Prefer original input_data but fall back to loan summary data
                        const source = (data.input_data && Object.keys(data.input_data).length > 0)
                            ? data.input_data
                            : (data.loan || {});

                        for (const [key, value] of Object.entries(source)) {
                            if (value === null || value === undefined) continue;

                            // Handle tranche arrays separately
                            if (key === 'tranches' && Array.isArray(value)) {
                                value.forEach((tranche, index) => {
                                    paramsFromData.set(`tranche_amounts[${index}]`, tranche.amount ?? '');
                                    paramsFromData.set(`tranche_dates[${index}]`, tranche.date ?? '');
                                    paramsFromData.set(`tranche_rates[${index}]`, tranche.rate ?? '');
                                    paramsFromData.set(`tranche_descriptions[${index}]`, tranche.description ?? '');
                                });
                                continue; // skip setting 'tranches' key directly
                            }

                            const formatted = typeof value === 'boolean'
                                ? value.toString().toLowerCase()
                                : value;
                            paramsFromData.set(key, formatted);
                        }

                        populateFormFromParams(paramsFromData);
                    }
                })
                .catch(err => {
                    console.error('Error loading loan data:', err);
                })
                .finally(() => {
                    // Ensure toggle-dependent sections reflect loaded values
                    if (window.loanCalculator) {
                        try {
                            window.loanCalculator.toggleAmountInputSections();
                            window.loanCalculator.toggleGrossAmountInputs();
                            window.loanCalculator.toggleRateInputs();
                            window.loanCalculator.toggleTrancheMode();
                            // Ensure repayment-specific sections are visible when editing
                            window.loanCalculator.updateRepaymentOptions();
                            window.loanCalculator.updateAdditionalParams();
                            // Automatically recalculate to reflect loaded values
                            if (typeof window.loanCalculator.calculateLoan === 'function') {
                                window.loanCalculator.calculateLoan(true);
                            }
                        } catch (err) {
                            console.error('Error toggling sections in edit mode:', err);
                        }
                    }
                });
        }
    }
}

function populateFormFromParams(params) {
    // Basic input/select fields mapped by parameter name -> element ID
    const fieldMap = {
        'loan_type': 'loanType',
        'gross_amount': 'grossAmountFixed',
        'net_amount': 'netAmountInput',
        'gross_amount_percentage': 'grossAmountPercentage',
        'property_value': 'propertyValue',
        'annual_rate': 'annualRateValue',
        'monthly_rate': 'monthlyRateValue',
        'loan_term': 'loanTerm',
        'start_date': 'startDate',
        'end_date': 'endDate',
        'repayment_option': 'repaymentOption',
        'arrangement_fee_percentage': 'arrangementFeePercentage',
        'legal_fees': 'legalFees',
        'site_visit_fee': 'siteVisitFee',
        'title_insurance_rate': 'titleInsuranceRate',
        'capital_repayment': 'capitalRepayment',
        'capitalRepayment': 'capitalRepayment',
        'flexible_payment': 'flexiblePayment',
        'currency': 'currency',
        'day1_advance': 'day1Advance'
    };

    for (const [param, id] of Object.entries(fieldMap)) {
        const value = params.get(param);
        if (value !== null) {
            const field = document.getElementById(id);
            if (field) {
                field.value = value;
                // Trigger change for any dependent logic
                field.dispatchEvent(new Event('change'));
            }
        }
    }

    // Handle radio/button groups separately
    const radioParams = ['amount_input_type', 'gross_amount_type', 'rate_input_type', 'payment_timing', 'payment_frequency', 'tranche_mode', 'currency'];
    radioParams.forEach(name => {
        const value = params.get(name);
        if (value !== null) {
            const radio = document.querySelector(`input[name="${name}"][value="${value}"]`);
            if (radio) {
                radio.checked = true;
                // Trigger events so UI updates (toggle styles, dependent sections)
                radio.dispatchEvent(new Event('change'));
                radio.dispatchEvent(new Event('click'));
            }
        }
    });

    // Map parameters where the radio group name differs from the parameter name
    const toggleMap = [
        { param: 'loan_type', name: 'loanTypeToggle' },
        { param: 'repayment_option', name: 'repaymentOptionToggle' },
        { param: 'interest_type', name: 'interestTypeToggle' }
    ];
    toggleMap.forEach(({ param, name }) => {
        const value = params.get(param);
        if (value !== null) {
            const radio = document.querySelector(`input[name="${name}"][value="${value}"]`);
            if (radio) {
                radio.checked = true;
                radio.dispatchEvent(new Event('change'));
                radio.dispatchEvent(new Event('click'));
            }
        }
    });

    // Handle checkbox fields
    const use360 = params.get('use_360_days');
    if (use360 !== null) {
        const checkbox = document.getElementById('use360Days');
        if (checkbox) {
            checkbox.checked = use360 === 'true' || use360 === '1';
            checkbox.dispatchEvent(new Event('change'));
        }
    }

    // Handle tranche data population for development loans
    populateTrancheData(params);
}





// Populate tranche data for development loans
function populateTrancheData(params) {
    // Check if this is a development loan
    const loanType = params.get('loan_type');
    if (!['development', 'development2'].includes(loanType)) {
        return;
    }

    // Extract tranche parameters
    const trancheContainer = document.getElementById('tranchesContainer');
    if (!trancheContainer || !window.loanCalculator) {
        console.warn('Tranche container not found or loan calculator unavailable');
        return;
    }

    // Remove any existing rows (including default blank row)
    trancheContainer.innerHTML = '';

    let trancheIndex = 0;
    let foundTranches = false;

    // Look for tranche parameters in URL
    while (params.has(`tranche_amounts[${trancheIndex}]`)) {
        const amount = params.get(`tranche_amounts[${trancheIndex}]`);
        const date = params.get(`tranche_dates[${trancheIndex}]`);
        const rate = params.get(`tranche_rates[${trancheIndex}]`);
        const description = params.get(`tranche_descriptions[${trancheIndex}]`);

        // Create tranche rows directly using loan calculator helper
        window.loanCalculator.createTrancheItem(
            trancheIndex + 1,
            parseFloat(amount) || 0,
            date || '',
            parseFloat(rate) || 0,
            description || ''
        );

        foundTranches = true;
        trancheIndex++;
    }

    if (foundTranches) {
        console.log(`Populated ${trancheIndex} tranches for development loan`);
    }
}

// Cancel edit functionality
function cancelEdit() {
    window.location.href = '/calculator';
}

// Initialize edit mode when page loads
function initializeEditMode() {
    handleEditMode();

    // Add cancel edit button handler
    const cancelBtn = document.getElementById('cancelEditBtn');
    if (cancelBtn) {
        cancelBtn.addEventListener('click', cancelEdit);
    }
}

// Power BI report utilities
let powerBIReports = {};
let isLoanSaved = false;

async function loadPowerBIReports() {
    try {
        const response = await fetch('/api/powerbi/reports');
        const data = await response.json();
        if (response.ok && data.reports) {
            powerBIReports = data.reports;
        } else {
            powerBIReports = {
                'main': {
                    name: 'Loan Summary Report',
                    baseUrl: 'https://app.powerbi.com/groups/71153f62-9f44-47cd-b6d5-c3e56e8977ba/rdlreports/3bcd8dd2-4773-4372-9a19-1174c108aee5?ctid=16f1922b-4a40-4f3f-8c40-afbd1d4a0e21',
                    icon: 'fas fa-chart-column'
                }
            };
        }
    } catch (error) {
        console.error('Error loading Power BI reports:', error);
        powerBIReports = {
            'main': {
                name: 'Loan Summary Report',
                baseUrl: 'https://app.powerbi.com/groups/71153f62-9f44-47cd-b6d5-c3e56e8977ba/rdlreports/3bcd8dd2-4773-4372-9a19-1174c108aee5?ctid=16f1922b-4a40-4f3f-8c40-afbd1d4a0e21',
                icon: 'fas fa-chart-column'
            }
        };
    }
}

function getPowerBIReports() {
    return powerBIReports;
}

function generatePowerBIUrl(loan, format = 'standard', reportKey = 'main') {
    const reports = getPowerBIReports();
    const report = reports[reportKey];
    if (!report) {
        console.error(`Power BI report '${reportKey}' not found`);
        return '#';
    }
    const baseUrl = report.baseUrl;
    const parameters = report.parameters || [];
    let paramString = '';
    if (parameters.length > 0) {
        parameters.forEach(param => {
            let value = '';
            switch(param.source) {
                case 'loan_name':
                    value = loan.loan_name || param.defaultValue || '';
                    break;
                case 'currency':
                    if (param.name.toLowerCase().includes('template')) {
                        value = loan.currency === 'EUR' ? 'Novellus Finance limited' : 'Novellus Limited';
                    } else {
                        value = loan.currency || param.defaultValue || '';
                    }
                    break;
                case 'gross_amount':
                    value = loan.gross_amount?.toString() || param.defaultValue || '';
                    break;
                case 'loan_type':
                    value = loan.loan_type || param.defaultValue || '';
                    break;
                case 'property_value':
                    value = loan.property_value?.toString() || param.defaultValue || '';
                    break;
                default:
                    value = param.defaultValue || '';
                    break;
            }
            if (value) {
                const encodedValue = encodeURIComponent(value);
                paramString += `&rp:${param.name}=${encodedValue}`;
            }
        });
    } else {
        const template = loan.currency === 'EUR' ? 'Novellus Finance limited' : 'Novellus Limited';
        const encodedTemplate = encodeURIComponent(template);
        const encodedLoanName = encodeURIComponent(loan.loan_name || '');
        paramString = `&rp:Template=${encodedTemplate}&rp:loansummaryloanname=${encodedLoanName}`;
    }
    let finalUrl = baseUrl + paramString;
    if (format === 'powerbi') {
        finalUrl = baseUrl + '&rs:Command=Render' + paramString;
    }
    return finalUrl;
}

function updateSummaryDocxIcon() {
    const link = document.getElementById('downloadSummaryDocx');
    if (!link) return;
    if (isLoanSaved && window.editMode && window.editMode.loanId) {
        link.style.display = 'inline';
        link.href = `/loan/${window.editMode.loanId}/summary-docx`;
    } else {
        link.style.display = 'none';
        link.removeAttribute('href');
    }
}

function updateLoanReportLink() {
    const link = document.getElementById('openLoanReport');
    if (!link) return;
    if (isLoanSaved && window.editMode && window.editMode.loanId) {
        link.style.display = 'inline';
        link.href = `/loan/${window.editMode.loanId}/summary-docx`;
    } else {
        link.style.display = 'none';
        link.removeAttribute('href');
    }
}

function updateReportFieldsIcon() {
    const link = document.getElementById('openReportFieldsModal');
    if (!link) return;
    if (isLoanSaved && window.editMode && window.editMode.loanId) {
        link.style.display = 'inline';
    } else {
        link.style.display = 'none';
    }
}

// Initialize everything when page loads
document.addEventListener('DOMContentLoaded', async function() {
    await loadPowerBIReports();
    // Initialize edit mode
    initializeEditMode();
    isLoanSaved = !!(window.editMode && window.editMode.loanId);
    updateSummaryDocxIcon();
    updateReportFieldsIcon();
    updateLoanReportLink();

<<<<<<< HEAD
    const mappingLink = document.getElementById('openReportFieldsModal');
    if (mappingLink) {
        mappingLink.addEventListener('click', async function(e) {
            e.preventDefault();
            if (!window.editMode || !window.editMode.loanId) return;
            const resp = await fetch(`/loan/${window.editMode.loanId}/report-fields`);
            if (resp.ok) {
                const data = await resp.json();
                document.getElementById('docxPropertyAddress').value = data.property_address || '';
                document.getElementById('docxDebenture').value = data.debenture || '';
                document.getElementById('docxGuarantor').value = data.corporate_guarantor || '';
                document.getElementById('docxBrokerName').value = data.broker_name || '';
                document.getElementById('docxBrokerage').value = data.brokerage || '';
                document.getElementById('docxMaxLtv').value = data.max_ltv || '';
                document.getElementById('docxExitFee').value = data.exit_fee_percent || '';
                document.getElementById('docxCommitmentFee').value = data.commitment_fee || '';
            }
=======
    const docxLink = document.getElementById('downloadSummaryDocx');
    if (docxLink) {
        docxLink.addEventListener('click', function(e) {
            e.preventDefault();
>>>>>>> 534e7954
            const modal = new bootstrap.Modal(document.getElementById('loanSummaryFieldsModal'));
            modal.show();
        });
    }

<<<<<<< HEAD
    const saveFieldsBtn = document.getElementById('saveReportFields');
    if (saveFieldsBtn) {
        saveFieldsBtn.addEventListener('click', async function() {
=======
    const generateDocxBtn = document.getElementById('generateSummaryDocx');
    if (generateDocxBtn) {
        generateDocxBtn.addEventListener('click', async function() {
>>>>>>> 534e7954
            const data = {
                property_address: document.getElementById('docxPropertyAddress').value,
                debenture: document.getElementById('docxDebenture').value,
                corporate_guarantor: document.getElementById('docxGuarantor').value,
                broker_name: document.getElementById('docxBrokerName').value,
                brokerage: document.getElementById('docxBrokerage').value,
                max_ltv: document.getElementById('docxMaxLtv').value,
                exit_fee_percent: document.getElementById('docxExitFee').value,
                commitment_fee: document.getElementById('docxCommitmentFee').value
            };
<<<<<<< HEAD
            await fetch(`/loan/${window.editMode.loanId}/report-fields`, {
=======

            const response = await fetch(`/loan/${window.editMode.loanId}/summary-docx`, {
>>>>>>> 534e7954
                method: 'POST',
                headers: { 'Content-Type': 'application/json' },
                body: JSON.stringify(data)
            });
<<<<<<< HEAD
=======

            const blob = await response.blob();
            const url = window.URL.createObjectURL(blob);
            const a = document.createElement('a');
            a.href = url;
            a.download = `${window.editMode.loanId}_Summary.docx`;
            document.body.appendChild(a);
            a.click();
            a.remove();
            window.URL.revokeObjectURL(url);

>>>>>>> 534e7954
            const modalEl = document.getElementById('loanSummaryFieldsModal');
            const modalInstance = bootstrap.Modal.getInstance(modalEl);
            if (modalInstance) modalInstance.hide();
        });
    }

    // Initialize save loan functionality
    const saveLoanBtn = document.getElementById('saveLoanBtn');
    
    // Save loan button click handler
    saveLoanBtn.addEventListener('click', async function() {
        try {
            // Check if loan name is provided
            const loanName = document.getElementById('loanName').value.trim();
            if (!loanName) {
                if (window.notifications) {
                    window.notifications.show('Please enter a loan name before saving.', 'warning');
                } else {
                    alert('Please enter a loan name before saving.');
                }
                document.getElementById('loanName').focus();
                return;
            }

            // Check if results section is visible (calculation completed)
            const resultsSection = document.getElementById('resultsSection');
            if (!resultsSection || resultsSection.style.display === 'none') {
                if (window.notifications) {
                    window.notifications.show('Please calculate the loan first before saving.', 'warning');
                } else {
                    alert('Please calculate the loan first before saving.');
                }
                return;
            }
            
            // Disable button during save
            saveLoanBtn.disabled = true;
            saveLoanBtn.innerHTML = '<i class="fas fa-spinner fa-spin me-2"></i>Saving...';
            
            // Collect form data
            const formData = window.loanCalculator.collectFormData();
            formData.loanName = loanName;
            
            // Perform fresh calculation to get current results
            const calcResponse = await fetch('/api/calculate', {
                method: 'POST',
                headers: {
                    'Content-Type': 'application/json',
                },
                body: JSON.stringify(formData)
            });
            
            if (!calcResponse.ok) {
                throw new Error('Failed to get calculation results');
            }
            
            const calculationResults = await calcResponse.json();

            // Merge form data with calculation results
            const saveData = { ...formData, ...calculationResults };
            if (window.editMode && window.editMode.loanId) {
                saveData.loanId = window.editMode.loanId;
            }

            console.log('Saving loan with data:', saveData);
            
            // Send to save endpoint
            const response = await fetch('/save-loan', {
                method: 'POST',
                headers: {
                    'Content-Type': 'application/json',
                },
                body: JSON.stringify(saveData)
            });
            
            if (!response.ok) {
                const errorData = await response.json();
                
                // Handle duplicate name error specifically
                if (response.status === 409 && errorData.duplicate) {
                    // Show notification with input field for new name
                    const notificationMessage = `
                        <div>
                            <p style="margin-bottom: 12px;">A loan with this name already exists. Please enter a different name:</p>
                            <div style="display: flex; gap: 8px; align-items: center;">
                                <input type="text" id="duplicateNameInput" 
                                       value="${loanName}_copy" 
                                       style="flex: 1; padding: 6px 8px; border: 1px solid #ddd; border-radius: 4px; font-size: 13px;">
                                <button onclick="retryLoanSave()" 
                                        style="padding: 6px 12px; background: #28a745; color: white; border: none; border-radius: 4px; cursor: pointer; font-size: 12px;">
                                    Save
                                </button>
                                <button onclick="this.closest('.notification').remove()" 
                                        style="padding: 6px 12px; background: #6c757d; color: white; border: none; border-radius: 4px; cursor: pointer; font-size: 12px;">
                                    Cancel
                                </button>
                            </div>
                        </div>
                    `;
                    
                    if (window.notifications) {
                        window.notifications.show(notificationMessage, 'warning', 30000);
                    } else {
                        // Fallback to prompt if notifications not available
                        const newName = prompt('A loan with this name already exists.\n\nPlease enter a different name:', loanName + '_copy');
                        if (newName && newName.trim() !== loanName) {
                            document.getElementById('loanName').value = newName.trim();
                            saveLoanBtn.click();
                        }
                    }
                    return;
                } else {
                    throw new Error(errorData.error || 'Save failed');
                }
            }
            
            const result = await response.json();

            // Mark loan as saved and enable reports
            isLoanSaved = true;
            window.editMode = { loanId: result.loan_id, loanName: loanName };
            updateSummaryDocxIcon();
            updateReportFieldsIcon();
            updateLoanReportLink();
            // Show success notification
            if (window.notifications) {
                window.notifications.show(result.message, 'success');
            } else {
                alert(`Success! ${result.message}`);
            }

        } catch (error) {
            console.error('Save loan error:', error);
            
            // Show error notification
            if (window.notifications) {
                window.notifications.show('Failed to save loan: ' + error.message, 'error');
            } else {
                alert('Failed to save loan: ' + error.message);
            }
        } finally {
            // Re-enable button
            saveLoanBtn.disabled = false;
            const btnText = window.editMode && window.editMode.loanId ? 'Update Loan' : 'Save Loan';
            saveLoanBtn.innerHTML = `<i class="fas fa-save me-2"></i>${btnText}`;
        }
    });
});

// Helper function for retrying loan save with new name
function retryLoanSave() {
    const newNameInput = document.getElementById('duplicateNameInput');
    if (newNameInput) {
        const newName = newNameInput.value.trim();
        if (newName) {
            // Update the loan name field
            document.getElementById('loanName').value = newName;
            
            // Close the notification
            const notification = newNameInput.closest('.notification');
            if (notification) {
                notification.remove();
            }
            
            // Trigger save again
            document.getElementById('saveLoanBtn').click();
        } else {
            if (window.notifications) {
                window.notifications.show('Please enter a valid loan name', 'warning');
            }
        }
    }
}

// Save button is enabled automatically by calculator.js after successful calculation


</script>
<style>
/* Enhanced fullscreen styles for compact charts */
.fullscreen {
    position: fixed !important;
    top: 0 !important;
    left: 0 !important;
    width: 100% !important;
    height: 100vh !important;
    z-index: 9999 !important;
    background: white !important;
    margin: 0 !important;
    border-radius: 0 !important;
    overflow: auto !important;
    box-shadow: 0 0 20px rgba(0,0,0,0.3) !important;
}

.fullscreen .card-header {
    padding: 1rem !important;
    font-size: 1.25rem !important;
    border-bottom: 2px solid #dee2e6 !important;
}

.fullscreen .card-body {
    height: calc(100vh - 80px) !important;
    overflow: auto !important;
    padding: 2rem !important;
    display: flex !important;
    align-items: center !important;
    justify-content: center !important;
}

.fullscreen canvas {
    max-height: calc(100vh - 160px) !important;
    max-width: calc(100% - 80px) !important;
    height: auto !important;
    width: auto !important;
}

.fullscreen .table-responsive {
    height: calc(100vh - 120px) !important;
    overflow: auto !important;
}

/* Fullscreen expand button styling */
.fullscreen .expand-btn {
    position: absolute !important;
    top: 15px !important;
    right: 15px !important;
    z-index: 10000 !important;
    background-color: #dc3545 !important;
    border-color: #dc3545 !important;
    color: white !important;
    padding: 8px 12px !important;
    font-size: 1rem !important;
}

.no-scroll {
    overflow: hidden !important;
}

.expand-btn {
    background-color: #B8860B !important;
    border-color: #B8860B !important;
    color: white !important;
    font-size: 0.875rem !important;
}

.expand-btn:hover {
    background-color: #9A7209 !important;
    border-color: #9A7209 !important;
    color: white !important;
}
</style>
<!-- Database Info Modal -->
<div class="modal fade" id="loanSummaryFieldsModal" tabindex="-1" aria-hidden="true">
  <div class="modal-dialog">
    <div class="modal-content">
      <div class="modal-header">
        <h5 class="modal-title">Loan Summary Fields</h5>
        <button type="button" class="btn-close" data-bs-dismiss="modal" aria-label="Close"></button>
      </div>
      <div class="modal-body">
        <div class="mb-3">
          <label for="docxPropertyAddress" class="form-label">Property Address</label>
          <input type="text" class="form-control" id="docxPropertyAddress">
        </div>
        <div class="mb-3">
          <label for="docxDebenture" class="form-label">Debenture</label>
          <input type="text" class="form-control" id="docxDebenture">
        </div>
        <div class="mb-3">
          <label for="docxGuarantor" class="form-label">Corporate Guarantor</label>
          <input type="text" class="form-control" id="docxGuarantor">
        </div>
        <div class="mb-3">
          <label for="docxBrokerName" class="form-label">Broker Name</label>
          <input type="text" class="form-control" id="docxBrokerName">
        </div>
        <div class="mb-3">
          <label for="docxBrokerage" class="form-label">Brokerage</label>
          <input type="text" class="form-control" id="docxBrokerage">
        </div>
        <div class="mb-3">
          <label for="docxMaxLtv" class="form-label">Max LTV (%)</label>
          <input type="number" step="0.01" class="form-control" id="docxMaxLtv">
        </div>
        <div class="mb-3">
          <label for="docxExitFee" class="form-label">Exit Fee (%)</label>
          <input type="number" step="0.01" class="form-control" id="docxExitFee">
        </div>
        <div class="mb-3">
          <label for="docxCommitmentFee" class="form-label">Commitment Fee</label>
          <input type="number" step="0.01" class="form-control" id="docxCommitmentFee">
        </div>
      </div>
      <div class="modal-footer">
        <button type="button" class="btn btn-secondary" data-bs-dismiss="modal">Cancel</button>
<<<<<<< HEAD
        <button type="button" class="btn btn-primary" id="saveReportFields">Save</button>
=======
        <button type="button" class="btn btn-primary" id="generateSummaryDocx">Generate</button>
>>>>>>> 534e7954
      </div>
    </div>
  </div>
</div>

<div aria-hidden="true" aria-labelledby="databaseInfoModalLabel" class="modal fade" id="databaseInfoModal" tabindex="-1">
<div class="modal-dialog modal-lg">
<div class="modal-content">
<div class="modal-header" data-currency="GBP" style="background: linear-gradient(135deg, var(--primary-color) 0%, var(--secondary-color) 100%); color: white;">
<h5 class="modal-title" id="databaseInfoModalLabel">
<i class="fas fa-database me-2"></i>Database Connection Information
                </h5>
<button aria-label="Close" class="btn-close btn-close-white" data-bs-dismiss="modal" type="button"></button>
</div>
<div class="modal-body">
<div id="databaseInfoContent">
<div class="text-center">
<div class="spinner-border text-primary" role="status">
<span class="visually-hidden">Loading...</span>
</div>
<p class="">Loading database information...</p>
</div>
</div>
</div>
<div class="modal-footer">
<button class="btn btn-outline-secondary" onclick="refreshDatabaseInfo()" type="button">
<i class="fas fa-sync-alt me-1"></i>Refresh
                </button>
<button class="btn btn-primary" data-bs-dismiss="modal" type="button">Close</button>
</div>
</div>
</div>
</div>
<script>
// Database Info Functions
function showDatabaseInfo() {
    // Show modal
    const modal = new bootstrap.Modal(document.getElementById('databaseInfoModal'));
    modal.show();
    
    // Load database info
    loadDatabaseInfo();
}

function loadDatabaseInfo() {
    fetch('/api/database-info')
        .then(response => response.json())
        .then(data => {
            displayDatabaseInfo(data);
        })
        .catch(error => {
            console.error('Error loading database info:', error);
            document.getElementById('databaseInfoContent').innerHTML = `
                <div class="alert alert-danger">
                    <i class="fas fa-exclamation-triangle me-2"></i>
                    Error loading database information: ${error.message}
                </div>
            `;
        });
}

function displayDatabaseInfo(data) {
    let html = '';
    
    // Connection Status
    html += `
        <div class="row mb-4">
            <div class="col-12">
                <div class="card">
                    <div class="card-header">
                        <h6 class="mb-0"><i class="fas fa-plug me-2"></i>Connection Status</h6>
                    </div>
                    <div class="card-body">
                        <div class="row">
                            <div class="col-md-6">
                                <strong>Database Type:</strong> 
                                <span class="badge ${data.type === 'PostgreSQL' ? 'bg-success' : 'bg-secondary'}">${data.type}</span>
                            </div>
                            <div class="col-md-6">
                                <strong>Status:</strong> 
                                <span class="badge ${data.status === 'Connected' ? 'bg-success' : 'bg-danger'}">${data.status}</span>
                            </div>
                        </div>
                        ${data.last_tested ? `<small class="text-muted">Last tested: ${data.last_tested}</small>` : ''}
                    </div>
                </div>
            </div>
        </div>
    `;
    
    // Connection Details
    if (data.type === 'PostgreSQL') {
        html += `
            <div class="row mb-4">
                <div class="col-12">
                    <div class="card">
                        <div class="card-header">
                            <h6 class="mb-0"><i class="fas fa-server me-2"></i>PostgreSQL Connection Details</h6>
                        </div>
                        <div class="card-body">
                            <div class="row">
                                <div class="col-md-6">
                                    <strong>Host:</strong> ${data.host || 'N/A'}<br>
                                    <strong>Port:</strong> ${data.port || 'N/A'}<br>
                                    <strong>Database:</strong> ${data.database || 'N/A'}
                                </div>
                                <div class="col-md-6">
                                    <strong>Username:</strong> ${data.username || 'N/A'}<br>
                                    <strong>Password:</strong> ${data.password || 'N/A'}
                                </div>
                            </div>
                            <hr>
                            <div class="row">
                                <div class="col-12">
                                    <strong>Connection String:</strong><br>
                                    <code style="font-size: 0.8rem; word-break: break-all;">${data.connection_string || 'N/A'}</code>
                                </div>
                            </div>
                            <div class="row mt-3">
                                <div class="col-12">
                                    <div class="alert alert-info">
                                        <i class="fas fa-info-circle me-2"></i>
                                        <strong>External Access:</strong> Use VM IP address instead of localhost for remote connections
                                        <br><small>Format: postgresql://novellus_user:***@[VM_IP]:5432/novellus_loans</small>
                                    </div>
                                </div>
                            </div>
                        </div>
                    </div>
                </div>
            </div>
        `;
    }
    
    // Table Information
    if (data.tables) {
        html += `
            <div class="row mb-4">
                <div class="col-12">
                    <div class="card">
                        <div class="card-header">
                            <h6 class="mb-0"><i class="fas fa-table me-2"></i>Database Tables (${data.table_count})</h6>
                        </div>
                        <div class="card-body">
                            <div class="row">
                                <div class="col-md-6">
                                    <ul class="list-unstyled">
                                        ${data.tables.slice(0, Math.ceil(data.tables.length/2)).map(table => `<li><i class="fas fa-table me-1"></i>${table}</li>`).join('')}
                                    </ul>
                                </div>
                                <div class="col-md-6">
                                    <ul class="list-unstyled">
                                        ${data.tables.slice(Math.ceil(data.tables.length/2)).map(table => `<li><i class="fas fa-table me-1"></i>${table}</li>`).join('')}
                                    </ul>
                                </div>
                            </div>
                        </div>
                    </div>
                </div>
            </div>
        `;
    }
    
    // Record Counts
    if (data.record_counts) {
        html += `
            <div class="row">
                <div class="col-12">
                    <div class="card">
                        <div class="card-header">
                            <h6 class="mb-0"><i class="fas fa-chart-column me-2"></i>Record Counts</h6>
                        </div>
                        <div class="card-body">
                            <div class="row">
                                ${Object.entries(data.record_counts).map(([table, count]) => `
                                    <div class="col-md-3 mb-2">
                                        <div class="text-center p-2 border rounded">
                                            <strong>${table}</strong><br>
                                            <span class="badge bg-primary">${count}</span>
                                        </div>
                                    </div>
                                `).join('')}
                            </div>
                        </div>
                    </div>
                </div>
            </div>
        `;
    }
    
    document.getElementById('databaseInfoContent').innerHTML = html;
}

function refreshDatabaseInfo() {
    document.getElementById('databaseInfoContent').innerHTML = `
        <div class="text-center">
            <div class="spinner-border text-primary" role="status">
                <span class="visually-hidden">Refreshing...</span>
            </div>
            <p class="mt-2">Refreshing database information...</p>
        </div>
    `;
    loadDatabaseInfo();
}
</script>
<!-- Currency Theme Manager -->
<script src="{{ url_for('static', filename='js/currency-theme-simple.js') }}"></script>
<script>
// Initialize currency theme manager on page load
document.addEventListener('DOMContentLoaded', function() {
    // Currency theme is auto-initialized in currency-theme-simple.js
    // Access via window.currencyTheme if needed
    
    // Manual test function for debugging
    window.testCurrencyTheme = function(currency) {
        console.log(`Manual theme test: ${currency}`);
        if (window.currencyTheme) {
            window.currencyTheme.switchCurrency(currency);
        }
    };
    
    // Add immediate trigger for currency dropdown changes with multiple approaches
    const currencyDropdown = document.getElementById('currency');
    if (currencyDropdown) {
        currencyDropdown.addEventListener('change', function(e) {
            console.log(`Currency dropdown changed to: ${e.target.value}`);
            
            // Multiple approach to ensure theme updates
            setTimeout(() => {
                if (window.currencyTheme) {
                    window.currencyTheme.switchCurrency(e.target.value);
                }
                
                // Direct aggressive button styling as backup
                const colors = e.target.value === 'EUR' ? 
                    { primary: '#509664', secondary: '#3d7450' } : 
                    { primary: '#AD965F', secondary: '#DAA520' };
                
                // Direct style updates with class-based approach
                const calculateBtn = document.querySelector('.calculate-button');
                const saveBtn = document.getElementById('saveLoanBtn');
                
                if (calculateBtn) {
                    calculateBtn.classList.remove('currency-gbp-btn', 'currency-eur-btn');
                    calculateBtn.classList.add(`currency-${e.target.value.toLowerCase()}-btn`);
                    calculateBtn.setAttribute('style', `background-color: ${colors.primary} !important; border-color: ${colors.primary} !important; color: white !important;`);
                }
                
                if (saveBtn) {
                    saveBtn.classList.remove('currency-gbp-btn', 'currency-eur-btn');
                    saveBtn.classList.add(`currency-${e.target.value.toLowerCase()}-btn`);
                    saveBtn.setAttribute('style', `background-color: ${colors.primary} !important; border-color: ${colors.primary} !important; color: white !important;`);
                }
                
                // Update table headers immediately
                const tableHeaders = document.querySelectorAll('.table thead th, .card-header, .bg-primary');
                tableHeaders.forEach(header => {
                    header.style.setProperty('background-color', colors.primary, 'important');
                    header.style.setProperty('border', '2px solid #000000', 'important');
                    header.style.setProperty('color', 'white', 'important');
                    header.style.setProperty('background-image', 'none', 'important');
                });
                
                // Update toggle buttons
                const toggleButtons = document.querySelectorAll('.btn-outline-secondary');
                toggleButtons.forEach(toggle => {
                    toggle.classList.remove('currency-gbp-toggle', 'currency-eur-toggle');
                    toggle.classList.add(`currency-${e.target.value.toLowerCase()}-toggle`);
                    toggle.style.borderColor = colors.primary;
                    toggle.style.color = colors.primary;
                    
                    // Check if this toggle is active
                    const associatedRadio = document.getElementById(toggle.getAttribute('for'));
                    if (associatedRadio && associatedRadio.checked) {
                        toggle.style.backgroundColor = colors.primary;
                        toggle.style.color = 'white';
                    }
                });
                
                console.log(`Direct button styling applied for ${e.target.value}`);
            }, 10);
        });
        
        // Also trigger on page load with current selection
        setTimeout(() => {
            currencyDropdown.dispatchEvent(new Event('change'));
        }, 100);
    }
});
</script>
<!-- Calculator JavaScript already loaded above in scripts block -->

{% endblock %}<|MERGE_RESOLUTION|>--- conflicted
+++ resolved
@@ -1910,7 +1910,6 @@
     updateReportFieldsIcon();
     updateLoanReportLink();
 
-<<<<<<< HEAD
     const mappingLink = document.getElementById('openReportFieldsModal');
     if (mappingLink) {
         mappingLink.addEventListener('click', async function(e) {
@@ -1928,26 +1927,17 @@
                 document.getElementById('docxExitFee').value = data.exit_fee_percent || '';
                 document.getElementById('docxCommitmentFee').value = data.commitment_fee || '';
             }
-=======
-    const docxLink = document.getElementById('downloadSummaryDocx');
-    if (docxLink) {
-        docxLink.addEventListener('click', function(e) {
-            e.preventDefault();
->>>>>>> 534e7954
+
             const modal = new bootstrap.Modal(document.getElementById('loanSummaryFieldsModal'));
             modal.show();
         });
     }
 
-<<<<<<< HEAD
+
     const saveFieldsBtn = document.getElementById('saveReportFields');
     if (saveFieldsBtn) {
         saveFieldsBtn.addEventListener('click', async function() {
-=======
-    const generateDocxBtn = document.getElementById('generateSummaryDocx');
-    if (generateDocxBtn) {
-        generateDocxBtn.addEventListener('click', async function() {
->>>>>>> 534e7954
+
             const data = {
                 property_address: document.getElementById('docxPropertyAddress').value,
                 debenture: document.getElementById('docxDebenture').value,
@@ -1958,30 +1948,9 @@
                 exit_fee_percent: document.getElementById('docxExitFee').value,
                 commitment_fee: document.getElementById('docxCommitmentFee').value
             };
-<<<<<<< HEAD
+
             await fetch(`/loan/${window.editMode.loanId}/report-fields`, {
-=======
-
-            const response = await fetch(`/loan/${window.editMode.loanId}/summary-docx`, {
->>>>>>> 534e7954
-                method: 'POST',
-                headers: { 'Content-Type': 'application/json' },
-                body: JSON.stringify(data)
-            });
-<<<<<<< HEAD
-=======
-
-            const blob = await response.blob();
-            const url = window.URL.createObjectURL(blob);
-            const a = document.createElement('a');
-            a.href = url;
-            a.download = `${window.editMode.loanId}_Summary.docx`;
-            document.body.appendChild(a);
-            a.click();
-            a.remove();
-            window.URL.revokeObjectURL(url);
-
->>>>>>> 534e7954
+
             const modalEl = document.getElementById('loanSummaryFieldsModal');
             const modalInstance = bootstrap.Modal.getInstance(modalEl);
             if (modalInstance) modalInstance.hide();
@@ -2277,11 +2246,9 @@
       </div>
       <div class="modal-footer">
         <button type="button" class="btn btn-secondary" data-bs-dismiss="modal">Cancel</button>
-<<<<<<< HEAD
+
         <button type="button" class="btn btn-primary" id="saveReportFields">Save</button>
-=======
-        <button type="button" class="btn btn-primary" id="generateSummaryDocx">Generate</button>
->>>>>>> 534e7954
+
       </div>
     </div>
   </div>
