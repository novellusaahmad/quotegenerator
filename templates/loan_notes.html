{% extends "base.html" %}
{% block title %}Loan Notes - Novellus Financial{% endblock %}
{% block body_attr %}class="gold-nav"{% endblock %}
{% block nav_heading %}<span class="navbar-text text-white text-center fw-bold">Loan Notes</span>{% endblock %}
{% block head %}
<link href="{{ url_for('static', filename='css/novellus-theme.css') }}" rel="stylesheet"/>
{% endblock %}
{% block content %}
<div class="card">
    <div class="card-header bg-primary text-white fw-bold">
        Loan Notes
    </div>
    <div class="card-body p-0">
        <table class="table" style="border: 1px solid #000; border-collapse: collapse;">
            <thead>
                <tr style="border: 1px solid #000; background: #f8f9fa;">
                    <th class="px-3" style="color:#000!important; border-right:1px solid #000;">Group</th>
                    <th class="px-3" style="color:#000!important; border-right:1px solid #000;">Name</th>
                    <th class="px-3" style="color:#000!important; border-right:1px solid #000;">Placeholder Map</th>
                    <th class="px-3 text-center" style="color:#000!important;">Actions</th>
                </tr>
            </thead>
            <tbody>
                {% set ns = namespace(modals='') %}
                {% for note in notes %}
                <tr style="border:1px solid #000;">
                    <td class="px-3" style="color:#000!important; border-right:1px solid #000;">{{ note.group }}</td>
                    <td class="px-3" style="color:#000!important; border-right:1px solid #000;">{{ note.name }}</td>
                    <td class="px-3" style="color:#000!important; border-right:1px solid #000;">{{ note.placeholder_map|tojson }}</td>
                    <td class="px-3 text-center">
                        <div class="loan-note-actions">
                            <button type="button" class="btn btn-sm btn-primary" data-bs-toggle="modal" data-bs-target="#editNote{{note.id}}">Edit</button>
                            <form method="post" action="{{ url_for('delete_loan_note', note_id=note.id) }}" style="display:inline;" onsubmit="return confirm('Delete this note?');">
                                <button type="submit" class="btn btn-sm btn-danger">Delete</button>
                            </form>
                        </div>
                    </td>
                </tr>
                {% set modal %}
                <div class="modal fade" id="editNote{{note.id}}" tabindex="-1" aria-hidden="true">
<<<<<<< HEAD
                    <div class="modal-dialog">
=======
                    <div class="modal-dialog modal-lg modal-dialog-scrollable">
>>>>>>> f1fe7e3d
                        <div class="modal-content">
                            <form method="post" action="{{ url_for('update_loan_note', note_id=note.id) }}">
                                <div class="modal-header bg-primary text-white">
                                    <h5 class="modal-title">Edit Note</h5>
                                    <button type="button" class="btn-close btn-close-white" data-bs-dismiss="modal" aria-label="Close"></button>
                                </div>
                                <div class="modal-body">
                                    <div class="mb-3">
                                        <label class="form-label">Group</label>
                                        <input type="text" class="form-control" name="group" value="{{ note.group }}" required>
                                    </div>
                                    <div class="mb-3">
                                        <label class="form-label">Name</label>
                                        <textarea class="form-control" name="name" rows="4" required>{{ note.name }}</textarea>
                                    </div>
                                    <div class="mb-3">
                                        <label class="form-label">Placeholder Map</label>
                                        <div class="placeholder-map">
                                            <div class="placeholder-row template d-none">
                                                <div class="input-group mb-2">
                                                    <input type="text" class="form-control placeholder-key" placeholder="Placeholder e.g. CLIENT_NAME">
                                                    <input type="text" class="form-control placeholder-value" list="placeholderOptions" placeholder="Mapping e.g. report_fields.client_name">
                                                    <button type="button" class="btn btn-outline-danger remove-placeholder">&times;</button>
                                                </div>
                                            </div>
                                            <div class="placeholder-list"></div>
                                            <button type="button" class="btn btn-sm btn-secondary add-placeholder mt-2">Add Mapping</button>
                                            <input type="hidden" name="placeholder_map" value='{{ note.placeholder_map|tojson }}'>
                                        </div>
                                        <div class="form-text">Map placeholders to report fields</div>
                                    </div>
                                    <div class="form-check">
                                        <input class="form-check-input" type="checkbox" name="add_flag" id="addFlag{{note.id}}" {% if note.add_flag %}checked{% endif %}>
                                        <label class="form-check-label" for="addFlag{{note.id}}">Add Flag</label>
                                    </div>
                                </div>
                                <div class="modal-footer">
                                    <button type="button" class="btn btn-secondary" data-bs-dismiss="modal">Cancel</button>
                                    <button type="submit" class="btn btn-primary">Save</button>
                                </div>
                            </form>
                        </div>
                    </div>
                </div>
                {% endset %}
                {% set ns.modals = ns.modals + modal %}
                {% endfor %}
            </tbody>
        </table>
    </div>
</div>

<div class="card mt-4">
    <div class="card-header bg-primary text-white fw-bold">Add Loan Note</div>
    <div class="card-body">
        <form method="post" action="{{ url_for('add_loan_note') }}">
            <div class="row">
                <div class="col-md-3">
                    <div class="mb-3">
                        <label class="form-label">Group</label>
                        <input type="text" class="form-control" name="group" required>
                    </div>
                </div>
                <div class="col-md-7">
                    <div class="mb-3">
                        <label class="form-label">Name</label>
                        <textarea class="form-control" name="name" rows="2" required></textarea>
                    </div>
                    <div class="mb-3">
                        <label class="form-label">Placeholder Map</label>
                        <div class="placeholder-map">
                            <div class="placeholder-row template d-none">
                                <div class="input-group mb-2">
                                    <input type="text" class="form-control placeholder-key" placeholder="Placeholder e.g. CLIENT_NAME">
                                    <input type="text" class="form-control placeholder-value" list="placeholderOptions" placeholder="Mapping e.g. report_fields.client_name">
                                    <button type="button" class="btn btn-outline-danger remove-placeholder">&times;</button>
                                </div>
                            </div>
                            <div class="placeholder-list"></div>
                            <button type="button" class="btn btn-sm btn-secondary add-placeholder mt-2">Add Mapping</button>
                            <input type="hidden" name="placeholder_map" value='{}'>
                        </div>
                        <div class="form-text">Map placeholders to report fields</div>
                    </div>
                </div>
                <div class="col-md-2">
                    <div class="form-check mt-4">
                        <input class="form-check-input" type="checkbox" name="add_flag" id="newAddFlag">
                        <label class="form-check-label" for="newAddFlag">Add Flag</label>
                    </div>
                    <button type="submit" class="btn btn-primary mt-3">Add</button>
                </div>
            </div>
        </form>
    </div>
</div>

<datalist id="placeholderOptions">
    {% for opt in placeholder_options %}
    <option value="{{ opt }}"></option>
    {% endfor %}
</datalist>

{{ ns.modals|safe }}

<!-- Toast notifications -->
<div class="toast-container position-fixed top-0 end-0 p-3">
    <div id="notificationToast" class="toast" role="alert" aria-live="assertive" aria-atomic="true">
        <div class="toast-header">
            <strong class="me-auto">Notification</strong>
            <button type="button" class="btn-close" data-bs-dismiss="toast" aria-label="Close"></button>
        </div>
        <div class="toast-body" id="toastMessage"></div>
    </div>
</div>
{% endblock %}

{% block scripts %}
<script>
function showNotification(message) {
    const toast = document.getElementById('notificationToast');
    const toastMessage = document.getElementById('toastMessage');
    toastMessage.textContent = message;
    const bsToast = new bootstrap.Toast(toast);
    bsToast.show();
}
document.addEventListener('DOMContentLoaded', () => {
    const message = {{ request.args.get('toast')|tojson }};
    if (message) {
        showNotification(message);
    }
    initPlaceholderMaps();
});

function initPlaceholderMaps() {
    document.querySelectorAll('.placeholder-map').forEach(wrapper => {
        const hiddenInput = wrapper.querySelector('input[type="hidden"]');
        const list = wrapper.querySelector('.placeholder-list');
        const template = wrapper.querySelector('.placeholder-row.template');
        const addBtn = wrapper.querySelector('.add-placeholder');

        function sync() {
            const data = {};
            list.querySelectorAll('.placeholder-row').forEach(row => {
                const key = row.querySelector('.placeholder-key').value.trim();
                const val = row.querySelector('.placeholder-value').value.trim();
                if (key && val) {
                    data[key] = val;
                }
            });
            hiddenInput.value = JSON.stringify(data);
        }

        function renderRow(key = '', val = '') {
            const row = template.cloneNode(true);
            row.classList.remove('template', 'd-none');
            row.querySelector('.placeholder-key').value = key;
            row.querySelector('.placeholder-value').value = val;
            row.querySelector('.remove-placeholder').addEventListener('click', () => {
                row.remove();
                sync();
            });
            row.addEventListener('input', sync);
            list.appendChild(row);
        }

        addBtn.addEventListener('click', () => {
            renderRow();
        });

        try {
            const data = JSON.parse(hiddenInput.value || '{}');
            Object.entries(data).forEach(([k, v]) => renderRow(k, v));
        } catch (e) {
            // ignore invalid JSON
        }
    });
}
</script>
{% endblock %}<|MERGE_RESOLUTION|>--- conflicted
+++ resolved
@@ -38,11 +38,9 @@
                 </tr>
                 {% set modal %}
                 <div class="modal fade" id="editNote{{note.id}}" tabindex="-1" aria-hidden="true">
-<<<<<<< HEAD
+
                     <div class="modal-dialog">
-=======
-                    <div class="modal-dialog modal-lg modal-dialog-scrollable">
->>>>>>> f1fe7e3d
+
                         <div class="modal-content">
                             <form method="post" action="{{ url_for('update_loan_note', note_id=note.id) }}">
                                 <div class="modal-header bg-primary text-white">
