--- conflicted
+++ resolved
@@ -40,13 +40,9 @@
     REPORTLAB_AVAILABLE = False
 
 
-<<<<<<< HEAD
+
 BROTHER_FONT = "Brother 1816 Regular"
-=======
-
-BROTHER_FONT = "Brother 1816 Regular"
-
->>>>>>> b863bf55
+
 BROTHER_STYLES = [
     "Normal",
     "Heading 1",
