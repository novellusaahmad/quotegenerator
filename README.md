--- conflicted
+++ resolved
@@ -314,14 +314,7 @@
    ```http
    POST /api/snowflake/test
    ```
-<<<<<<< HEAD
-3. Save a loan calculation. The application will create the `loan_summary`
-   and `payment_schedule` tables if they don't exist and insert the saved
-   data automatically.
-4. (Optional) Manually sync arbitrary records:
-=======
-3. Sync records in real time:
->>>>>>> c9ea742b
+
    ```http
    POST /api/snowflake/sync
    {
