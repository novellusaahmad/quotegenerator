--- conflicted
+++ resolved
@@ -2170,10 +2170,7 @@
         db.session.rollback()
         app.logger.error(f"Invalid numeric value in report fields: {exc}")
         return jsonify({'error': 'Invalid numeric value provided'}), 400
-<<<<<<< HEAD
-
-=======
->>>>>>> db36fce6
+
     try:
         db.session.commit()
         app.logger.info("Report fields updated successfully for loan %s", loan_id)
@@ -2183,11 +2180,9 @@
         app.logger.error(
             f"Failed to update report fields for loan {loan_id}: {exc}"
         )
-<<<<<<< HEAD
+
         return jsonify({'error': f'Failed to update report fields: {exc}'}), 500
-=======
-        return jsonify({'error': 'Failed to update report fields'}), 500
->>>>>>> db36fce6
+
 
 
 @app.route('/loan/<int:loan_id>/summary-docx', methods=['GET', 'POST'])
