--- conflicted
+++ resolved
@@ -254,13 +254,10 @@
     percentage/ratio fields are stored as plain numbers."""
 
     currency = getattr(loan_summary, 'currency', 'GBP')
-<<<<<<< HEAD
+
     percentage_keys = ("rate", "percentage", "ltv")
     no_currency = {"loan_term", "loan_term_days", "version"}
-=======
-    percentage_keys = ('rate', 'percentage', 'ltv', 'percent')
-    no_currency = {'loan_term', 'loan_term_days', 'version'}
->>>>>>> 22b5278b
+
 
     data = {}
     for column in LoanSummary.__table__.columns:
