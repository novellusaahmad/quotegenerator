import os
import json
from datetime import datetime, timedelta
from decimal import Decimal, ROUND_HALF_UP, InvalidOperation
from dateutil.relativedelta import relativedelta
from collections import defaultdict
from flask import render_template, request, redirect, url_for, flash, jsonify, session, send_file, make_response, current_app
from flask_login import login_user, logout_user, login_required, current_user
from flask_cors import cross_origin
from werkzeug.utils import secure_filename
from werkzeug.security import check_password_hash, generate_password_hash
import tempfile

from app import app, db
from models import (
    User,
    Application,
    Quote,
    Document,
    Payment,
    Communication,
    LoanSummary,
    LoanData,
    PaymentSchedule,
    ReportFields,
    LoanNote,
    LoanSummaryNote,
)
import sqlalchemy as sa
from calculations import LoanCalculator
# Import PDF and Excel generators
from pdf_quote_generator import (
    generate_quote_pdf,
    generate_professional_quote_docx,
    generate_loan_summary_docx,
)
from excel_generator import NovellussExcelGenerator
# BIRT integration removed for simplified on-premise deployment
from utils import (
    allowed_file,
    secure_upload_filename,
    validate_loan_application_data,
    validate_quote_data,
    generate_payment_schedule_csv,
    format_currency,
    format_percentage,
    parse_currency_amount,
    generate_application_reference,
    validate_email,
)
from report_utils import generate_report_schedule, generate_tranche_schedule
from snowflake_utils import (
    set_snowflake_config,
    get_snowflake_config,
    sync_data_to_snowflake,
    test_snowflake_connection,
    model_to_dict,
    delete_from_snowflake,
)

# Import Power BI and Scenario Comparison modules
try:
    from powerbi_final_working_refresh import FinalWorkingPowerBIRefresher
    from apscheduler.schedulers.background import BackgroundScheduler
    from apscheduler.triggers.interval import IntervalTrigger
    POWERBI_AVAILABLE = True
    app.logger.info("Power BI refresh module loaded successfully")
except ImportError as e:
    app.logger.warning(f"Power BI refresh module not available: {str(e)}")
    POWERBI_AVAILABLE = False

from scenario_comparison import ScenarioComparison, ScenarioTemplates, create_scenario_comparison_from_request
import threading
import asyncio
from datetime import datetime
from uuid import uuid4

# In-memory store for scenario comparisons to keep session data small
SCENARIO_COMPARISON_STORE = {}

# Initialize Power BI scheduler if available
if POWERBI_AVAILABLE:
    try:
        # Initialize global scheduler
        scheduler = BackgroundScheduler()
        scheduler.start()
        scheduler_active = False
        _global_scheduler = None
        app.logger.info("Power BI scheduler initialized successfully")
        
        # Load and restore saved schedule configuration
        def load_and_restore_schedule():
            try:
                schedule_config_file = 'powerbi_schedule_config.json'
                if os.path.exists(schedule_config_file):
                    with open(schedule_config_file, 'r') as f:
                        config = json.load(f)
                    
                    if config.get('enabled', False):
                        username = config.get('username')
                        password = config.get('password')
                        dataset_url = config.get('dataset_url')
                        interval = config.get('interval', 60)
                        
                        if all([username, password, dataset_url]):
                            # Create scheduled refresh function
                            def scheduled_refresh():
                                try:
                                    app.logger.info("Starting persistent scheduled Power BI refresh...")
                                    refresher = FinalWorkingPowerBIRefresher(username, password, dataset_url)
                                    success = refresher.refresh_dataset_final()
                                    app.logger.info(f"Persistent scheduled Power BI refresh completed: {success}")
                                except Exception as e:
                                    app.logger.error(f"Persistent scheduled Power BI refresh error: {str(e)}")
                            
                            # Schedule the job
                            scheduler.add_job(
                                scheduled_refresh,
                                trigger=IntervalTrigger(minutes=interval),
                                id='powerbi_refresh',
                                replace_existing=True
                            )
                            
                            global scheduler_active
                            scheduler_active = True
                            app.logger.info(f"Restored Power BI schedule from config: every {interval} minutes")
                        else:
                            app.logger.warning("Incomplete schedule configuration found - skipping restore")
                    else:
                        app.logger.info("Saved schedule configuration is disabled")
                else:
                    app.logger.info("No saved schedule configuration found")
            except Exception as e:
                app.logger.error(f"Failed to restore Power BI schedule: {str(e)}")
        
        # Restore schedule after a short delay to ensure everything is initialized
        import threading
        threading.Timer(2.0, load_and_restore_schedule).start()
        
    except Exception as e:
        app.logger.error(f"Failed to initialize Power BI scheduler: {str(e)}")
        scheduler = None
        scheduler_active = False
        _global_scheduler = None
else:
    scheduler = None
    scheduler_active = False
    _global_scheduler = None

# Safe conversion utility functions
def safe_float(value, default=0.0):
    """Safely convert value to float, handling empty strings and None values"""
    if value is None or value == '' or value == 'null':
        return default
    try:
        return float(value)
    except (ValueError, TypeError):
        app.logger.warning(f"Could not convert '{value}' to float, using default {default}")
        return default

def safe_int(value, default=0):
    """Safely convert value to int, handling empty strings and None values"""
    if value is None or value == '' or value == 'null':
        return default
    try:
        return int(value)
    except (ValueError, TypeError):
        app.logger.warning(f"Could not convert '{value}' to int, using default {default}")
        return default

# Date parsing utility function
def parse_payment_date_flexible(payment_date_str):
    """Parse payment date with flexible format support (DD/MM/YYYY or YYYY-MM-DD)"""
    if not payment_date_str:
        return datetime.now().date()
    
    # Try DD/MM/YYYY format first (most common from calculations)
    try:
        return datetime.strptime(payment_date_str, '%d/%m/%Y').date()
    except ValueError:
        # Try YYYY-MM-DD format as fallback
        try:
            return datetime.strptime(payment_date_str, '%Y-%m-%d').date()
        except ValueError:
            app.logger.warning(f"Could not parse payment date '{payment_date_str}', using current date")
            return datetime.now().date()

def ensure_loan_tables():
    """Create loan-related tables and ensure they contain required columns."""
    inspector = sa.inspect(db.engine)

    models_to_check = [
        LoanSummary,
        LoanData,
        PaymentSchedule,
        ReportFields,
        LoanNote,
        LoanSummaryNote,
    ]

    # Create missing tables if necessary
    for model in models_to_check:
        if not inspector.has_table(model.__tablename__):
            db.create_all()
            inspector = sa.inspect(db.engine)

    # Ensure all columns defined in the models exist in the database
    for model in models_to_check:
        table_name = model.__tablename__
        existing = {col['name'] for col in inspector.get_columns(table_name)}
        for column in model.__table__.columns:
            if column.name not in existing:
                column_type = column.type.compile(db.engine.dialect)
                # Use a transactional connection to ensure DDL is committed.
                # Without an explicit commit, PostgreSQL will roll back the
                # column addition when the connection scope ends, leaving the
                # table without the expected structure and causing errors like
                # "column does not exist" on subsequent queries.
                with db.engine.begin() as conn:
                    conn.execute(
                        sa.text(
                            f'ALTER TABLE {table_name} ADD COLUMN {column.name} {column_type}'
                        )
                    )
        inspector = sa.inspect(db.engine)


def is_table_structure_valid(model):
    """Check if the actual database table matches the model's columns."""
    try:
        inspector = sa.inspect(db.engine)
        actual_columns = {col["name"] for col in inspector.get_columns(model.__tablename__)}
        expected_columns = {col.name for col in model.__table__.columns}
        if actual_columns != expected_columns:
            app.logger.error(
                "Table structure mismatch for %s. Expected %s, got %s",
                model.__tablename__,
                sorted(expected_columns),
                sorted(actual_columns),
            )
            return False
        return True
    except Exception as e:
        app.logger.error(f"Could not inspect table {model.__tablename__}: {e}")
        return False


def snapshot_loan_data(loan_summary):
    """Persist a string-formatted snapshot of all loan fields.

    Creates or updates a ``LoanData`` record where every field from
    ``LoanSummary`` is stored as a string with appropriate formatting.
    Monetary values include currency symbols and thousand separators, while
    percentage/ratio fields are stored as plain numbers."""

    currency = getattr(loan_summary, 'currency', 'GBP')

    percentage_keys = ("rate", "percentage", "ltv")
    no_currency = {"loan_term", "loan_term_days", "version"}


    data = {}
    for column in LoanSummary.__table__.columns:
        if column.name == "id":
            continue
        value = getattr(loan_summary, column.name)
        if value is None:
            data[column.name] = None
            continue
        if isinstance(value, (Decimal, int, float)):
            name = column.name.lower()
            if any(k in name for k in percentage_keys):
                data[column.name] = format_percentage(float(value))
            elif name in no_currency:
                data[column.name] = f"{int(value):,}"
            else:
                data[column.name] = format_currency(float(value), currency)
        else:
            data[column.name] = str(value)

    report_fields = getattr(loan_summary, 'report_fields', None)
    if report_fields:
        for column in ReportFields.__table__.columns:
            if column.name in {'id', 'loan_summary_id'}:
                continue
            value = getattr(report_fields, column.name)
            if value is None:
                data[column.name] = None
                continue
            if isinstance(value, (Decimal, int, float)):
                name = column.name.lower()
                if name in no_currency or any(k in name for k in percentage_keys):
                    data[column.name] = f"{float(value):.4f}".rstrip('0').rstrip('.')
                else:
                    data[column.name] = format_currency(float(value), currency)
            else:
                data[column.name] = str(value)

    record = LoanData.query.get(loan_summary.id)
    if not record:
        record = LoanData(loan_summary_id=loan_summary.id)
    for key, val in data.items():
        setattr(record, key, val)
    db.session.merge(record)

# Initialize calculator and quote generator
calculator = LoanCalculator()
# BIRT integration removed for simplified deployment

# Initialize Working Report Generator (reliable alternative)
try:
    from simple_report_generator import working_report_generator
    app.logger.info("Working Report Generator loaded successfully")
except ImportError as e:
    working_report_generator = None
    app.logger.warning(f"Working Report Generator not available: {e}")

@app.route('/')
def landing_page():
    """Landing page with professional navigation cards"""
    return render_template('landing.html')

@app.route('/home')  
def index():
    """Main landing page - redirect to calculator"""
    return render_template('landing.html')

@app.route('/login', methods=['GET', 'POST'])
def login():
    """User login"""
    if request.method == 'POST':
        email = request.form['email']
        password = request.form['password']
        
        user = User.query.filter_by(email=email).first()
        
        if user and user.check_password(password):
            login_user(user, remember=True)
            next_page = request.args.get('next')
            return redirect(next_page) if next_page else redirect(url_for('dashboard'))
        else:
            flash('Invalid email or password', 'error')
    
    return render_template('login.html')

@app.route('/register', methods=['GET', 'POST'])
def register():
    """User registration"""
    if request.method == 'POST':
        email = request.form['email']
        password = request.form['password']
        confirm_password = request.form['confirm_password']
        first_name = request.form['first_name']
        last_name = request.form['last_name']
        role = request.form['role']
        phone = request.form.get('phone', '')
        company = request.form.get('company', '')
        
        # Validation
        errors = []
        
        if not validate_email(email):
            errors.append('Please enter a valid email address')
        
        if User.query.filter_by(email=email).first():
            errors.append('Email already registered')
        
        if len(password) < 6:
            errors.append('Password must be at least 6 characters')
        
        if password != confirm_password:
            errors.append('Passwords do not match')
        
        if not first_name or not last_name:
            errors.append('First name and last name are required')
        
        if role not in ['borrower', 'lender']:
            errors.append('Please select a valid role')
        
        if errors:
            for error in errors:
                flash(error, 'error')
            return render_template('register.html')
        
        # Create new user
        user = User(
            email=email,
            first_name=first_name,
            last_name=last_name,
            role=role,
            phone=phone,
            company=company
        )
        user.set_password(password)
        
        db.session.add(user)
        db.session.commit()
        
        flash('Registration successful! Please log in.', 'success')
        return redirect(url_for('login'))
    
    return render_template('register.html')

@app.route('/logout')
@login_required
def logout():
    """User logout"""
    logout_user()
    flash('You have been logged out successfully.', 'info')
    return redirect(url_for('index'))

@app.route('/dashboard')
@login_required
def dashboard():
    """User dashboard"""
    if current_user.role == 'borrower':
        # Borrower dashboard - show their applications
        applications = Application.query.filter_by(user_id=current_user.id).order_by(Application.created_at.desc()).all()
        quotes = Quote.query.join(Application).filter(Application.user_id == current_user.id).order_by(Quote.created_at.desc()).limit(5).all()
        payments = Payment.query.join(Application).filter(Application.user_id == current_user.id).order_by(Payment.created_at.desc()).limit(5).all()
        
    else:
        # Lender dashboard - show all applications
        applications = Application.query.order_by(Application.created_at.desc()).limit(10).all()
        quotes = Quote.query.order_by(Quote.created_at.desc()).limit(5).all()
        payments = Payment.query.order_by(Payment.created_at.desc()).limit(5).all()
    
    return render_template('dashboard.html', 
                         applications=applications, 
                         quotes=quotes, 
                         payments=payments)

@app.route('/calculator')
def calculator_page():
    """Loan calculator page"""
    return render_template('calculator.html')


@app.route('/calculator-wizard')
def calculator_wizard_page():
    """Wizard-based loan calculator page"""
    return render_template('calculator_wizard.html')


@app.route('/calculator-compact')
def calculator_compact_page():
    """Loan calculator page with compact layout"""
    return render_template('calculator_compact.html')

@app.route('/api/calculate', methods=['POST'])
def api_calculate():
    """API endpoint for loan calculations"""
    # Clear previous calculation hash to allow new calculations
    if 'last_calc_hash' in session:
        del session['last_calc_hash']
        session.modified = True
        
    try:
        data = request.get_json()

        def round_two_decimals(value):
            if isinstance(value, dict):
                return {k: round_two_decimals(v) for k, v in value.items()}
            if isinstance(value, list):
                return [round_two_decimals(v) for v in value]
            if isinstance(value, Decimal):
                return float(value.quantize(Decimal('0.01'), rounding=ROUND_HALF_UP))
            if isinstance(value, float):
                return float(Decimal(str(value)).quantize(Decimal('0.01'), rounding=ROUND_HALF_UP))
            return value
        
        # Extract parameters
        loan_type = data.get('loan_type', 'bridge')
        repayment_option = data.get('repayment_option', 'none')
        currency = data.get('currency', 'GBP')
        
        # Property and loan details - using safe conversion
        property_value = safe_float(data.get('property_value'), 0)
        
        # Handle gross/net amount input
        amount_input_type = data.get('amount_input_type', 'gross')
        if amount_input_type == 'gross':
            if data.get('gross_amount_type') == 'percentage':
                gross_amount = property_value * (safe_float(data.get('gross_amount_percentage'), 0) / 100)
            else:
                gross_amount = safe_float(data.get('gross_amount'), 0)
        else:
            # Net amount input - calculate gross
            net_amount = safe_float(data.get('net_amount'), 0)
            # This will be handled by the conversion function
            gross_amount = net_amount  # Temporary, will be calculated
        
        # Interest rate handling - CRITICAL FIX: Support both field names
        rate_input_type = data.get('rate_input_type', 'annual')  # Default to annual, not monthly
        if rate_input_type == 'annual':
            # Support both 'annual_rate' and 'interest_rate' field names
            annual_rate = safe_float(data.get('annual_rate'), 0) or safe_float(data.get('interest_rate'), 0)
            monthly_rate = annual_rate / 12 if annual_rate > 0 else 0
        else:
            monthly_rate = safe_float(data.get('monthly_rate'), 0)
            annual_rate = monthly_rate * 12 if monthly_rate > 0 else 0
            
        # Debug logging to see what's being passed
        import logging
        logging.info(f"Routes - Interest rate extraction: rate_input_type={rate_input_type}, annual_rate={annual_rate}, monthly_rate={monthly_rate}")
        
        # Other parameters - using safe conversion
        loan_term = max(1, safe_int(data.get('loan_term'), 12))
        start_date_str = data.get('start_date', datetime.now().strftime('%Y-%m-%d'))
        start_date = datetime.strptime(start_date_str, '%Y-%m-%d')

        # Handle end date and compute loan term inclusively
        end_date_str = data.get('end_date')
        loan_term_days = 0
        if end_date_str and end_date_str.strip():
            try:
                end_date = datetime.strptime(end_date_str, '%Y-%m-%d')
                if end_date < start_date:
                    end_date = start_date
                    end_date_str = end_date.strftime('%Y-%m-%d')
                rd = relativedelta(end_date + timedelta(days=1), start_date)
                loan_term = max(1, rd.years * 12 + rd.months)
                loan_term_days = (end_date + timedelta(days=1) - start_date).days
            except ValueError:
                app.logger.warning(f"Could not parse end date '{end_date_str}', ignoring")
                end_date_str = None
        else:
            end_date = start_date + relativedelta(months=loan_term) - timedelta(days=1)
            end_date_str = end_date.strftime('%Y-%m-%d')
            loan_term_days = (end_date + timedelta(days=1) - start_date).days
        
        # Fees - using safe conversion
        arrangement_fee_rate = safe_float(data.get('arrangement_fee_percentage'), 0) # Frontend sends 'arrangement_fee_percentage'
        legal_fees = safe_float(data.get('legal_fees'), 0)
        site_visit_fee = safe_float(data.get('site_visit_fee'), 0)
        title_insurance_rate = safe_float(data.get('title_insurance_rate'), 0)
        
        # Additional parameters for specific loan types - using safe conversion
        capital_repayment = safe_float(data.get('capital_repayment'), 0)
        flexible_payment = safe_float(data.get('flexible_payment'), 0)
        
        # Handle development loan tranches
        raw_tranches = data.get('tranches', [])
        tranches = []
        for idx, tranche in enumerate(raw_tranches, start=1):
            tranches.append({
                'amount': safe_float(tranche.get('amount'), 0),
                'month': int(tranche.get('month', idx)),
                'date': tranche.get('date'),
                'rate': safe_float(tranche.get('rate'), 0),
                'description': tranche.get('description', '')
            })

        # Debug logging to see what tranches data we received
        import logging
        logging.info(f"ROUTES.PY TRANCHE DEBUG: Received {len(tranches)} tranches from API request")
        if tranches:
            for i, tranche in enumerate(tranches[:3]):  # Show first 3 for debugging
                logging.info(
                    f"  Tranche {i+1}: Amount=£{tranche.get('amount', 0):,.2f}, Date={tranche.get('date', 'N/A')}"
                )
        
        # Day 1 advance for development loans - using safe conversion
        day1_advance = safe_float(data.get('day1_advance'), 0)
        
        # Daily rate calculation method - handle both JSON boolean and string values
        use_360_days_value = data.get('use_360_days')
        if isinstance(use_360_days_value, bool):
            use_360_days = use_360_days_value
        elif isinstance(use_360_days_value, str):
            use_360_days = use_360_days_value.lower() == 'true'
        else:
            use_360_days = False
        app.logger.info(f"ROUTES.PY DEBUG: use_360_days parameter = {use_360_days} (from {data.get('use_360_days')}, type: {type(use_360_days_value)})")

        # Restrict 360-day calculation to bridge loans with terms up to 12 months
        if loan_type == 'bridge' and loan_term > 12 and use_360_days:
            app.logger.info("ROUTES.PY: disabling 360-day calculation for bridge term over 12 months")
            use_360_days = False
        
        # Build parameters dictionary
        calc_params = {
            'loan_type': loan_type,
            'repayment_option': repayment_option,
            'property_value': property_value,
            'gross_amount': gross_amount,
            'annual_rate': annual_rate,
            'monthly_rate': monthly_rate,
            'loan_term': loan_term,
            'loan_term_days': loan_term_days,
            'start_date': start_date_str,  # Pass as string, not datetime object
            'end_date': end_date_str,  # Add end date parameter
            'arrangement_fee_rate': arrangement_fee_rate,
            'legal_fees': legal_fees,
            'site_visit_fee': site_visit_fee,
            'title_insurance_rate': title_insurance_rate,
            'capital_repayment': capital_repayment,
            'flexible_payment': flexible_payment,
            'currency': currency,
            'tranches': tranches,
            'day1_advance': day1_advance,
            'amount_input_type': amount_input_type,  # Add missing parameter
            'interest_type': data.get('interest_type', 'simple'),
            'payment_timing': data.get('payment_timing', 'advance'),
            'payment_frequency': data.get('payment_frequency', 'monthly'),
            'use_360_days': use_360_days  # Add the new daily rate calculation parameter
        }
        
        # Handle net-to-gross conversion if needed
        if amount_input_type == 'net':
            calc_params['net_amount'] = net_amount

        # Use the unified calculation method
        result = calculator.calculate_loan(calc_params)

        # Ensure detailed schedule structure for serviced + capital and flexible payments
        if loan_type == 'bridge' and repayment_option in ('service_and_capital', 'flexible_payment'):
            try:
                schedule, summary = generate_report_schedule(calc_params)
                result['detailed_payment_schedule'] = schedule
                result.update(summary)
            except Exception as e:
                app.logger.warning(f"Report schedule generation failed: {str(e)}")

        if loan_type in ('development', 'development2'):
            try:
                result['detailed_tranche_schedule'] = generate_tranche_schedule(calc_params)
            except Exception as e:
                app.logger.warning(f"Tranche schedule generation failed: {str(e)}")

        # Generate payment schedule unless explicitly removed
        try:
            if loan_type != 'development2':
                # Add the original parameters to the result for payment schedule generation
                result['loan_type'] = loan_type
                result['repayment_option'] = repayment_option
                currency_symbol = '€' if currency == 'EUR' else '£'
                payment_schedule = calculator.generate_payment_schedule(result, currency_symbol)
                result['payment_schedule'] = payment_schedule
            else:
                result['payment_schedule'] = []
        except Exception as e:
            app.logger.warning(f"Payment schedule generation failed: {str(e)}")
            result['payment_schedule'] = []
        
        # Add currency symbol and additional fields needed for PDF generation
        result['currency'] = currency
        result['currency_symbol'] = '£' if currency == 'GBP' else '€'
        
        # CRITICAL: Preserve user input Day 1 Advance for display purposes
        result['userInputDay1Advance'] = day1_advance
        
        # Ensure all required fields are present for PDF generation
        if 'gross_amount' in result and 'grossAmount' not in result:
            result['grossAmount'] = result['gross_amount']
        if 'total_interest' in result and 'totalInterest' not in result:
            result['totalInterest'] = result['total_interest']
        if 'arrangement_fee' in result and 'arrangementFee' not in result:
            result['arrangementFee'] = result['arrangement_fee']
        if 'net_advance' in result and 'netAdvance' not in result:
            result['netAdvance'] = result['net_advance']
        
        # Calculate Total Net Advance = Gross Amount - Arrangement Fees - Legal Costs - Site Visit Fee - Title Insurance
        gross_amount_value = result.get('grossAmount', result.get('gross_amount', 0))
        arrangement_fee_value = result.get('arrangementFee', result.get('arrangement_fee', 0))
        
        # Calculate individual fee components
        # CRITICAL FIX: Title insurance should be calculated on Gross Amount, not Property Value
        # title_insurance_rate is already in percentage form (0.1 = 0.1%), so divide by 100
        title_insurance_value = gross_amount_value * (title_insurance_rate / 100)
        total_legal_costs = legal_fees + title_insurance_value
        
        # Total Net Advance calculation depends on repayment type
        # For retained interest repayment types: Gross Amount - All Fees - Interest  
        # For non-retained repayment types: Gross Amount - All Fees (no interest deduction)
        total_interest_value = result.get('totalInterest', result.get('total_interest', 0))
        loan_type = result.get('loan_type', '')
        repayment_option = calc_params.get('repayment_option', 'none')
        
        # CRITICAL FIX: For development loans, Total Net Advance should equal the user's net amount input
        if loan_type == 'development' or loan_type == 'development2':
            # Development loans: Total Net Advance = User's net amount input (always £800,000)
            total_net_advance = calc_params.get('net_amount', net_amount)
            app.logger.info(f'ROUTES.PY {loan_type.upper()} LOAN NET ADVANCE: Using user input net amount = £{total_net_advance:.2f}')
        else:
            # Bridge/term loans: Calculate based on repayment type
            is_retained_interest = repayment_option == 'none' or repayment_option == 'capital_payment_only'  # Bridge/term loans with retained interest repayment
            
            if is_retained_interest:
                # Retained interest: deduct interest from net advance
                # For capital_payment_only, use retainedInterest (full amount) instead of totalInterest (net after refund)
                if repayment_option == 'capital_payment_only':
                    interest_for_net_advance = result.get('retainedInterest', total_interest_value)
                    app.logger.info(f'ROUTES.PY CAPITAL PAYMENT ONLY: Using retainedInterest £{interest_for_net_advance:.2f} instead of totalInterest £{total_interest_value:.2f}')
                else:
                    # CRITICAL FIX: For bridge/term loans with Net-to-Gross Excel formula, use Excel-calculated interest
                    amount_input_type = calc_params.get('amount_input_type', 'gross')
                    if amount_input_type == 'net' and loan_type in ['bridge', 'term']:
                        # Apply day-count-aware Excel interest calculation using loan_term_days
                        annual_rate = calc_params.get('annual_rate', 0)
                        loan_term = calc_params.get('loan_term', 12)
                        loan_term_days = result.get('loanTermDays', calc_params.get('loan_term_days', 0))
                        result['loanTermDays'] = loan_term_days
                        result['loan_term_days'] = loan_term_days
                        use_360_days = calc_params.get('use_360_days', False)
                        days_per_year = 360 if use_360_days else 365

                        if loan_term_days:
                            # Use actual day count for interest to match calculation engine
                            excel_interest = (gross_amount_value * annual_rate * loan_term_days) / (days_per_year * 100)
                            app.logger.info(
                                f'ROUTES.PY EXCEL NET-TO-GROSS ({loan_type}, {days_per_year}-day): Using Excel interest £{excel_interest:.2f} = (£{gross_amount_value:.2f} × {annual_rate}% × {loan_term_days}/{days_per_year})/100 instead of calculation engine £{total_interest_value:.2f}'
                            )
                        else:
                            # Fallback to month-based calculation if day count unavailable
                            excel_interest = (gross_amount_value * annual_rate * loan_term) / (12 * 100)
                            app.logger.info(
                                f'ROUTES.PY EXCEL NET-TO-GROSS ({loan_type}, fallback): Using Excel interest £{excel_interest:.2f} = (£{gross_amount_value:.2f} × {annual_rate}% × {loan_term}/12)/100 instead of calculation engine £{total_interest_value:.2f}'
                            )

                        interest_for_net_advance = excel_interest
                        
                        # CRITICAL FIX: Update the totalInterest field in result to use Excel interest
                        result['totalInterest'] = excel_interest
                        result['total_interest'] = excel_interest  # Also update snake_case version for consistency
                        
                        # CRITICAL FIX: Also recalculate and update netAdvance to match Excel formula
                        corrected_net_advance = gross_amount_value - arrangement_fee_value - legal_fees - site_visit_fee - title_insurance_value - excel_interest
                        result['netAdvance'] = corrected_net_advance
                        result['net_advance'] = corrected_net_advance  # Also update snake_case version for consistency
                        
                        app.logger.info(f'ROUTES.PY EXCEL NET-TO-GROSS ({loan_type}): Updated result totalInterest field to £{excel_interest:.2f}')
                        app.logger.info(f'ROUTES.PY EXCEL NET-TO-GROSS ({loan_type}): Updated result netAdvance field to £{corrected_net_advance:.2f}')
                    else:
                        interest_for_net_advance = total_interest_value
                
                total_net_advance = gross_amount_value - arrangement_fee_value - legal_fees - site_visit_fee - title_insurance_value - interest_for_net_advance
                app.logger.info(f'ROUTES.PY RETAINED INTEREST NET ADVANCE ({loan_type}): £{gross_amount_value:.2f} - £{arrangement_fee_value:.2f} - £{legal_fees:.2f} - £{site_visit_fee:.2f} - £{title_insurance_value:.2f} - £{interest_for_net_advance:.2f} = £{total_net_advance:.2f}')
            else:
                # For service only (interest payments): calculation depends on input type and payment timing
                if repayment_option == 'service_only':
                    amount_input_type = calc_params.get('amount_input_type', 'gross')
                    if amount_input_type == 'net' and loan_type in ['bridge', 'term']:
                        # Net-to-Gross: Total Net Advance should equal the user's net input
                        user_net_amount = calc_params.get('net_amount', calc_params.get('gross_amount', 0))
                        total_net_advance = user_net_amount
                        app.logger.info(f'ROUTES.PY EXCEL NET-TO-GROSS ({loan_type}, service_only): Total Net Advance = user input £{total_net_advance:.2f}')
                    else:
                        # For Gross-to-Net calculations: Check payment timing to determine correct calculation
                        payment_timing = calc_params.get('payment_timing', 'advance')
                        
                        if payment_timing == 'advance':
                            # Paid in advance: Total Net Advance = Gross Amount - First Period Interest - All Fees
                            first_period_interest = result.get('firstPeriodInterest', result.get('monthlyPayment', 0))
                            total_net_advance = gross_amount_value - first_period_interest - arrangement_fee_value - legal_fees - site_visit_fee - title_insurance_value
                            app.logger.info(f'ROUTES.PY SERVICE ONLY ADVANCE NET ADVANCE ({loan_type}): £{gross_amount_value:.2f} - £{first_period_interest:.2f} (first period interest) - £{arrangement_fee_value:.2f} - £{legal_fees:.2f} - £{site_visit_fee:.2f} - £{title_insurance_value:.2f} = £{total_net_advance:.2f}')
                        else:
                            # Paid in arrears: Total Net Advance = Gross Amount - All Fees
                            total_net_advance = gross_amount_value - arrangement_fee_value - legal_fees - site_visit_fee - title_insurance_value
                            app.logger.info(f'ROUTES.PY SERVICE ONLY ARREARS NET ADVANCE ({loan_type}): £{gross_amount_value:.2f} - £{arrangement_fee_value:.2f} - £{legal_fees:.2f} - £{site_visit_fee:.2f} - £{title_insurance_value:.2f} = £{total_net_advance:.2f}')
                else:
                    # CRITICAL FIX: For Net-to-Gross calculations with non-retained repayment options, 
                    # the Excel formulas already account for the correct relationship between Net and Gross
                    amount_input_type = calc_params.get('amount_input_type', 'gross')
                    if amount_input_type == 'net' and loan_type in ['bridge', 'term']:
                        # Net-to-Gross: Total Net Advance should equal the user's net input
                        user_net_amount = calc_params.get('net_amount', calc_params.get('gross_amount', 0))
                        total_net_advance = user_net_amount
                        app.logger.info(f'ROUTES.PY EXCEL NET-TO-GROSS ({loan_type}, {repayment_option}): Total Net Advance = user input £{total_net_advance:.2f}')
                    else:
                        # For Gross-to-Net calculations: deduct fees and, when paid in advance,
                        # also deduct first-period interest for service-and-capital or flexible payments.
                        payment_timing = calc_params.get('payment_timing', 'advance')
                        if repayment_option in ['service_and_capital', 'flexible_payment'] and payment_timing == 'advance':
                            first_period_interest = result.get('firstPeriodInterest', result.get('monthlyPayment', 0))
                            total_net_advance = (
                                gross_amount_value
                                - first_period_interest
                                - arrangement_fee_value
                                - legal_fees
                                - site_visit_fee
                                - title_insurance_value
                            )
                            app.logger.info(
                                f'ROUTES.PY {repayment_option.upper()} ADVANCE NET ADVANCE ({loan_type}): '
                                f'£{gross_amount_value:.2f} - £{first_period_interest:.2f} (first period interest) - '
                                f'£{arrangement_fee_value:.2f} - £{legal_fees:.2f} - £{site_visit_fee:.2f} - '
                                f'£{title_insurance_value:.2f} = £{total_net_advance:.2f}'
                            )
                        else:
                            total_net_advance = (
                                gross_amount_value
                                - arrangement_fee_value
                                - legal_fees
                                - site_visit_fee
                                - title_insurance_value
                            )
                            app.logger.info(
                                f'ROUTES.PY {repayment_option.upper()} NET ADVANCE ({loan_type}): '
                                f'£{gross_amount_value:.2f} - £{arrangement_fee_value:.2f} - £{legal_fees:.2f} - '
                                f'£{site_visit_fee:.2f} - £{title_insurance_value:.2f} = £{total_net_advance:.2f}'
                            )
            
        # Store values as floats prior to rounding
        result['totalNetAdvance'] = float(total_net_advance)

        # Store individual fee components for display
        result['siteVisitFee'] = float(site_visit_fee)
        result['titleInsurance'] = float(title_insurance_value)
        result['legalCosts'] = float(legal_fees)
        result['totalLegalCosts'] = float(total_legal_costs)

        # Convert financial results to float before rounding
        if 'grossAmount' in result:
            result['grossAmount'] = float(result['grossAmount'])
        if 'totalInterest' in result:
            result['totalInterest'] = float(result['totalInterest'])
        if 'arrangementFee' in result:
            result['arrangementFee'] = float(result['arrangementFee'])
        if 'netAdvance' in result:
            result['netAdvance'] = float(result['netAdvance'])
        if 'periodicInterest' in result:
            result['periodicInterest'] = float(result['periodicInterest'])
        if 'total_legal_fees' in result and 'totalLegalFees' not in result:
            result['totalLegalFees'] = result['total_legal_fees']
        if 'property_value' in result and 'propertyValue' not in result:
            result['propertyValue'] = result['property_value']
        if 'interest_rate' in result and 'interestRate' not in result:
            result['interestRate'] = result['interest_rate']
        if 'loan_term' in result and 'loanTerm' not in result:
            result['loanTerm'] = result['loan_term']
        # Add currency symbol field mapping for DOCX generation
        if 'currency_symbol' in result and 'currencySymbol' not in result:
            result['currencySymbol'] = result['currency_symbol']

        result = round_two_decimals(result)

        # Store minimal essential data in session to avoid cookie size limit
        essential_data = {
            'loan_type': result.get("loan_type"),
            'grossAmount': result.get("grossAmount"),
            'totalInterest': result.get("totalInterest"),
            'arrangementFee': result.get("arrangementFee"),
            'netAdvance': result.get("netAdvance"),
            'totalNetAdvance': result.get("totalNetAdvance"),
            'currency': result.get('currency', 'GBP'),
            'calculation_timestamp': datetime.now().isoformat()
        }
        session['last_calculation_result'] = essential_data
        session.modified = True
        
        # Remove automatic loan storage - only save when user clicks save button
        # AUTOMATIC LOAN STORAGE REMOVED: Now only saves on manual save button click
        result['auto_saved'] = False
        
        return jsonify(result)
        
    except Exception as e:
        app.logger.error(f"Calculation error: {str(e)}")
        return jsonify({'error': 'Calculation failed'}), 500

@app.route('/api/monthly-breakdown', methods=['POST'])
def monthly_breakdown():
    """Generate detailed monthly compound daily interest breakdown for development loans"""
    try:
        data = request.get_json()
        
        # Extract parameters
        params = {
            'loan_type': 'development',
            'annual_rate': float(data.get('annual_rate', 12.0)),
            'loan_term': max(1, int(data.get('loan_term', 18))),
            'start_date': data.get('start_date', '2025-07-16'),
            'day1_advance': float(data.get('day1_advance', 100000)),
            'net_amount': float(data.get('net_amount', 0))
        }
        
        calculator = LoanCalculator()
        breakdown = calculator.generate_monthly_principal_breakdown(params)
        
        return jsonify({
            'success': True,
            'breakdown': breakdown,
            'summary': {
                'total_months': len(breakdown),
                'day1_advance': params['day1_advance'],
                'net_amount': params['net_amount'],
                'annual_rate': params['annual_rate'],
                'daily_rate': params['annual_rate'] / 365
            }
        })
        
    except Exception as e:
        app.logger.error(f'Monthly breakdown error: {str(e)}')
        return jsonify({'success': False, 'error': str(e)}), 500

@app.route('/api/excel-style-breakdown', methods=['POST'])
def excel_style_breakdown():
    """Generate Excel-style tranche breakdown table matching the provided format"""
    try:
        data = request.get_json()
        
        # Extract parameters
        annual_rate = float(data.get('annual_rate', 12.0))
        loan_term = max(1, int(data.get('loan_term', 18)))
        start_date_str = data.get('start_date', '2025-07-16')
        day1_advance = float(data.get('day1_advance', 100000))
        net_amount = float(data.get('net_amount', 0))
        
        # Parse start date
        from datetime import datetime
        start_date = datetime.strptime(start_date_str, '%Y-%m-%d')
        
        # Calculate daily rate
        daily_rate = annual_rate / 100 / 365
        
        # Calculate monthly tranche releases (progressive)
        remaining_amount = net_amount - day1_advance
        monthly_release = remaining_amount / (loan_term - 1) if loan_term > 1 else 0
        
        # Initialize table data
        table_rows = []
        
        # Track running balances
        current_balance = 0
        total_cumulative_interest = 0
        
        for month in range(1, loan_term + 1):
            # Calculate month dates
            current_date = start_date
            for _ in range(month - 1):
                if current_date.month == 12:
                    current_date = current_date.replace(year=current_date.year + 1, month=1)
                else:
                    current_date = current_date.replace(month=current_date.month + 1)
            
            # Get days in month (realistic)
            if current_date.month == 12:
                next_month = current_date.replace(year=current_date.year + 1, month=1)
            else:
                next_month = current_date.replace(month=current_date.month + 1)
            days_in_month = (next_month - current_date).days
            
            # Opening balance for this month
            opening_balance = current_balance
            
            # Monthly release amount
            if month == 1:
                monthly_release_amount = day1_advance
            elif month <= loan_term:
                if month == loan_term:
                    # Last month - release remaining amount
                    monthly_release_amount = net_amount - day1_advance - (monthly_release * (month - 2))
                else:
                    monthly_release_amount = monthly_release
            else:
                monthly_release_amount = 0
            
            # Add new tranche to balance
            balance_after_release = opening_balance + monthly_release_amount
            
            # Calculate compound daily interest for the month
            # Formula: Balance × (1 + daily_rate)^days_in_month - Balance
            if balance_after_release > 0:
                compound_factor = (1 + daily_rate) ** days_in_month
                end_balance = balance_after_release * compound_factor
                monthly_interest = end_balance - balance_after_release
            else:
                end_balance = 0
                monthly_interest = 0
            
            # Update running totals
            current_balance = end_balance
            total_cumulative_interest += monthly_interest
            
            # Create row with exact precision (no rounding)
            row = {
                'month': month,
                'date': current_date.strftime('%d-%b-%Y'),
                'opening_balance': opening_balance,
                'monthly_release': monthly_release_amount,
                'balance_after_release': balance_after_release,
                'days_in_month': days_in_month,
                'daily_rate': f"{daily_rate:.8f}",
                'daily_rate_percent': f"{daily_rate * 100:.8f}%",
                'compound_factor': compound_factor if balance_after_release > 0 else 1,
                'monthly_interest': monthly_interest,
                'end_period_balance': end_balance,
                'cumulative_interest': total_cumulative_interest,
                'calculation_formula': f"£{balance_after_release:,.2f} × (1 + {daily_rate:.8f})^{days_in_month}" if balance_after_release > 0 else "No balance"
            }
            
            table_rows.append(row)
        
        # Calculate totals
        total_releases = sum(row['monthly_release'] for row in table_rows)
        total_interest = table_rows[-1]['cumulative_interest'] if table_rows else 0
        final_balance = table_rows[-1]['end_period_balance'] if table_rows else 0
        
        return jsonify({
            'success': True,
            'table_data': table_rows,
            'summary': {
                'total_months': loan_term,
                'total_releases': total_releases,
                'total_interest': total_interest,
                'final_balance': final_balance,
                'day1_advance': day1_advance,
                'net_amount': net_amount,
                'annual_rate': annual_rate,
                'daily_rate': daily_rate
            }
        })
        
    except Exception as e:
        app.logger.error(f'Excel-style breakdown error: {str(e)}')
        return jsonify({'success': False, 'error': str(e)}), 500

@app.route('/api/export-schedule', methods=['POST'])
def api_export_schedule():
    """Export payment schedule as CSV"""
    try:
        data = request.get_json()
        schedule = data.get('schedule', [])
        currency = data.get('currency', 'GBP')
        loan_type = data.get('loan_type', 'bridge')
        
        csv_content = generate_payment_schedule_csv(schedule, currency)
        
        # Create response
        response = make_response(csv_content)
        response.headers['Content-Type'] = 'text/csv'
        response.headers['Content-Disposition'] = f'attachment; filename=payment_schedule_{datetime.now().strftime("%Y%m%d_%H%M%S")}.csv'
        
        return response
        
    except Exception as e:
        app.logger.error(f"Export error: {str(e)}")
        return jsonify({'error': 'Export failed'}), 500


@app.route('/api/export-schedule-xlsx', methods=['POST'])
def api_export_schedule_xlsx():
    """Export payment and tranche schedules as XLSX workbook"""
    try:
        data = request.get_json()
        payment_schedule = data.get('payment_schedule', [])
        tranche_schedule = data.get('tranche_schedule', [])
        params = {
            'annual_rate': data.get('annual_rate', 0),
            'start_date': data.get('start_date'),
            'loan_term': data.get('loan_term'),
            'use_360_days': data.get('use_360_days', False),
            'currency': data.get('currency', 'GBP'),
        }

        excel_gen = NovellussExcelGenerator()
        excel_content = excel_gen.generate_detailed_schedules_excel(
            payment_schedule, tranche_schedule, params
        )

        response = make_response(excel_content)
        response.headers['Content-Type'] = 'application/vnd.openxmlformats-officedocument.spreadsheetml.sheet'
        filename = f"schedules_{datetime.now().strftime('%Y%m%d_%H%M%S')}.xlsx"
        response.headers['Content-Disposition'] = f'attachment; filename={filename}'
        return response

    except Exception as e:
        app.logger.error(f"XLSX export error: {str(e)}")
        return jsonify({'error': 'Export failed'}), 500

@app.route('/applications')
@login_required
def applications():
    """Applications management page"""
    if current_user.role == 'borrower':
        apps = Application.query.filter_by(user_id=current_user.id).order_by(Application.created_at.desc()).all()
    else:
        apps = Application.query.order_by(Application.created_at.desc()).all()
    
    return render_template('applications.html', applications=apps)

@app.route('/applications/new', methods=['GET', 'POST'])
@login_required
def new_application():
    """Create new loan application"""
    if request.method == 'POST':
        # Extract form data
        data = {
            'loan_type': request.form['loan_type'],
            'loan_purpose': request.form.get('loan_purpose', ''),
            'property_address': request.form['property_address'],
            'property_type': request.form.get('property_type', ''),
            'property_value': request.form['property_value'],
            'loan_amount': request.form['loan_amount'],
            'loan_term': request.form['loan_term'],
            'monthly_income': request.form.get('monthly_income', ''),
            'annual_income': request.form.get('annual_income', ''),
            'existing_debt': request.form.get('existing_debt', ''),
            'credit_score': request.form.get('credit_score', '')
        }
        
        # Validate data
        errors = validate_loan_application_data(data)
        
        if errors:
            for error in errors:
                flash(error, 'error')
            return render_template('application_form.html')
        
        # Create application
        application = Application(
            user_id=current_user.id,
            loan_type=data['loan_type'],
            loan_purpose=data['loan_purpose'],
            property_address=data['property_address'],
            property_type=data['property_type'],
            property_value=float(data['property_value']),
            loan_amount=float(data['loan_amount']),
            loan_term=int(data['loan_term']),
            monthly_income=float(data['monthly_income']) if data['monthly_income'] else None,
            annual_income=float(data['annual_income']) if data['annual_income'] else None,
            existing_debt=float(data['existing_debt']) if data['existing_debt'] else None,
            credit_score=int(data['credit_score']) if data['credit_score'] else None,
            status='draft'
        )
        
        # Calculate LTV
        application.ltv_ratio = (application.loan_amount / application.property_value) * 100
        
        db.session.add(application)
        db.session.commit()
        
        flash('Application created successfully!', 'success')
        return redirect(url_for('application_detail', id=application.id))
    
    return render_template('application_form.html')

@app.route('/applications/<int:id>')
@login_required
def application_detail(id):
    """View application details"""
    application = Application.query.get_or_404(id)
    
    # Check permissions
    if current_user.role == 'borrower' and application.user_id != current_user.id:
        flash('Access denied', 'error')
        return redirect(url_for('applications'))
    
    quotes = Quote.query.filter_by(application_id=id).order_by(Quote.created_at.desc()).all()
    documents = Document.query.filter_by(application_id=id).order_by(Document.created_at.desc()).all()
    payments = Payment.query.filter_by(application_id=id).order_by(Payment.created_at.desc()).all()
    communications = Communication.query.filter_by(application_id=id).order_by(Communication.created_at.desc()).all()
    
    return render_template('application_detail.html', 
                         application=application,
                         quotes=quotes,
                         documents=documents,
                         payments=payments,
                         communications=communications)

@app.route('/applications/<int:id>/submit', methods=['POST'])
@login_required
def submit_application(id):
    """Submit application for review"""
    application = Application.query.get_or_404(id)
    
    # Check permissions
    if current_user.role == 'borrower' and application.user_id != current_user.id:
        flash('Access denied', 'error')
        return redirect(url_for('applications'))
    
    if application.status == 'draft':
        application.status = 'submitted'
        application.submitted_at = datetime.utcnow()
        db.session.commit()
        flash('Application submitted successfully!', 'success')
    else:
        flash('Application has already been submitted', 'warning')
    
    return redirect(url_for('application_detail', id=id))

@app.route('/quotes')
@login_required
def quotes():
    """Quotes management page"""
    if current_user.role == 'borrower':
        user_quotes = Quote.query.join(Application).filter(Application.user_id == current_user.id).order_by(Quote.created_at.desc()).all()
    else:
        user_quotes = Quote.query.order_by(Quote.created_at.desc()).all()
    
    return render_template('quotes.html', quotes=user_quotes)

@app.route('/quotes/generate/<int:application_id>', methods=['GET', 'POST'])
@login_required
def generate_quote(application_id):
    """Generate quote for application"""
    if current_user.role != 'lender':
        flash('Access denied - lenders only', 'error')
        return redirect(url_for('applications'))
    
    application = Application.query.get_or_404(application_id)
    
    if request.method == 'POST':
        # Extract quote data
        data = {
            'gross_amount': request.form['gross_amount'],
            'net_amount': request.form['net_amount'],
            'interest_rate': request.form['interest_rate'],
            'loan_term': request.form['loan_term'],
            'arrangement_fee': request.form.get('arrangement_fee', 0),
            'legal_fees': request.form.get('legal_fees', 0),
            'valuation_fee': request.form.get('valuation_fee', 0),
            'title_insurance': request.form.get('title_insurance', 0),
            'exit_fee': request.form.get('exit_fee', 0),
            'monthly_payment': request.form['monthly_payment'],
            'total_interest': request.form['total_interest'],
            'total_amount': request.form['total_amount']
        }
        
        # Validate quote data
        errors = validate_quote_data(data)
        
        if errors:
            for error in errors:
                flash(error, 'error')
            return render_template('quote_form.html', application=application)
        
        # Create quote
        quote = Quote(
            application_id=application_id,
            created_by=current_user.id,
            gross_amount=float(data['gross_amount']),
            net_amount=float(data['net_amount']),
            interest_rate=float(data['interest_rate']),
            loan_term=int(data['loan_term']),
            arrangement_fee=float(data['arrangement_fee']),
            legal_fees=float(data['legal_fees']),
            valuation_fee=float(data['valuation_fee']),
            title_insurance=float(data['title_insurance']),
            exit_fee=float(data['exit_fee']),
            monthly_payment=float(data['monthly_payment']),
            total_interest=float(data['total_interest']),
            total_amount=float(data['total_amount']),
            ltv_ratio=(float(data['gross_amount']) / application.property_value) * 100,
            valid_until=datetime.utcnow() + timedelta(days=30),
            status='draft'
        )
        
        db.session.add(quote)
        db.session.commit()
        
        flash('Quote generated successfully!', 'success')
        return redirect(url_for('quote_detail', id=quote.id))
    
    return render_template('quote_form.html', application=application)

@app.route('/quotes/<int:id>')
@login_required
def quote_detail(id):
    """View quote details"""
    quote = Quote.query.get_or_404(id)
    
    # Check permissions
    if current_user.role == 'borrower':
        if quote.application.user_id != current_user.id:
            flash('Access denied', 'error')
            return redirect(url_for('quotes'))
    
    return render_template('quote_detail.html', quote=quote)

@app.route('/quotes/<int:id>/generate-document', methods=['POST'])
@login_required
def generate_quote_document(id):
    """Generate quote document using Word template"""
    if current_user.role != 'lender':
        flash('Access denied - lenders only', 'error')
        return redirect(url_for('quotes'))
    
    quote = Quote.query.get_or_404(id)
    application = quote.application
    
    try:
        # Prepare loan data
        loan_data = {
            'loan_type': application.loan_type,
            'property_address': application.property_address,
            'property_value': float(application.property_value),
            'gross_amount': float(quote.gross_amount),
            'net_advance': float(quote.net_amount),
            'interest_rate': float(quote.interest_rate),
            'loan_term': quote.loan_term,
            'ltv': float(quote.ltv_ratio),
            'arrangement_fee': float(quote.arrangement_fee),
            'legal_fees': float(quote.legal_fees),
            'valuation_fee': float(quote.valuation_fee),
            'title_insurance': float(quote.title_insurance),
            'total_legal_fees': float(quote.legal_fees + quote.title_insurance),
            'monthly_payment': float(quote.monthly_payment),
            'total_interest': float(quote.total_interest),
            'total_amount': float(quote.total_amount),
            'currency': 'GBP',  # Default to GBP for now
            'borrower_name': application.user.full_name
        }
        
        # Prepare borrower data
        borrower_data = {
            'first_name': application.user.first_name,
            'last_name': application.user.last_name,
            'email': application.user.email,
            'phone': application.user.phone or '',
            'company': application.user.company or '',
            'address': application.property_address
        }
        
        # Generate quote document as PDF
        pdf_content = generate_quote_pdf(loan_data, borrower_data)
        if not pdf_content:
            app.logger.error('PDF generation failed - missing reportlab dependency')
            flash('PDF generation failed: reportlab dependency is not installed', 'error')
            return redirect(url_for('quote_detail', id=id))

        # Create response
        response = make_response(pdf_content)
        response.headers['Content-Type'] = 'application/pdf'
        response.headers['Content-Disposition'] = f'attachment; filename=quote_{quote.id}.pdf'

        return response
        
    except Exception as e:
        app.logger.error(f"Quote generation error: {str(e)}")
        flash('Failed to generate quote document', 'error')
        return redirect(url_for('quote_detail', id=id))

@app.route('/api/generate-pdf-quote', methods=['POST'])
def api_generate_pdf_quote():
    """Generate PDF quote from calculator data"""
    try:
        data = request.get_json()
        
        # Extract calculation data and application data
        calculation_data = data.get('calculation_data', {})
        application_data = data.get('application_data', {})
        
        # Convert calculation data to quote format
        quote_data = {
            'id': datetime.now().strftime('%Y%m%d%H%M%S'),
            'gross_amount': calculation_data.get('grossAmount', calculation_data.get('gross_amount', 0)),
            'net_advance': calculation_data.get('netAdvance', calculation_data.get('net_advance', 0)),
            'interest_rate': calculation_data.get('interestRate', calculation_data.get('annual_rate', 0)),
            'loan_term': calculation_data.get('loanTerm', calculation_data.get('loan_term', 0)),
            'monthly_payment': calculation_data.get('monthlyPayment', calculation_data.get('monthly_payment', 0)),
            'total_interest': calculation_data.get('totalInterest', calculation_data.get('total_interest', 0)),
            'ltv_ratio': calculation_data.get('ltv', 0),
            'arrangement_fee': calculation_data.get('arrangementFee', calculation_data.get('arrangement_fee', 0)),
            'legal_fees': calculation_data.get('legalFees', calculation_data.get('legal_fees', 0)),
            'site_visit_fee': calculation_data.get('siteVisitFee', calculation_data.get('site_visit_fee', 0)),
            'valuation_fee': calculation_data.get('valuationFee', calculation_data.get('valuation_fee', 0)),
            'title_insurance': calculation_data.get('titleInsurance', calculation_data.get('title_insurance', 0)),
            'property_value': calculation_data.get('property_value', 0),
            'payment_schedule': calculation_data.get('payment_schedule', []),
            'currency': calculation_data.get('currency', 'GBP'),
            'currency_symbol': calculation_data.get('currency_symbol', '£')
        }
        
        # Generate PDF
        pdf_content = generate_quote_pdf(quote_data, application_data)
        if not pdf_content:
            app.logger.error('PDF generation failed - missing reportlab dependency')
            return jsonify({'error': 'PDF generation failed: reportlab dependency is not installed'}), 500

        # Create response
        response = make_response(pdf_content)
        response.headers['Content-Type'] = 'application/pdf'
        response.headers['Content-Disposition'] = f'attachment; filename=novellus_quote_{quote_data["id"]}.pdf'

        return response
        
    except Exception as e:
        app.logger.error(f"PDF generation error: {str(e)}")
        return jsonify({'error': 'PDF generation failed'}), 500

@app.route('/api/generate-excel-quote', methods=['POST'])
@cross_origin(origins=['http://localhost:3000', 'https://novellus-loan-dashboard.replit.app'], 
             methods=['POST'], 
             supports_credentials=True
)
def api_generate_excel_quote():
    """Generate Excel quote from calculator data with Novellus branding"""
    try:
        data = request.get_json()
        
        # Extract calculation data and application data
        calculation_data = data.get('calculation_data', {})
        application_data = data.get('application_data', {})
        
        # Convert calculation data to quote format
        quote_data = {
            'id': datetime.now().strftime('%Y%m%d%H%M%S'),
            'gross_amount': calculation_data.get('grossAmount', calculation_data.get('gross_amount', 0)),
            'net_advance': calculation_data.get('netAdvance', calculation_data.get('net_advance', 0)),
            'interest_rate': calculation_data.get('interestRate', calculation_data.get('annual_rate', 0)),
            'loan_term': calculation_data.get('loanTerm', calculation_data.get('loan_term', 0)),
            'monthly_payment': calculation_data.get('monthlyPayment', calculation_data.get('monthly_payment', 0)),
            'total_interest': calculation_data.get('totalInterest', calculation_data.get('total_interest', 0)),
            'ltv_ratio': calculation_data.get('ltv', 0),
            'arrangement_fee': calculation_data.get('arrangementFee', calculation_data.get('arrangement_fee', 0)),
            'legal_fees': calculation_data.get('legalFees', calculation_data.get('legal_fees', 0)),
            'site_visit_fee': calculation_data.get('siteVisitFee', calculation_data.get('site_visit_fee', 0)),
            'title_insurance': calculation_data.get('titleInsurance', calculation_data.get('title_insurance', 0)),
            'property_value': calculation_data.get('property_value', 0),
            'payment_schedule': calculation_data.get('payment_schedule', []),
            'currency': calculation_data.get('currency', 'GBP'),
            'currency_symbol': calculation_data.get('currency_symbol', '£')
        }
        
        # Generate Excel
        excel_gen = NovellussExcelGenerator()
        excel_content = excel_gen.generate_quote_excel(quote_data, application_data)
        
        # Create response
        response = make_response(excel_content)
        response.headers['Content-Type'] = 'application/vnd.openxmlformats-officedocument.spreadsheetml.sheet'
        response.headers['Content-Disposition'] = f'attachment; filename=novellus_quote_{quote_data["id"]}.xlsx'
        
        return response
        
    except Exception as e:
        app.logger.error(f"Excel generation error: {str(e)}")
        return jsonify({'error': 'Excel generation failed'}), 500

@app.route('/quotes/<int:id>/download-pdf')
@login_required
def download_quote_pdf(id):
    """Download PDF version of an existing quote"""
    try:
        quote = Quote.query.get_or_404(id)
        
        # Check permissions
        if current_user.role == 'borrower':
            application = Application.query.get(quote.application_id)
            if application.user_id != current_user.id:
                flash('Access denied', 'error')
                return redirect(url_for('dashboard'))
        
        # Prepare quote data
        quote_data = {
            'id': quote.id,
            'gross_amount': float(quote.gross_amount),
            'net_advance': float(quote.net_advance),
            'interest_rate': float(quote.interest_rate),
            'loan_term': quote.loan_term,
            'monthly_payment': float(quote.monthly_payment),
            'total_interest': float(quote.total_interest),
            'ltv_ratio': float(quote.ltv_ratio),
            'arrangement_fee': float(quote.arrangement_fee),
            'legal_fees': float(quote.legal_fees),
            'valuation_fee': float(quote.valuation_fee),
            'title_insurance': float(quote.title_insurance),
            'property_value': float(quote.application.property_value),
        }
        
        # Prepare application data
        application_data = {
            'loan_type': quote.application.loan_type,
            'loan_purpose': quote.application.loan_purpose,
            'property_address': quote.application.property_address,
            'user': {
                'first_name': quote.application.user.first_name,
                'last_name': quote.application.user.last_name,
                'email': quote.application.user.email,
                'phone': quote.application.user.phone or '',
                'company': quote.application.user.company or ''
            }
        }
        
        # Generate payment schedule if needed
        calculator_params = {
            'gross_amount': float(quote.gross_amount),
            'annual_rate': float(quote.interest_rate),
            'loan_term': quote.loan_term,
            'start_date': quote.application.created_at,
            'arrangement_fee_rate': 0,
            'legal_fees': 0,
            'site_visit_fee': 0,
            'title_insurance_rate': 0
        }
        
        if quote.application.loan_type == 'bridge':
            schedule_result = calculator.calculate_bridge_loan_retained_interest(calculator_params)
        elif quote.application.loan_type == 'term':
            schedule_result = calculator.calculate_term_loan_interest_only(calculator_params)
        else:
            schedule_result = {'payment_schedule': []}
        
        quote_data['payment_schedule'] = schedule_result.get('payment_schedule', [])
        
        # Generate PDF
        pdf_content = generate_quote_pdf(quote_data, application_data)
        if not pdf_content:
            app.logger.error('PDF generation failed - missing reportlab dependency')
            flash('PDF generation failed: reportlab dependency is not installed', 'error')
            return redirect(url_for('quote_detail', id=id))

        # Create response
        response = make_response(pdf_content)
        response.headers['Content-Type'] = 'application/pdf'
        response.headers['Content-Disposition'] = f'attachment; filename=novellus_quote_{quote.id}.pdf'

        return response
        
    except Exception as e:
        app.logger.error(f"PDF download error: {str(e)}")
        flash('Failed to generate PDF quote', 'error')
        return redirect(url_for('quote_detail', id=id))

@app.route('/payments')
@login_required
def payments():
    """Payments management page"""
    if current_user.role == 'borrower':
        user_payments = Payment.query.join(Application).filter(Application.user_id == current_user.id).order_by(Payment.created_at.desc()).all()
    else:
        user_payments = Payment.query.order_by(Payment.created_at.desc()).all()
    
    return render_template('payments.html', payments=user_payments)

@app.route('/upload', methods=['POST'])
@login_required
def upload_file():
    """Handle file uploads"""
    if 'file' not in request.files:
        return jsonify({'error': 'No file selected'}), 400
    
    file = request.files['file']
    if file.filename == '':
        return jsonify({'error': 'No file selected'}), 400
    
    if file and allowed_file(file.filename):
        # Generate secure filename
        filename = secure_upload_filename(file.filename)
        filepath = os.path.join(app.config['UPLOAD_FOLDER'], filename)
        
        # Save file
        file.save(filepath)
        
        # Create document record
        document = Document(
            user_id=current_user.id,
            application_id=request.form.get('application_id'),
            filename=filename,
            original_filename=file.filename,
            file_path=filepath,
            file_size=os.path.getsize(filepath),
            mime_type=file.content_type,
            document_type=request.form.get('document_type', 'other')
        )
        
        db.session.add(document)
        db.session.commit()
        
        return jsonify({
            'success': True,
            'document_id': document.id,
            'filename': filename,
            'original_filename': file.filename
        })
    
    return jsonify({'error': 'Invalid file type'}), 400

@app.route('/uploads/<filename>')
@login_required
def uploaded_file(filename):
    """Serve uploaded files"""
    # Check if user has permission to view this file
    document = Document.query.filter_by(filename=filename).first_or_404()
    
    if current_user.role == 'borrower' and document.user_id != current_user.id:
        flash('Access denied', 'error')
        return redirect(url_for('dashboard'))
    
    return send_file(document.file_path)

# Error handlers
@app.errorhandler(404)
def not_found(error):
    return render_template('error/404.html'), 404

@app.errorhandler(500)
def internal_error(error):
    db.session.rollback()
    return render_template('error/500.html'), 500

def perform_fresh_calculation_for_download(form_data):
    """Perform fresh calculation for document downloads to ensure currency symbols are correct"""
    try:
        from calculations import LoanCalculator
        
        calculator = LoanCalculator()
        
        # Extract parameters from form data
        loan_type = form_data.get('loan_type', 'bridge')
        currency = form_data.get('currency', 'GBP')
        
        # Handle gross/net amount input
        amount_input_type = form_data.get('amount_input_type', 'gross')
        if amount_input_type == 'gross':
            if form_data.get('gross_amount_type') == 'percentage':
                property_value = float(form_data.get('property_value', 0))
                gross_amount = property_value * (float(form_data.get('gross_amount_percentage', 0)) / 100)
            else:
                gross_amount = float(form_data.get('gross_amount', 0))
        else:
            gross_amount = float(form_data.get('net_amount', 0))  # Will be converted
        
        # Interest rate handling
        rate_input_type = form_data.get('rate_input_type', 'annual')
        if rate_input_type == 'annual':
            annual_rate = float(form_data.get('annual_rate', 0))
        else:
            monthly_rate = float(form_data.get('monthly_rate', 0))
            annual_rate = monthly_rate * 12
        
        # Other parameters
        loan_term = max(1, int(form_data.get('loan_term', 12)))
        start_date_str = form_data.get('start_date', datetime.now().strftime('%Y-%m-%d'))
        
        # Fees
        arrangement_fee_rate = float(form_data.get('arrangement_fee_rate', 0))
        legal_fees = float(form_data.get('legal_fees', 0))
        site_visit_fee = float(form_data.get('site_visit_fee', 0))
        title_insurance_rate = float(form_data.get('title_insurance_rate', 0))
        
        # Build calculation parameters
        calc_params = {
            'loan_type': loan_type,
            'gross_amount': gross_amount,
            'annual_rate': annual_rate,
            'loan_term': loan_term,
            'start_date': start_date_str,
            'end_date': form_data.get('endDate') or form_data.get('end_date'),
            'arrangement_fee_rate': arrangement_fee_rate,
            'legal_fees': legal_fees,
            'site_visit_fee': site_visit_fee,
            'title_insurance_rate': title_insurance_rate,
            'currency': currency,
            'amount_input_type': amount_input_type,
            'interest_type': form_data.get('interest_type', 'simple'),
            'payment_timing': form_data.get('payment_timing', 'advance'),
            'payment_frequency': form_data.get('payment_frequency', 'monthly')
        }
        
        # Perform calculation
        result = calculator.calculate_loan(calc_params)
        
        # Generate payment schedule with proper currency symbol
        try:
            # Add the original parameters to the result for payment schedule generation
            result['loan_type'] = loan_type
            result['repayment_option'] = form_data.get('repayment_option', 'none')
            currency_symbol = '€' if currency == 'EUR' else '£'
            payment_schedule = calculator.generate_payment_schedule(result, currency_symbol)
            result['payment_schedule'] = payment_schedule
        except Exception as e:
            app.logger.warning(f"Payment schedule generation failed in fresh calculation: {str(e)}")
            result['payment_schedule'] = []
        
        # Add currency symbol and field mappings
        result['currency'] = currency
        result['currency_symbol'] = '£' if currency == 'GBP' else '€'
        result['currencySymbol'] = result['currency_symbol']  # camelCase for DOCX
        
        # Add all the original form data for completeness
        result.update(form_data)
        
        return result
        
    except Exception as e:
        app.logger.error(f"Fresh calculation error: {str(e)}")
        # Fallback to original data with currency symbol added
        form_data['currency_symbol'] = '£' if form_data.get('currency', 'GBP') == 'GBP' else '€'
        form_data['currencySymbol'] = form_data['currency_symbol']
        return form_data

@app.errorhandler(403)
def forbidden(error):
    return render_template('error/403.html'), 403

# Template filters
@app.template_filter('currency')
def currency_filter(amount, currency='GBP'):
    return format_currency(amount, currency)

@app.template_filter('percentage')
def percentage_filter(value, decimal_places=2):
    return f"{value:.{decimal_places}f}%"

@app.template_filter('date_format')
def date_format_filter(date, format='%d/%m/%Y'):
    if date:
        return date.strftime(format)
    return ''

# Context processors
@app.context_processor
def inject_user():
    return dict(current_user=current_user)

@app.context_processor
def inject_now():
    return dict(now=datetime.utcnow())

@app.context_processor
def inject_nav_routes():
    """Provide a fixed list of navigation routes for the sidebar.

    The sidebar should present a curated set of links with associated
    FontAwesome icons. Both text and icons are styled in the template to
    appear black.
    """

    nav_routes = [
        {
            "url": url_for('landing_page'),
            "name": "Home",
            "icon": "fas fa-home",
        },
        {
            "url": url_for('calculator_page'),
            "name": "Calculator",
            "icon": "fas fa-calculator",
        },
        {
            "url": url_for('loan_history'),
            "name": "Loan History",
            "icon": "fas fa-history",
        },
        {
            "url": url_for('scenario_comparison_page'),
            "name": "Scenario",
            "icon": "fas fa-chart-line",
        },
        {
            "name": "Administration",
            "icon": "fas fa-cogs",
            "children": [
                {
                    "url": url_for('snowflake_config'),
                    "name": "Snowflake Config",
                    "icon": "fas fa-database",
                },
                {
                    "url": url_for('powerbi_config'),
                    "name": "Power BI Config",
                    "icon": "fas fa-chart-bar",
                },
                {
                    "url": url_for('user_manual'),
                    "name": "User Manual",
                    "icon": "fas fa-book",
                },
                {
                    "url": url_for('loan_notes'),
                    "name": "Loan Notes",
                    "icon": "fas fa-sticky-note",
                },
            ],
        },
    ]

    return dict(nav_routes=nav_routes)

@app.route('/download-professional-quote', methods=['POST'])
@cross_origin()
def download_professional_quote():
    """Generate and download professional DOCX quote matching Aylesbury format"""
    try:
        # Handle both JSON and form data
        if request.is_json:
            calculation_data = request.get_json()
        else:
            # Handle form data
            calculation_data = request.form.to_dict()
            # Parse any JSON strings back to objects
            for key, value in calculation_data.items():
                if isinstance(value, str) and (value.startswith('{') or value.startswith('[')):
                    try:
                        calculation_data[key] = json.loads(value)
                    except:
                        pass  # Keep as string if JSON parse fails
        
        if not calculation_data:
            app.logger.error('No calculation data provided in request for professional DOCX generation')
            return jsonify({'error': 'No calculation data provided'}), 400
        
        # Debug: Log what we're actually using for DOCX generation
        app.logger.info(f'Professional DOCX using request data - Loan Type: {calculation_data.get("loan_type", "NOT_FOUND")}')
        app.logger.info(f'Professional DOCX using request data - grossAmount: {calculation_data.get("grossAmount", "NOT_FOUND")}')
        app.logger.info(f'Generating professional DOCX with data keys: {list(calculation_data.keys()) if isinstance(calculation_data, dict) else "Not a dict"}')
        
        # Perform fresh calculation to get proper currency symbols and calculated values
        fresh_calculation = perform_fresh_calculation_for_download(calculation_data)
        
        # Generate professional DOCX using the fresh calculation results
        docx_content = generate_professional_quote_docx(fresh_calculation)

        if not docx_content:
            app.logger.error('Professional DOCX generation failed - missing python-docx dependency')
            return (
                jsonify(
                    {
                        'error': 'Professional DOCX generation failed: python-docx dependency is not installed'
                    }
                ),
                500,
            )

        # Create response with comprehensive headers
        response = make_response(docx_content)
        response.headers['Content-Type'] = 'application/vnd.openxmlformats-officedocument.wordprocessingml.document'
        response.headers['Content-Disposition'] = 'attachment; filename="Professional_Loan_Quote.docx"'
        response.headers['Content-Length'] = str(len(docx_content))
        response.headers['Cache-Control'] = 'no-cache, no-store, must-revalidate'
        response.headers['Pragma'] = 'no-cache'
        response.headers['Expires'] = '0'
        
        # Add CORS headers
        response.headers['Access-Control-Allow-Origin'] = '*'
        response.headers['Access-Control-Allow-Methods'] = 'POST, OPTIONS'
        response.headers['Access-Control-Allow-Headers'] = 'Content-Type'
        
        app.logger.info(f'Professional DOCX response created successfully, size: {len(docx_content)} bytes')
        
        return response
        
    except Exception as e:
        app.logger.error(f"Professional DOCX generation error: {str(e)}")
        return jsonify({'error': 'Professional DOCX generation failed'}), 500



@app.route('/download-pdf-quote', methods=['POST'])
@cross_origin()
def download_pdf_quote():
    """Generate and download PDF quote with charts"""
    try:
        # Get calculation data directly from the request - NO CACHING
        calculation_data = request.get_json()
        
        if not calculation_data:
            app.logger.error('No calculation data provided in request for PDF generation')
            return jsonify({'error': 'No calculation data provided'}), 400
        
        app.logger.info(f'PDF generation - calculation_data keys: {list(calculation_data.keys()) if calculation_data else "None"}')
        if calculation_data:
            app.logger.info(f'PDF generation - grossAmount: {calculation_data.get("grossAmount")}, interestRate: {calculation_data.get("interestRate")}')
        
        # Convert calculation data to quote format with correct field names for PDF generator
        quote_data = {
            'id': datetime.now().strftime('%Y%m%d%H%M%S'),
            'grossAmount': calculation_data.get('grossAmount', calculation_data.get('gross_amount', 0)),
            'netAdvance': calculation_data.get('netAdvance', calculation_data.get('net_advance', 0)),
            'interestRate': calculation_data.get('interestRate', calculation_data.get('annual_rate', 0)),
            'loanTerm': calculation_data.get('loanTerm', calculation_data.get('loan_term', 0)),
            'monthlyPayment': calculation_data.get('monthlyPayment', calculation_data.get('monthly_payment', 0)),
            'totalInterest': calculation_data.get('totalInterest', calculation_data.get('total_interest', 0)),
            'ltv': calculation_data.get('ltv', 0),
            'arrangementFee': calculation_data.get('arrangementFee', calculation_data.get('arrangement_fee', 0)),
            'legalFees': calculation_data.get('legalFees', calculation_data.get('legal_fees', 0)),
            'siteVisitFee': calculation_data.get('siteVisitFee', calculation_data.get('site_visit_fee', 0)),
            'titleInsurance': calculation_data.get('titleInsurance', calculation_data.get('title_insurance', 0)),
            'propertyValue': calculation_data.get('propertyValue', calculation_data.get('property_value', 0)),
            'payment_schedule': calculation_data.get('payment_schedule', []),
            'currency': calculation_data.get('currency', 'GBP'),
            'currency_symbol': calculation_data.get('currency_symbol', '£'),
            'loan_type': calculation_data.get('loan_type', 'bridge'),
            'repayment_option': calculation_data.get('repayment_option', calculation_data.get('repaymentOption', 'none'))
        }
        
        # Application data for PDF
        application_data = {
            'borrower_name': 'Sample Borrower',
            'loan_type': calculation_data.get('loan_type', 'bridge'),
            'property_address': 'Sample Property Address'
        }
        
        # Generate PDF with charts
        pdf_content = generate_quote_pdf(quote_data, application_data)

        if not pdf_content:
            app.logger.error('PDF generation failed - missing reportlab dependency')
            return jsonify({'error': 'PDF generation failed: reportlab dependency is not installed'}), 500
        
        # Create response with proper headers
        response = make_response(pdf_content)
        response.headers['Content-Type'] = 'application/pdf'
        response.headers['Content-Length'] = str(len(pdf_content))
        response.headers['Content-Disposition'] = f'attachment; filename=novellus_quote_{datetime.now().strftime("%Y%m%d_%H%M%S")}.pdf'
        response.headers['Cache-Control'] = 'no-cache, no-store, must-revalidate'
        response.headers['Pragma'] = 'no-cache'
        response.headers['Expires'] = '0'
        
        # Add CORS headers
        response.headers['Access-Control-Allow-Origin'] = '*'
        response.headers['Access-Control-Allow-Methods'] = 'POST, OPTIONS'
        response.headers['Access-Control-Allow-Headers'] = 'Content-Type'
        
        app.logger.info(f'PDF response created successfully, size: {len(pdf_content)} bytes')
        return response
        
    except Exception as e:
        app.logger.error(f'PDF generation error: {str(e)}')
        import traceback
        app.logger.error(f'PDF generation traceback: {traceback.format_exc()}')
        return jsonify({'error': f'Error generating PDF: {str(e)}'}), 500

# BIRT Integration Routes removed to avoid conflicts - using the ones defined later in the file

@app.route('/download-excel-quote', methods=['POST'])
@cross_origin()
def download_excel_quote():
    """Generate and download Excel quote with charts"""
    try:
        # Get calculation data directly from the request - NO CACHING
        calculation_data = request.get_json()
        
        if not calculation_data:
            app.logger.error('No calculation data provided in request for Excel generation')
            return jsonify({'error': 'No calculation data provided'}), 400
        
        app.logger.info(f'Excel generation - calculation_data keys: {list(calculation_data.keys()) if calculation_data else "None"}')
        
        # Perform fresh calculation to get proper currency symbols and calculated values
        fresh_calculation = perform_fresh_calculation_for_download(calculation_data)
        
        # Generate Excel with charts using fresh calculation results
        excel_generator = NovellussExcelGenerator()
        excel_content = excel_generator.generate_quote_excel(fresh_calculation)
        
        if not excel_content:
            app.logger.error('Excel generation returned empty content')
            return jsonify({'error': 'Excel generation failed - empty content'}), 500
        
        # Create response with proper headers
        response = make_response(excel_content)
        response.headers['Content-Type'] = 'application/vnd.openxmlformats-officedocument.spreadsheetml.sheet'
        response.headers['Content-Length'] = str(len(excel_content))
        response.headers['Content-Disposition'] = f'attachment; filename=novellus_quote_{datetime.now().strftime("%Y%m%d_%H%M%S")}.xlsx'
        response.headers['Cache-Control'] = 'no-cache, no-store, must-revalidate'
        response.headers['Pragma'] = 'no-cache'
        response.headers['Expires'] = '0'
        
        # Add CORS headers
        response.headers['Access-Control-Allow-Origin'] = '*'
        response.headers['Access-Control-Allow-Methods'] = 'POST, OPTIONS'
        response.headers['Access-Control-Allow-Headers'] = 'Content-Type'
        
        app.logger.info(f'Excel response created successfully, size: {len(excel_content)} bytes')
        return response
        
    except Exception as e:
        app.logger.error(f'Excel generation error: {str(e)}')
        import traceback
        app.logger.error(f'Excel generation traceback: {traceback.format_exc()}')
        return jsonify({'error': f'Excel generation failed: {str(e)}'}), 500


@app.route('/save-loan', methods=['POST'])
@cross_origin()
def save_loan():
    """Save loan calculation to database"""
    try:
        # Get calculation data from request
        if request.is_json:
            data = request.get_json()
        else:
            data = request.form.to_dict()
        
        if not data:
            return jsonify({'error': 'No data provided'}), 400
        
        loan_name = data.get('loanName', '').strip()
        if not loan_name:
            return jsonify({'error': 'Loan name is required'}), 400

        # Ensure required tables exist before performing any queries
        ensure_loan_tables()

        loan_id = data.get('loanId') or data.get('loan_id')
        existing_loan = None

        if loan_id:
            try:
                loan_id = int(loan_id)
            except (TypeError, ValueError):
                return jsonify({'error': 'Invalid loan ID'}), 400

            existing_loan = LoanSummary.query.get(loan_id)
            if not existing_loan:
                return jsonify({'error': 'Loan not found'}), 404

            duplicate = LoanSummary.query.filter(
                LoanSummary.loan_name == loan_name,
                LoanSummary.id != loan_id
            ).first()
            if duplicate:
                return jsonify({
                    'error': 'A loan with this name already exists. Please choose a different name.',
                    'duplicate': True
                }), 409
        else:
            duplicate = LoanSummary.query.filter_by(loan_name=loan_name).first()
            if duplicate:
                return jsonify({
                    'error': 'A loan with this name already exists. Please choose a different name.',
                    'duplicate': True
                }), 409  # Conflict status code
        
        # Perform fresh calculation
        fresh_calculation = perform_fresh_calculation_for_download(data)

        # Determine end date from calculation results, falling back if missing
        end_date_str = fresh_calculation.get('endDate') or fresh_calculation.get('end_date')
        if end_date_str:
            try:
                end_date = datetime.strptime(end_date_str, '%Y-%m-%d').date()
            except ValueError:
                end_date = (datetime.now() + timedelta(days=365)).date()
                end_date_str = end_date.strftime('%Y-%m-%d')
        else:
            end_date = (datetime.now() + timedelta(days=365)).date()

        # Keep stored inputs consistent with calculation result
        if end_date_str:
            data['endDate'] = end_date_str

        if not fresh_calculation:
            return jsonify({'error': 'Failed to calculate loan data'}), 500
        
        # Get loan type from either camelCase (loanType) or snake_case (loan_type)
        loan_type = data.get('loanType') or data.get('loan_type', 'bridge')
        
        # Log the loan type for debugging
        app.logger.info(f"Saving loan with type: {loan_type} (from data keys: {list(data.keys())})")
        
        # Create or update loan summary record
        if existing_loan:
            loan_summary = existing_loan
            loan_summary.loan_name = loan_name
            loan_summary.version = (loan_summary.version or 1) + 1
            loan_summary.loan_type = loan_type
            loan_summary.currency = data.get('currency', 'GBP')
            loan_summary.amount_input_type = data.get('amountInputType') or data.get('amount_input_type', 'gross')
            loan_summary.gross_amount = fresh_calculation.get('grossAmount', 0)
            loan_summary.net_amount = fresh_calculation.get('netAmount', 0)
            loan_summary.property_value = fresh_calculation.get('propertyValue', 0)
<<<<<<< HEAD
            loan_summary.interest_rate = data.get('interestRate', 0)
            loan_summary.loan_term = max(
                1, safe_int(data.get('loanTerm') or data.get('loan_term'), 12)
            )
=======
            loan_summary.interest_rate = safe_float(
                data.get('interestRate') or data.get('interest_rate'), 0
            )
            loan_summary.loan_term = max(1, safe_int(data.get('loanTerm'), 12))
>>>>>>> d43d9956
            loan_summary.loan_term_days = fresh_calculation.get('loanTermDays', 365)
            loan_summary.start_date = datetime.strptime(
                data.get('startDate') or data.get('start_date') or datetime.now().strftime('%Y-%m-%d'),
                '%Y-%m-%d'
            ).date()
            loan_summary.end_date = end_date
            loan_summary.repayment_option = data.get('repaymentOption', 'none')
            loan_summary.payment_timing = data.get('paymentTiming') or data.get('payment_timing', 'advance')
            loan_summary.payment_frequency = data.get('paymentFrequency') or data.get('payment_frequency', 'monthly')
            # Support both camelCase and snake_case field names from the form
            loan_summary.capital_repayment = data.get(
                'capitalRepayment', data.get('capital_repayment', 0)
            )
            loan_summary.flexible_payment = data.get(
                'flexiblePayment', data.get('flexible_payment', 0)
            )
            loan_summary.arrangement_fee = fresh_calculation.get('arrangementFee', 0)
            loan_summary.arrangement_fee_percentage = safe_float(
                data.get('arrangementFeePercentage', data.get('arrangement_fee_percentage', 2.0)),
                0.0
            )
            loan_summary.legal_costs = data.get(
                'legalFees',
                data.get('legal_fees', data.get('legalCosts', 1500))
            )
            loan_summary.site_visit_fee = data.get(
                'siteVisitFee',
                data.get('site_visit_fee', 500)
            )
            loan_summary.title_insurance = fresh_calculation.get('titleInsurance', 1000)
            loan_summary.total_interest = fresh_calculation.get('totalInterest', 0)
            loan_summary.net_advance = fresh_calculation.get('netAdvance', 0)
            loan_summary.total_net_advance = fresh_calculation.get('totalNetAdvance', 0)
            loan_summary.monthly_payment = fresh_calculation.get('monthlyPayment', 0)
            loan_summary.quarterly_payment = fresh_calculation.get('quarterlyPayment', 0)
            loan_summary.start_ltv = fresh_calculation.get('startLtv', 0)
            loan_summary.end_ltv = fresh_calculation.get('endLtv', 0)
            loan_summary.interest_only_total = fresh_calculation.get('interestOnlyTotal', 0)
            loan_summary.interest_savings = fresh_calculation.get('interestSavings', 0)
            loan_summary.savings_percentage = fresh_calculation.get('savingsPercentage', 0)
            loan_summary.day_1_advance = fresh_calculation.get('day1Advance', 0)
            loan_summary.user_input_day_1_advance = data.get('userInputDay1Advance', 0)
            loan_summary.tranches_data = json.dumps(data.get('tranches', []))
            loan_summary.input_data = json.dumps(data)
            loan_summary.summary_data = json.dumps(fresh_calculation)

            PaymentSchedule.query.filter_by(loan_summary_id=loan_summary.id).delete()
        else:
            loan_summary = LoanSummary(
                loan_name=loan_name,
                version=1,
                loan_type=loan_type,
                currency=data.get('currency', 'GBP'),
                amount_input_type=data.get('amountInputType') or data.get('amount_input_type', 'gross'),
                gross_amount=fresh_calculation.get('grossAmount', 0),
                net_amount=fresh_calculation.get('netAmount', 0),
                property_value=fresh_calculation.get('propertyValue', 0),
<<<<<<< HEAD
                interest_rate=data.get('interestRate', 0),
                loan_term=max(
                    1, safe_int(data.get('loanTerm') or data.get('loan_term'), 12)
                ),
=======
                interest_rate=safe_float(
                    data.get('interestRate') or data.get('interest_rate'), 0
                ),
                loan_term=data.get('loanTerm', 12),
>>>>>>> d43d9956
                loan_term_days=fresh_calculation.get('loanTermDays', 365),
                start_date=datetime.strptime(
                    data.get('startDate') or data.get('start_date') or datetime.now().strftime('%Y-%m-%d'),
                    '%Y-%m-%d'
                ).date(),
                end_date=end_date,
                repayment_option=data.get('repaymentOption', 'none'),
                payment_timing=data.get('paymentTiming') or data.get('payment_timing', 'advance'),
                payment_frequency=data.get('paymentFrequency') or data.get('payment_frequency', 'monthly'),
                # Support both camelCase and snake_case field names from the form
                capital_repayment=data.get(
                    'capitalRepayment', data.get('capital_repayment', 0)
                ),
                flexible_payment=data.get(
                    'flexiblePayment', data.get('flexible_payment', 0)
                ),
                arrangement_fee=fresh_calculation.get('arrangementFee', 0),
                arrangement_fee_percentage=safe_float(
                    data.get('arrangementFeePercentage', data.get('arrangement_fee_percentage', 2.0)),
                    0.0
                ),
                legal_costs=data.get(
                    'legalFees',
                    data.get('legal_fees', data.get('legalCosts', 1500))
                ),
                site_visit_fee=data.get(
                    'siteVisitFee',
                    data.get('site_visit_fee', 500)
                ),
                title_insurance=fresh_calculation.get('titleInsurance', 1000),
                total_interest=fresh_calculation.get('totalInterest', 0),
                net_advance=fresh_calculation.get('netAdvance', 0),
                total_net_advance=fresh_calculation.get('totalNetAdvance', 0),
                monthly_payment=fresh_calculation.get('monthlyPayment', 0),
                quarterly_payment=fresh_calculation.get('quarterlyPayment', 0),
                start_ltv=fresh_calculation.get('startLtv', 0),
                end_ltv=fresh_calculation.get('endLtv', 0),
                interest_only_total=fresh_calculation.get('interestOnlyTotal', 0),
                interest_savings=fresh_calculation.get('interestSavings', 0),
                savings_percentage=fresh_calculation.get('savingsPercentage', 0),
                day_1_advance=fresh_calculation.get('day1Advance', 0),
                user_input_day_1_advance=data.get('userInputDay1Advance', 0),
                tranches_data=json.dumps(data.get('tranches', [])),
                input_data=json.dumps(data),
                summary_data=json.dumps(fresh_calculation)
            )
            db.session.add(loan_summary)
            db.session.flush()  # Get the ID

        snowflake_payments = []

        # Save payment schedule if available
        if 'detailed_payment_schedule' in fresh_calculation and fresh_calculation['detailed_payment_schedule']:
            for i, payment in enumerate(fresh_calculation['detailed_payment_schedule']):
                try:
                    payment_record = PaymentSchedule(
                        loan_summary_id=loan_summary.id,
                        period_number=i + 1,
                        payment_date=parse_payment_date_flexible(payment.get('payment_date', datetime.now().strftime('%Y-%m-%d'))),
                        opening_balance=float(str(payment.get('opening_balance', '0')).replace('£', '').replace(',', '')) if payment.get('opening_balance') else 0,
                        closing_balance=float(str(payment.get('closing_balance', '0')).replace('£', '').replace(',', '')) if payment.get('closing_balance') else 0,
                        balance_change=payment.get('balance_change', ''),
                        total_payment=float(str(payment.get('total_payment', '0')).replace('£', '').replace(',', '')) if payment.get('total_payment') else 0,
                        interest_amount=float(str(payment.get('interest_amount', '0')).replace('£', '').replace(',', '')) if payment.get('interest_amount') else 0,
                        principal_payment=float(str(payment.get('principal_payment', '0')).replace('£', '').replace(',', '')) if payment.get('principal_payment') else 0,
                        tranche_release=float(str(payment.get('tranche_release', '0')).replace('£', '').replace(',', '')) if payment.get('tranche_release') else 0,
                        interest_calculation=payment.get('interest_calculation', ''),
                        schedule_data=json.dumps(payment),
                        tranche_details=json.dumps(payment.get('tranche_schedule', []))
                    )
                    db.session.add(payment_record)
                    snowflake_payments.append(model_to_dict(payment_record))
                except Exception as pe:
                    app.logger.warning(f"Error saving payment {i+1}: {pe}")
                    continue

        # Save formatted snapshot of all loan data for use in loan notes mapping
        snapshot_loan_data(loan_summary)

        db.session.commit()

        try:
            # Ensure the Snowflake connection is valid before attempting to
            # load data. If the connection test fails, the sync will be
            # skipped and logged.
            test_snowflake_connection()
            if existing_loan:
                delete_from_snowflake('payment_schedule', 'loan_summary_id', loan_summary.id)
                delete_from_snowflake('loan_summary', 'id', loan_summary.id)
            sync_data_to_snowflake('loan_summary', model_to_dict(loan_summary))
            if snowflake_payments:
                sync_data_to_snowflake('payment_schedule', snowflake_payments)
        except Exception as se:
            app.logger.warning(f"Snowflake sync failed: {se}")

        action = 'updated' if existing_loan else 'saved'
        app.logger.info(f"Loan {action} successfully: {loan_name}")

        # Trigger Power BI refresh after successful save
        #trigger_powerbi_on_save()

        return jsonify({
            'success': True,
            'message': f'Loan {action} successfully as "{loan_name}"',
            'loan_id': loan_summary.id,
            'loan_name': loan_name
        })
        
    except Exception as e:
        db.session.rollback()
        app.logger.error(f"Save loan error: {str(e)}")
        return jsonify({'error': f'Failed to save loan: {str(e)}'}), 500


@app.route('/api/loan-notes', methods=['GET'])
def get_loan_notes():
    notes = LoanNote.query.filter_by(deleted_at=None).all()
    grouped = defaultdict(list)
    for n in notes:
        grouped[n.group].append({
            'id': n.id,
            'text': n.name,
            'add_flag': n.add_flag,
        })
    return jsonify(grouped)


@app.route('/loan/<int:loan_id>/report-fields', methods=['GET', 'POST', 'PUT'])
def manage_report_fields(loan_id):
    """Retrieve or update extra report fields for a loan."""
    ensure_loan_tables()
    loan = LoanSummary.query.get_or_404(loan_id)
    rf = ReportFields.query.filter_by(loan_id=loan_id).first()

    if request.method == 'GET':
        response = rf.to_dict() if rf else {}
        response['note_ids'] = [n.id for n in loan.loan_notes]
        return jsonify(response)

    data = request.get_json() or {}
    if rf is None:
        rf = ReportFields(loan_id=loan_id)
        db.session.add(rf)
    else:
        # Ensure the legacy column is populated if it existed without a
        # corresponding loan_summary_id value.
        rf.loan_id = loan_id

    rf.property_address = data.get('property_address')
    rf.debenture = data.get('debenture')
    rf.corporate_guarantor = data.get('corporate_guarantor')

    client_name = data.get('client_name')
    if client_name and len(client_name) > 200:
        app.logger.error("Client name exceeds 200 characters")
        return jsonify({'error': 'Client name exceeds maximum length'}), 400
    rf.client_name = client_name

    broker_name = data.get('broker_name')
    if broker_name and len(broker_name) > 200:
        app.logger.error("Broker name exceeds 200 characters")
        return jsonify({'error': 'Broker name exceeds maximum length'}), 400
    rf.broker_name = broker_name

    brokerage = data.get('brokerage')
    if brokerage and len(brokerage) > 200:
        app.logger.error("Brokerage exceeds 200 characters")
        return jsonify({'error': 'Brokerage exceeds maximum length'}), 400
    rf.brokerage = brokerage

    try:
        max_ltv_val = data.get('max_ltv')
        rf.max_ltv = (
            None if max_ltv_val in ("", None) else Decimal(str(max_ltv_val))
        )
        exit_fee_val = data.get('exit_fee_percent')
        rf.exit_fee_percent = (
            None if exit_fee_val in ("", None) else Decimal(str(exit_fee_val))
        )
        commitment_fee_val = data.get('commitment_fee')
        rf.commitment_fee = (
            None if commitment_fee_val in ("", None) else Decimal(str(commitment_fee_val))
        )
    except (ValueError, InvalidOperation) as exc:
        db.session.rollback()
        app.logger.error(f"Invalid numeric value in report fields: {exc}")
        return jsonify({'error': 'Invalid numeric value provided'}), 400

    note_ids = data.get('note_ids', [])
    if note_ids:
        loan.loan_notes = LoanNote.query.filter(LoanNote.id.in_(note_ids)).all()
    else:
        loan.loan_notes = []

    try:
        db.session.commit()
        app.logger.info("Report fields updated successfully for loan %s", loan_id)
        return jsonify({'success': True})
    except Exception as exc:
        db.session.rollback()
        app.logger.error(
            f"Failed to update report fields for loan {loan_id}: {exc}"
        )

        return jsonify({'error': f'Failed to update report fields: {exc}'}), 500



@app.route('/loan/<int:loan_id>/summary-docx', methods=['GET', 'POST'])
def download_loan_summary_docx(loan_id):
    """Download saved loan summary as DOCX report."""
    loan = LoanSummary.query.get_or_404(loan_id)

    # Ensure relationship is loaded so ``generate_loan_summary_docx`` can
    # resolve paths against ``loan.report_fields`` if required.
    _ = loan.report_fields

    if request.method == 'POST':
        extra_fields = request.get_json() or {}
    else:
        rf = ReportFields.query.filter_by(loan_id=loan_id).first()
        if rf:
            rf_dict = rf.to_dict()
            extra_fields = {**rf_dict, "report_fields": rf_dict}
        else:
            extra_fields = {}


    note_ids = extra_fields.get("note_ids")
    if note_ids:
        notes = (
            LoanNote.query.filter(
                LoanNote.id.in_(note_ids), LoanNote.deleted_at.is_(None)
            )
            .order_by(LoanNote.group, LoanNote.id)
            .all()
        )
    elif loan.loan_notes:
        notes = sorted(
            (n for n in loan.loan_notes if n.deleted_at is None),
            key=lambda n: (n.group, n.id),
        )
    else:
        notes = (
            LoanNote.query.filter_by(deleted_at=None, add_flag=True)
            .order_by(LoanNote.group, LoanNote.id)
            .all()
        )
    # Pass the selected note templates so that any tokens within the text can be
    # substituted by ``generate_loan_summary_docx``. Include each note's
    # placeholder map so token mapping configured on the Loan Notes page is
    # honoured during DOCX generation.
    extra_fields["note_templates"] = [
        {"text": note.name, "placeholder_map": note.placeholder_map or {}}
        for note in notes
    ]


    docx_content = generate_loan_summary_docx(loan, extra_fields)
    if not docx_content:
        app.logger.error('Loan summary DOCX generation failed - missing python-docx dependency')
        return (
            jsonify(
                {
                    'error': 'Loan summary DOCX generation failed: python-docx dependency is not installed'
                }
            ),
            500,
        )
    response = make_response(docx_content)
    response.headers['Content-Type'] = 'application/vnd.openxmlformats-officedocument.wordprocessingml.document'
    response.headers['Content-Disposition'] = f'attachment; filename="{loan.loan_name}_Summary.docx"'
    response.headers['Content-Length'] = str(len(docx_content))
    return response


@app.route('/loan-history')
def loan_history():
    """Show saved loan history page"""
    try:
        if not (
            is_table_structure_valid(LoanSummary)
            and is_table_structure_valid(PaymentSchedule)
        ):
            return render_template('loan_history.html', loan_data=[])

        # Get all loan summaries
        loans = LoanSummary.query.order_by(LoanSummary.created_at.desc()).all()
        
        # Get payment schedules for each loan
        loan_data = []
        for loan in loans:
            payment_schedule = PaymentSchedule.query.filter_by(loan_summary_id=loan.id).order_by(PaymentSchedule.period_number).all()
            loan_data.append({
                'loan': loan,
                'payment_schedule': payment_schedule
            })
        
        return render_template('loan_history.html', loan_data=loan_data)
        
    except Exception as e:
        app.logger.error(f"Error loading loan history: {str(e)}")
        return render_template('loan_history.html', loan_data=[])

@app.route('/user-manual')
def user_manual():
    """Display the User Manual page"""
    try:
        # Read the USER_MANUAL.md file
        with open('USER_MANUAL.md', 'r', encoding='utf-8') as f:
            manual_content = f.read()
        
        return render_template('user_manual.html', manual_content=manual_content)
    except FileNotFoundError:
        flash('User Manual not found', 'error')
        return redirect(url_for('calculator_page'))
    except Exception as e:
        app.logger.error(f"Error loading user manual: {str(e)}")
        flash('Error loading user manual', 'error')
        return redirect(url_for('calculator_page'))


@app.route('/api/saved-loans', methods=['GET'])
@cross_origin()
def get_saved_loans():
    """Get all saved loans"""
    try:
        if not is_table_structure_valid(LoanSummary):
            return jsonify({'success': True, 'loans': [], 'total_count': 0})

        # Get filter parameters
        search = request.args.get('search', '').strip()
        loan_type_filter = request.args.get('loan_type', '').strip()
        
        # Build query
        query = LoanSummary.query
        
        if search:
            query = query.filter(LoanSummary.loan_name.ilike(f'%{search}%'))
        
        if loan_type_filter:
            query = query.filter(LoanSummary.loan_type == loan_type_filter)
        
        # Order by creation date, newest first
        loans = query.order_by(LoanSummary.created_at.desc()).all()
        
        # Convert to JSON with comprehensive edit data
        loans_data = []
        for loan in loans:
            loan_data = {
                'id': loan.id,
                'loan_name': loan.loan_name,
                'version': loan.version,
                'created_at': loan.created_at.strftime('%Y-%m-%d %H:%M:%S'),
                'loan_type': loan.loan_type,
                'currency': loan.currency,
                'gross_amount': float(loan.gross_amount) if loan.gross_amount else 0,
                'total_interest': float(loan.total_interest) if loan.total_interest else 0,
                'loan_term': loan.loan_term,
                'interest_rate': float(loan.interest_rate) if loan.interest_rate else 0,
                'repayment_option': loan.repayment_option,
                'monthlyPayment': float(loan.monthly_payment) if loan.monthly_payment else 0,
                'quarterlyPayment': float(loan.quarterly_payment) if loan.quarterly_payment else 0,
                
                # Additional data needed for editing
                'amountInputType': loan.amount_input_type if loan.amount_input_type else 'gross',
                'netAmount': float(loan.net_amount) if loan.net_amount else 0,
                'propertyValue': float(loan.property_value) if loan.property_value else 0,
                'startDate': loan.start_date.strftime('%Y-%m-%d') if loan.start_date else '',
                'endDate': loan.end_date.strftime('%Y-%m-%d') if loan.end_date else '',
                'legalFees': float(loan.legal_costs) if loan.legal_costs is not None else 1500,
                'siteVisitFee': float(loan.site_visit_fee) if loan.site_visit_fee is not None else 500,
                'arrangementFeePercentage': float(loan.arrangement_fee_percentage) if loan.arrangement_fee_percentage is not None else 2.0,
                # Use stored title insurance amount to calculate the percentage rate when editing
                'titleInsuranceRate': (
                    (float(loan.title_insurance) / float(loan.gross_amount) * 100)
                    if loan.title_insurance and loan.gross_amount else 0.0
                ),
                'paymentTiming': loan.payment_timing if loan.payment_timing else 'advance',
                'paymentFrequency': loan.payment_frequency if loan.payment_frequency else 'monthly',
                'capitalRepayment': float(loan.capital_repayment) if loan.capital_repayment else 0,
                'flexiblePayment': float(loan.flexible_payment) if loan.flexible_payment else 0,
                'day1Advance': float(loan.day_1_advance) if loan.day_1_advance else 0,
                'trancheMode': 'manual',  # Default value
                'tranches': []
            }

            # Derive reference monthly and quarterly interest payments
            try:
                gross_decimal = Decimal(str(loan_data['gross_amount']))
                rate_decimal = Decimal(str(loan_data['interest_rate'])) / Decimal('100')
                monthly_int = (gross_decimal * rate_decimal / Decimal('12')).quantize(
                    Decimal('0.01'), rounding=ROUND_HALF_UP
                )
                quarterly_int = (gross_decimal * rate_decimal / Decimal('4')).quantize(
                    Decimal('0.01'), rounding=ROUND_HALF_UP
                )
            except Exception:
                monthly_int = Decimal('0')
                quarterly_int = Decimal('0')
            loan_data['monthlyInterestPayment'] = float(monthly_int)
            loan_data['quarterlyInterestPayment'] = float(quarterly_int)
            
            # Extract tranches data for development loans
            try:
                if hasattr(loan, 'tranches_data') and loan.tranches_data:
                    if isinstance(loan.tranches_data, str):
                        import json
                        loan_data['tranches'] = json.loads(loan.tranches_data)
                    else:
                        loan_data['tranches'] = loan.tranches_data
            except Exception as e:
                app.logger.warning(f"Could not parse tranches for loan {loan.id}: {e}")
                loan_data['tranches'] = []
                
            loans_data.append(loan_data)
        
        return jsonify({
            'success': True,
            'loans': loans_data,
            'total_count': len(loans_data)
        })
        
    except Exception as e:
        app.logger.error(f"Get saved loans error: {str(e)}")
        return jsonify({'error': f'Failed to retrieve loans: {str(e)}'}), 500


@app.route('/api/loan/<int:loan_id>', methods=['GET'])
@cross_origin()
def get_loan_details(loan_id):
    """Get detailed loan information by ID"""
    try:
        loan = LoanSummary.query.get_or_404(loan_id)
        
        # Get payment schedule
        payment_schedule = PaymentSchedule.query.filter_by(loan_summary_id=loan_id).order_by(PaymentSchedule.period_number).all()
        
        # Convert payment schedule to list
        schedule_data = []
        for payment in payment_schedule:
            schedule_data.append({
                'period_number': payment.period_number,
                'payment_date': payment.payment_date.strftime('%d/%m/%Y') if payment.payment_date else '',
                'opening_balance': f"£{payment.opening_balance:,.2f}" if payment.opening_balance else '£0.00',
                'closing_balance': f"£{payment.closing_balance:,.2f}" if payment.closing_balance else '£0.00',
                'balance_change': payment.balance_change or '',
                'total_payment': f"£{payment.total_payment:,.2f}" if payment.total_payment else '£0.00',
                'interest_amount': f"£{payment.interest_amount:,.2f}" if payment.interest_amount else '£0.00',
                'principal_payment': f"£{payment.principal_payment:,.2f}" if payment.principal_payment else '£0.00',
                'tranche_release': f"£{payment.tranche_release:,.2f}" if payment.tranche_release else '£0.00',
                'interest_calculation': payment.interest_calculation or ''
            })
        
        # Parse original input data for use in tranche schedules
        try:
            input_params = json.loads(loan.input_data) if getattr(loan, 'input_data', None) else {}
        except Exception as e:
            app.logger.warning(f"Could not parse loan input_data: {e}")
            input_params = {}

        # Generate tranche schedule for development loans
        tranche_schedule_data = []
        try:
            if loan.loan_type in ("development", "development2"):
                tranche_schedule_data = generate_tranche_schedule(input_params)
        except Exception as e:
            app.logger.warning(f"Could not generate tranche schedule: {e}")

        # Convert loan data to JSON with comprehensive edit parameters
        loan_data = {
            'id': loan.id,
            'loan_name': loan.loan_name,
            'version': loan.version,
            'created_at': loan.created_at.strftime('%Y-%m-%d %H:%M:%S'),
            
            # Core loan parameters for editing
            'loan_type': loan.loan_type,
            'currency': loan.currency,
            'amount_input_type': getattr(loan, 'amount_input_type', 'gross'),
            'gross_amount': float(loan.gross_amount) if loan.gross_amount else 0,
            'net_amount': float(getattr(loan, 'net_amount', 0)) if getattr(loan, 'net_amount', None) else 0,
            'property_value': float(loan.property_value) if loan.property_value else 0,
            'interest_rate': float(loan.interest_rate) if loan.interest_rate else 0,
            'loan_term': loan.loan_term,
            'start_date': loan.start_date.strftime('%Y-%m-%d') if loan.start_date else '',
            'end_date': loan.end_date.strftime('%Y-%m-%d') if loan.end_date else '',
            'currency_symbol': '€' if loan.currency == 'EUR' else '£',
            
            # Repayment and fee parameters
            'repayment_option': loan.repayment_option,
            'arrangement_fee': float(loan.arrangement_fee) if loan.arrangement_fee else 0,
            'arrangement_fee_percentage': float(loan.arrangement_fee_percentage) if loan.arrangement_fee_percentage is not None else 2.0,
            'legal_fees': float(loan.legal_costs) if loan.legal_costs is not None else 1500,
            'site_visit_fee': float(loan.site_visit_fee) if loan.site_visit_fee is not None else 500,
            # Calculate title insurance rate from stored amount and gross loan value
            'title_insurance_rate': (
                (float(loan.title_insurance) / float(loan.gross_amount) * 100)
                if loan.title_insurance and loan.gross_amount else 0.0
            ),
            
            # Payment parameters
            'payment_timing': loan.payment_timing if loan.payment_timing else 'advance',
            'payment_frequency': loan.payment_frequency if loan.payment_frequency else 'monthly',
            'paymentTiming': loan.payment_timing if loan.payment_timing else 'advance',
            'paymentFrequency': loan.payment_frequency if loan.payment_frequency else 'monthly',
            'capital_repayment': float(loan.capital_repayment) if loan.capital_repayment else 0,
            'flexible_payment': float(loan.flexible_payment) if loan.flexible_payment else 0,
            
            # Day 1 advance for development loans
            'day1_advance': float(loan.day_1_advance) if loan.day_1_advance else 0,
            
            # Tranche information for development loans
            'tranche_mode': 'manual',  # Default value
            'tranches': [],  # Will be populated from loan metadata if available

            # Calculated results for display (camelCase for JavaScript compatibility)
            'grossAmount': float(loan.gross_amount) if loan.gross_amount else 0,
            'netAmount': float(loan.net_amount) if loan.net_amount else 0,
            'totalInterest': float(loan.total_interest) if loan.total_interest else 0,
            'arrangementFee': float(loan.arrangement_fee) if loan.arrangement_fee else 0,
            'netAdvance': float(loan.net_advance) if loan.net_advance else 0,
            'totalNetAdvance': float(loan.total_net_advance) if loan.total_net_advance else 0,
            'monthlyPayment': float(loan.monthly_payment) if loan.monthly_payment else 0,
            'quarterlyPayment': float(loan.quarterly_payment) if loan.quarterly_payment else 0,
            'propertyValue': float(loan.property_value) if loan.property_value else 0,
            'legalFees': float(loan.legal_costs) if loan.legal_costs is not None else 1500,
            'siteVisitFee': float(loan.site_visit_fee) if loan.site_visit_fee is not None else 500,
            'titleInsurance': float(loan.title_insurance) if loan.title_insurance else 0,
            'ltvRatio': float(loan.start_ltv) if loan.start_ltv else 0,
            'startLtv': float(loan.start_ltv) if loan.start_ltv else 0,
            'endLtv': float(loan.end_ltv) if loan.end_ltv else 0,
            
            # Date fields formatted for JavaScript
            'startDate': loan.start_date.strftime('%Y-%m-%d') if loan.start_date else '',
            'endDate': loan.end_date.strftime('%Y-%m-%d') if loan.end_date else '',
            'loanTerm': loan.loan_term if loan.loan_term else 0,
            'loanTermDays': loan.loan_term_days if loan.loan_term_days else 0,

            # User interface fields (camelCase)
            'amountInputType': loan.amount_input_type if loan.amount_input_type else 'gross',
            'interestRate': float(loan.interest_rate) if loan.interest_rate else 0,
            'repaymentOption': loan.repayment_option,
            'paymentTiming': loan.payment_timing if loan.payment_timing else 'advance',
            'paymentFrequency': loan.payment_frequency if loan.payment_frequency else 'monthly',
            'capitalRepayment': float(loan.capital_repayment) if loan.capital_repayment else 0,
            'flexiblePayment': float(loan.flexible_payment) if loan.flexible_payment else 0,
            'arrangementFeePercentage': float(loan.arrangement_fee_percentage) if loan.arrangement_fee_percentage is not None else 2.0,
            # Preserve the original title insurance rate used when the loan was saved
            'titleInsuranceRate': (
                (float(loan.title_insurance) / float(loan.gross_amount) * 100)
                if loan.title_insurance and loan.gross_amount else 0.0
            ),

            # Development loan specific fields
            'day1Advance': float(loan.day_1_advance) if loan.day_1_advance else 0,
            'userInputDay1Advance': float(loan.user_input_day_1_advance) if loan.user_input_day_1_advance else 0,

            # Payment schedule
            'detailed_payment_schedule': schedule_data,
            'detailed_tranche_schedule': tranche_schedule_data
        }

        # Derive reference monthly and quarterly interest payments
        try:
            gross_decimal = Decimal(str(loan_data['grossAmount']))
            rate_decimal = Decimal(str(loan_data['interestRate'])) / Decimal('100')
            monthly_int = (gross_decimal * rate_decimal / Decimal('12')).quantize(
                Decimal('0.01'), rounding=ROUND_HALF_UP
            )
            quarterly_int = (gross_decimal * rate_decimal / Decimal('4')).quantize(
                Decimal('0.01'), rounding=ROUND_HALF_UP
            )
        except Exception:
            monthly_int = Decimal('0')
            quarterly_int = Decimal('0')
        loan_data['monthlyInterestPayment'] = float(monthly_int)
        loan_data['quarterlyInterestPayment'] = float(quarterly_int)
        
        # Try to extract tranche information from stored tranches_data 
        try:
            if hasattr(loan, 'tranches_data') and loan.tranches_data:
                if isinstance(loan.tranches_data, str):
                    import json
                    loan_data['tranches'] = json.loads(loan.tranches_data)
                else:
                    loan_data['tranches'] = loan.tranches_data
            else:
                loan_data['tranches'] = []
        except Exception as e:
            app.logger.warning(f"Could not parse loan tranches_data: {e}")
            loan_data['tranches'] = []
        # Include original user input data for editing
        input_data = input_params

        return jsonify({
            'success': True,
            'loan': loan_data,
            'input_data': input_data
        })
        
    except Exception as e:
        app.logger.error(f"Get loan details error: {str(e)}")
        return jsonify({'error': f'Failed to retrieve loan details: {str(e)}'}), 500


@app.route('/api/loan/<int:loan_id>', methods=['DELETE'])
@cross_origin()
def delete_loan(loan_id):
    """Delete a saved loan calculation"""
    try:
        loan = LoanSummary.query.get_or_404(loan_id)
        loan_name = loan.loan_name
        
        # Delete the loan (cascade will handle payment schedule)
        db.session.delete(loan)
        db.session.commit()

        try:
            test_snowflake_connection()
            delete_from_snowflake('payment_schedule', 'loan_summary_id', loan_id)
            delete_from_snowflake('loan_summary', 'id', loan_id)
        except Exception as se:
            app.logger.warning(f"Snowflake delete failed: {se}")

        return jsonify({
            'success': True,
            'message': f'Loan "{loan_name}" has been deleted successfully'
        })
        
    except Exception as e:
        app.logger.error(f"Delete loan error: {str(e)}")
        return jsonify({'error': f'Failed to delete loan: {str(e)}'}), 500


@app.route('/generate-saved-quote/<int:loan_id>', methods=['POST'])
@cross_origin()
def generate_saved_quote(loan_id):
    """Generate quote from saved loan data"""
    try:
        loan = LoanSummary.query.get_or_404(loan_id)
        quote_type = request.json.get('quote_type', 'professional') if request.is_json else request.form.get('quote_type', 'professional')
        
        # Convert loan data back to calculation format
        calculation_data = {
            'loanType': loan.loan_type,
            'currency': loan.currency,
            'grossAmount': float(loan.gross_amount) if loan.gross_amount else 0,
            'totalInterest': float(loan.total_interest) if loan.total_interest else 0,
            'arrangementFee': float(loan.arrangement_fee) if loan.arrangement_fee else 0,
            'netAdvance': float(loan.net_advance) if loan.net_advance else 0,
            'totalNetAdvance': float(loan.total_net_advance) if loan.total_net_advance else 0,
            'propertyValue': float(loan.property_value) if loan.property_value else 0,
            'currencySymbol': '£' if loan.currency == 'GBP' else '€',
            'legalCosts': float(loan.legal_costs) if loan.legal_costs else 1500,
            'siteVisitFee': float(loan.site_visit_fee) if loan.site_visit_fee else 500,
            'titleInsurance': float(loan.title_insurance) if loan.title_insurance else 1000
        }
        
        # Add payment schedule
        payment_schedule = PaymentSchedule.query.filter_by(loan_summary_id=loan_id).order_by(PaymentSchedule.period_number).all()
        schedule_data = []
        for payment in payment_schedule:
            schedule_data.append({
                'payment_date': payment.payment_date.strftime('%d/%m/%Y') if payment.payment_date else '',
                'opening_balance': f"£{payment.opening_balance:,.2f}" if payment.opening_balance else '£0.00',
                'closing_balance': f"£{payment.closing_balance:,.2f}" if payment.closing_balance else '£0.00',
                'balance_change': payment.balance_change or '',
                'total_payment': f"£{payment.total_payment:,.2f}" if payment.total_payment else '£0.00',
                'interest_amount': f"£{payment.interest_amount:,.2f}" if payment.interest_amount else '£0.00',
                'principal_payment': f"£{payment.principal_payment:,.2f}" if payment.principal_payment else '£0.00',
                'tranche_release': f"£{payment.tranche_release:,.2f}" if payment.tranche_release else '£0.00',
                'interest_calculation': payment.interest_calculation or ''
            })
        calculation_data['detailed_payment_schedule'] = schedule_data
        
        # Generate quote based on type
        if quote_type == 'professional':
            docx_content = generate_professional_quote_docx(calculation_data)
            if not docx_content:
                return (
                    jsonify(
                        {
                            'error': 'Professional quote generation failed: python-docx dependency is not installed'
                        }
                    ),
                    500,
                )
            
            response = make_response(docx_content)
            response.headers['Content-Type'] = 'application/vnd.openxmlformats-officedocument.wordprocessingml.document'
            response.headers['Content-Disposition'] = f'attachment; filename="{loan.loan_name}_Professional_Quote.docx"'
            response.headers['Access-Control-Allow-Origin'] = '*'
            response.headers['Access-Control-Allow-Methods'] = 'POST, GET, OPTIONS'
            response.headers['Access-Control-Allow-Headers'] = 'Content-Type'
            response.headers['Content-Length'] = str(len(docx_content))
            response.headers['Cache-Control'] = 'no-cache'
            return response
            
        elif quote_type == 'excel':
            excel_generator = NovellussExcelGenerator()
            excel_content = excel_generator.generate_quote_excel(calculation_data)
            
            if not excel_content:
                return jsonify({'error': 'Excel generation failed'}), 500
            
            response = make_response(excel_content)
            response.headers['Content-Type'] = 'application/vnd.openxmlformats-officedocument.spreadsheetml.sheet'
            response.headers['Content-Disposition'] = f'attachment; filename="{loan.loan_name}_Quote.xlsx"'
            response.headers['Access-Control-Allow-Origin'] = '*'
            response.headers['Access-Control-Allow-Methods'] = 'POST, GET, OPTIONS'
            response.headers['Access-Control-Allow-Headers'] = 'Content-Type'
            response.headers['Content-Length'] = str(len(excel_content))
            response.headers['Cache-Control'] = 'no-cache'
            return response
        
        else:
            return jsonify({'error': 'Invalid quote type'}), 400
            
    except Exception as e:
        app.logger.error(f"Generate saved quote error: {str(e)}")
        return jsonify({'error': f'Failed to generate quote: {str(e)}'}), 500




@app.route('/database-info')
def database_info():
    """Show comprehensive database information including loan calculator data"""
    try:
        # Get database connection info
        db_url = os.environ.get('DATABASE_URL', 'Not configured')
        pghost = os.environ.get('PGHOST', 'Not available')
        pgport = os.environ.get('PGPORT', 'Not available')
        pgdatabase = os.environ.get('PGDATABASE', 'Not available')
        pguser = os.environ.get('PGUSER', 'Not available')
        pgpassword_status = 'Configured' if os.environ.get('PGPASSWORD') else 'Not configured'
        
        connection_info = {
            'Database URL': db_url,
            'Host': pghost,
            'Port': pgport,
            'Database': pgdatabase,
            'User': pguser,
            'Password': pgpassword_status
        }
        
        # Get loan calculator storage statistics
        from models import LoanSummary, PaymentSchedule, User
        
        loan_count = LoanSummary.query.count()
        schedule_count = PaymentSchedule.query.count()
        user_count = User.query.count()
        
        # Get recent loan activity
        recent_loans = LoanSummary.query.order_by(LoanSummary.created_at.desc()).limit(5).all()
        
        storage_stats = {
            'Total Loans': loan_count,
            'Payment Schedule Entries': schedule_count,
            'Registered Users': user_count,
            'Database Status': 'Operational' if loan_count > 0 else 'Empty'
        }
        
        return render_template('database_info.html', 
                             connection_info=connection_info,
                             storage_stats=storage_stats,
                             recent_loans=recent_loans)
        
    except Exception as e:
        app.logger.error(f"Database info error: {str(e)}")
        flash(f'Error retrieving database information: {str(e)}', 'error')
        return redirect(url_for('index'))

@app.route('/api/database-info')
def get_database_info():
    """Get database connection information for display"""
    try:
        # Get database URL from environment
        database_url = os.environ.get('DATABASE_URL', 'Not configured')
        
        # Parse database information
        if database_url.startswith('postgresql://'):
            # Parse PostgreSQL connection string
            # Format: postgresql://user:password@host:port/database
            url_parts = database_url.replace('postgresql://', '').split('@')
            if len(url_parts) == 2:
                user_pass = url_parts[0].split(':')
                host_port_db = url_parts[1].split('/')
                host_port = host_port_db[0].split(':')
                
                db_info = {
                    'type': 'PostgreSQL',
                    'host': host_port[0] if len(host_port) > 0 else 'localhost',
                    'port': host_port[1] if len(host_port) > 1 else '5432',
                    'database': host_port_db[1] if len(host_port_db) > 1 else 'novellus_loans',
                    'username': user_pass[0] if len(user_pass) > 0 else 'novellus_user',
                    'password': '***masked***',  # Never show real password
                    'connection_string': database_url.replace(user_pass[1], '***masked***') if len(user_pass) > 1 else database_url,
                    'status': 'Connected'
                }
            else:
                db_info = {
                    'type': 'PostgreSQL',
                    'connection_string': database_url,
                    'status': 'Connected'
                }
        elif database_url.startswith('sqlite:///'):
            db_info = {
                'type': 'SQLite',
                'database_file': database_url.replace('sqlite:///', ''),
                'connection_string': database_url,
                'status': 'Connected'
            }
        else:
            db_info = {
                'type': 'Unknown',
                'connection_string': database_url,
                'status': 'Unknown'
            }
        
        # Test database connection
        try:
            with db.engine.connect() as conn:
                result = conn.execute(sa.text("SELECT 1"))
                result.fetchone()
            db_info['status'] = 'Connected'
            db_info['last_tested'] = datetime.now().strftime('%Y-%m-%d %H:%M:%S')
        except Exception as e:
            db_info['status'] = f'Connection Error: {str(e)}'
            db_info['last_tested'] = datetime.now().strftime('%Y-%m-%d %H:%M:%S')
        
        # Get table information
        try:
            inspector = sa.inspect(db.engine)
            tables = inspector.get_table_names()
            db_info['tables'] = tables
            db_info['table_count'] = len(tables)
            
            # Get record counts for key tables
            table_counts = {}
            for table in ['loan_summary', 'payment_schedule', 'users', 'applications']:
                if table in tables:
                    try:
                        with db.engine.connect() as conn:
                            result = conn.execute(sa.text(f"SELECT COUNT(*) FROM {table}"))
                            count = result.fetchone()[0]
                            table_counts[table] = count
                    except:
                        table_counts[table] = 'Error'
            db_info['record_counts'] = table_counts
            
        except Exception as e:
            db_info['table_error'] = str(e)
        
        return jsonify(db_info)
        
    except Exception as e:
        return jsonify({
            'type': 'Error',
            'status': f'Error retrieving database info: {str(e)}',
            'last_tested': datetime.now().strftime('%Y-%m-%d %H:%M:%S')
        }), 500


# BIRT Report Integration Routes - REMOVED for simplified on-premise deployment

# Working Report Generator Routes (Alternative to BIRT)
@app.route('/generate-working-report/<report_type>/<int:loan_id>')
def generate_working_report(report_type, loan_id):
    """Generate reports using the working report generator"""
    if not working_report_generator:
        return jsonify({'error': 'Working report generator not available'}), 503
    
    try:
        if report_type == 'pdf':
            result = working_report_generator.generate_loan_summary_pdf(loan_id)
        elif report_type == 'excel':
            result = working_report_generator.generate_loan_summary_excel(loan_id)
        else:
            return jsonify({'error': 'Invalid report type'}), 400
        
        if result['success']:
            return jsonify({
                'success': True,
                'message': result['message'],
                'filename': result['filename'],
                'download_url': f'/download-working-report/{result["filename"]}'
            })
        else:
            return jsonify({'error': result['error']}), 500
            
    except Exception as e:
        app.logger.error(f"Error generating working report: {str(e)}")
        return jsonify({'error': str(e)}), 500

@app.route('/download-working-report/<filename>')
def download_working_report(filename):
    """Download generated report file"""
    try:
        report_dir = os.path.join(os.getcwd(), 'reports_output')
        filepath = os.path.join(report_dir, filename)
        
        if not os.path.exists(filepath):
            return jsonify({'error': 'Report file not found'}), 404
        
        return send_file(filepath, as_attachment=True, download_name=filename)
        
    except Exception as e:
        app.logger.error(f"Error downloading report: {str(e)}")
        return jsonify({'error': str(e)}), 500

@app.route('/powerbi-config')
def powerbi_config():
    return render_template('powerbi_config.html')

@app.route('/snowflake-config')
def snowflake_config():
    return render_template('snowflake_config.html')


@app.route('/loan-notes')
def loan_notes():
    group_filter = request.args.get("group", type=str)
    query = LoanNote.query.filter_by(deleted_at=None)
    if group_filter:
        query = query.filter(LoanNote.group == group_filter)
    notes = query.order_by(LoanNote.group, LoanNote.id).all()

    group_options = [
        g[0]
        for g in (
            LoanNote.query.with_entities(LoanNote.group)
            .filter_by(deleted_at=None)
            .distinct()
            .order_by(LoanNote.group)
            .all()
        )
    ]

    placeholder_options = [
        f"loan_data.{col.name}"
        for col in LoanData.__table__.columns
    ]
    return render_template(
        "loan_notes.html",
        notes=notes,
        placeholder_options=placeholder_options,
        group_filter=group_filter,
        group_options=group_options,
    )


@app.route('/loan-notes/add', methods=['POST'])
def add_loan_note():
    group = request.form.get('group', '').strip()
    name = request.form.get('name', '').strip()
    add_flag = bool(request.form.get('add_flag'))
    placeholder_raw = request.form.get('placeholder_map', '').strip()
    placeholder_map = {}
    if placeholder_raw:
        try:
            candidate = json.loads(placeholder_raw)
            placeholder_map = {
                k: v
                for k, v in candidate.items()
                if isinstance(v, str) and 'loan_note' not in v.lower()
            }
        except json.JSONDecodeError:
            placeholder_map = {}
    if group and name:
        note = LoanNote(
            group=group,
            name=name,
            add_flag=add_flag,
            placeholder_map=placeholder_map,
        )
        db.session.add(note)
        db.session.commit()
    return redirect(url_for('loan_notes', toast='Loan note added'))


@app.route('/loan-notes/<int:note_id>/update', methods=['POST', 'PUT'])
def update_loan_note(note_id):
    note = LoanNote.query.get_or_404(note_id)

    if request.is_json:
        data = request.get_json() or {}
        note.group = data.get('group', note.group).strip()
        note.name = data.get('name', note.name).strip()
        note.add_flag = bool(data.get('add_flag', note.add_flag))
        if 'placeholder_map' in data:
            candidate = data.get('placeholder_map') or {}
            note.placeholder_map = {
                k: v
                for k, v in candidate.items()
                if isinstance(v, str) and 'loan_note' not in v.lower()
            }
        db.session.commit()
        return {"message": "Loan note updated"}, 200

    note.group = request.form.get('group', note.group).strip()
    note.name = request.form.get('name', note.name).strip()
    note.add_flag = bool(request.form.get('add_flag'))
    placeholder_raw = request.form.get('placeholder_map', '').strip()
    if placeholder_raw:
        try:
            candidate = json.loads(placeholder_raw)
        except json.JSONDecodeError:
            candidate = {}
    else:
        candidate = {}
    note.placeholder_map = {
        k: v
        for k, v in candidate.items()
        if isinstance(v, str) and 'loan_note' not in v.lower()
    }
    db.session.commit()
    return redirect(url_for('loan_notes', toast='Loan note updated'))


@app.route('/loan-notes/<int:note_id>/delete', methods=['POST'])
def delete_loan_note(note_id):
    note = LoanNote.query.get_or_404(note_id)
    note.deleted_at = datetime.utcnow()
    db.session.commit()
    return redirect(url_for('loan_notes', toast='Loan note deleted'))

@app.route('/powerbi-scheduler')
@login_required
def powerbi_scheduler():
    """Power BI Refresh Scheduler Interface"""
    return render_template('powerbi_scheduler.html')

# Power BI Configuration API endpoints
@app.route('/api/powerbi/reports', methods=['GET'])
def get_powerbi_reports():
    """Get all configured Power BI reports"""
    try:
        # Default reports configuration
        reports = {
            'main': {
                'name': 'Loan Summary Report',
                'baseUrl': 'https://app.powerbi.com/groups/71153f62-9f44-47cd-b6d5-c3e56e8977ba/rdlreports/3bcd8dd2-4773-4372-9a19-1174c108aee5?ctid=16f1922b-4a40-4f3f-8c40-afbd1d4a0e21',
                'icon': 'fas fa-chart-bar'
            }
        }
        
        # Try to load from file if exists
        import os
        config_file = 'powerbi_reports.json'
        if os.path.exists(config_file):
            try:
                import json
                with open(config_file, 'r') as f:
                    file_reports = json.load(f)
                    reports.update(file_reports)
            except Exception as e:
                import logging
                logging.error(f"Error loading Power BI config: {e}")
        
        return jsonify({'success': True, 'reports': reports})
    except Exception as e:
        import logging
        logging.error(f"Error getting Power BI reports: {e}")
        return jsonify({'success': False, 'error': str(e)}), 500

@app.route('/api/powerbi/reports', methods=['POST'])
def add_powerbi_report():
    """Add a new Power BI report"""
    try:
        data = request.get_json()
        
        required_fields = ['key', 'name', 'baseUrl']
        for field in required_fields:
            if not data.get(field):
                return jsonify({'success': False, 'error': f'Missing required field: {field}'}), 400
        
        # Load existing reports
        import os
        import json
        config_file = 'powerbi_reports.json'
        reports = {}
        
        if os.path.exists(config_file):
            try:
                with open(config_file, 'r') as f:
                    reports = json.load(f)
            except:
                reports = {}
        
        # Add new report with dynamic parameters
        reports[data['key']] = {
            'name': data['name'],
            'baseUrl': data['baseUrl'],
            'icon': data.get('icon', 'fas fa-chart-bar'),
            'parameters': data.get('parameters', [])
        }
        
        # Save to file
        with open(config_file, 'w') as f:
            json.dump(reports, f, indent=2)
        
        return jsonify({'success': True, 'message': 'Report added successfully'})
    except Exception as e:
        import logging
        logging.error(f"Error adding Power BI report: {e}")
        return jsonify({'success': False, 'error': str(e)}), 500

@app.route('/api/powerbi/reports/<report_key>', methods=['PUT'])
def update_powerbi_report(report_key):
    """Update an existing Power BI report"""
    try:
        data = request.get_json()
        
        # Load existing reports
        import os
        import json
        config_file = 'powerbi_reports.json'
        reports = {}
        
        if os.path.exists(config_file):
            try:
                with open(config_file, 'r') as f:
                    reports = json.load(f)
            except:
                reports = {}
        
        if report_key not in reports and report_key != 'main':
            return jsonify({'success': False, 'error': 'Report not found'}), 404
        
        # Update report
        reports[report_key] = {
            'name': data.get('name', reports.get(report_key, {}).get('name', '')),
            'baseUrl': data.get('baseUrl', reports.get(report_key, {}).get('baseUrl', '')),
            'icon': data.get('icon', reports.get(report_key, {}).get('icon', 'fas fa-chart-bar')),
            'parameters': data.get('parameters', reports.get(report_key, {}).get('parameters', []))
        }
        
        # Save to file
        with open(config_file, 'w') as f:
            json.dump(reports, f, indent=2)
        
        return jsonify({'success': True, 'message': 'Report updated successfully'})
    except Exception as e:
        import logging
        logging.error(f"Error updating Power BI report: {e}")
        return jsonify({'success': False, 'error': str(e)}), 500

@app.route('/api/powerbi/reports/<report_key>', methods=['DELETE'])
def delete_powerbi_report(report_key):
    """Delete a Power BI report"""
    try:
        if report_key == 'main':
            return jsonify({'success': False, 'error': 'Cannot delete the main report'}), 400
        
        # Load existing reports
        import os
        import json
        config_file = 'powerbi_reports.json'
        reports = {}
        
        if os.path.exists(config_file):
            try:
                with open(config_file, 'r') as f:
                    reports = json.load(f)
            except:
                reports = {}
        
        if report_key not in reports:
            return jsonify({'success': False, 'error': 'Report not found'}), 404
        
        # Delete report
        del reports[report_key]
        
        # Save to file
        with open(config_file, 'w') as f:
            json.dump(reports, f, indent=2)
        
        return jsonify({'success': True, 'message': 'Report deleted successfully'})
    except Exception as e:
        import logging
        logging.error(f"Error deleting Power BI report: {e}")
        return jsonify({'success': False, 'error': str(e)}), 500

# Global scheduler instance for Power BI
_global_scheduler = None

@app.route('/api/powerbi/test-refresh', methods=['POST'])
@cross_origin()
def test_powerbi_refresh():
    """Test immediate Power BI refresh using final working code"""
    if not POWERBI_AVAILABLE:
        return jsonify({
            'success': False,
            'error': 'Power BI refresh not available - selenium not installed'
        }), 503
    
    try:
        data = request.get_json() or {}
        username = data.get('username')
        password = data.get('password')
        dataset_url = data.get('dataset_url')
        
        if not all([username, password, dataset_url]):
            return jsonify({
                'success': False,
                'error': 'Missing Power BI credentials or dataset URL'
            }), 400
        
        # Use final working refresher
        refresher = FinalWorkingPowerBIRefresher(username, password, dataset_url)
        
        if hasattr(app, 'powerbi_notifications'):
            refresher.add_notification_callback(app.powerbi_notifications.add_notification)
        
        # Run refresh using final working method
        success = refresher.refresh_dataset_final()
        
        return jsonify({
            'success': success,
            'message': 'Test refresh completed successfully' if success else 'Test refresh failed'
        })
        
    except Exception as e:
        app.logger.error(f"Test refresh error: {str(e)}")
        return jsonify({'success': False, 'error': str(e)}), 500

@app.route('/api/powerbi/start-schedule', methods=['POST'])
@cross_origin()
def start_powerbi_schedule():
    """Start scheduled Power BI refresh"""
    global scheduler_active
    
    if not POWERBI_AVAILABLE or not scheduler:
        return jsonify({
            'success': False,
            'error': 'Power BI scheduling not available'
        }), 503
    
    try:
        data = request.get_json() or {}
        username = data.get('username')
        password = data.get('password')
        dataset_url = data.get('dataset_url')
        interval = int(data.get('interval', 60))  # Default 60 minutes
        
        if not all([username, password, dataset_url]):
            return jsonify({
                'success': False,
                'error': 'Missing Power BI credentials or dataset URL'
            }), 400
        
        # Stop any existing scheduled job
        try:
            scheduler.remove_job('powerbi_refresh')
        except:
            pass
        
        # Create scheduled refresh function
        def scheduled_refresh():
            try:
                app.logger.info("Starting scheduled Power BI refresh...")
                refresher = FinalWorkingPowerBIRefresher(username, password, dataset_url)
                success = refresher.refresh_dataset_final()
                app.logger.info(f"Scheduled Power BI refresh completed: {success}")
            except Exception as e:
                app.logger.error(f"Scheduled Power BI refresh error: {str(e)}")
        
        # Schedule the job
        scheduler.add_job(
            scheduled_refresh,
            trigger=IntervalTrigger(minutes=interval),
            id='powerbi_refresh',
            replace_existing=True
        )
        
        scheduler_active = True
        app.logger.info(f"Power BI refresh scheduled every {interval} minutes")
        
        # Save schedule configuration for persistence
        schedule_config = {
            'enabled': True,
            'username': username,
            'password': password,
            'dataset_url': dataset_url,
            'interval': interval,
            'created_at': datetime.now().isoformat()
        }
        
        try:
            with open('powerbi_schedule_config.json', 'w') as f:
                json.dump(schedule_config, f, indent=2)
            app.logger.info("Power BI schedule configuration saved for persistence")
        except Exception as e:
            app.logger.error(f"Failed to save schedule configuration: {str(e)}")
        
        return jsonify({
            'success': True,
            'message': f'Power BI refresh scheduled every {interval} minutes (persistent)'
        })
        
    except Exception as e:
        app.logger.error(f"Start schedule error: {str(e)}")
        return jsonify({'success': False, 'error': str(e)}), 500

@app.route('/api/powerbi/stop-schedule', methods=['POST'])
@cross_origin()
def stop_powerbi_schedule():
    """Stop scheduled Power BI refresh"""
    global scheduler_active
    
    try:
        if scheduler:
            # Remove the scheduled job
            try:
                scheduler.remove_job('powerbi_refresh')
                scheduler_active = False
                app.logger.info("Power BI refresh schedule stopped")
                
                # Update saved configuration to disabled
                try:
                    schedule_config_file = 'powerbi_schedule_config.json'
                    if os.path.exists(schedule_config_file):
                        with open(schedule_config_file, 'r') as f:
                            config = json.load(f)
                        config['enabled'] = False
                        config['stopped_at'] = datetime.now().isoformat()
                        with open(schedule_config_file, 'w') as f:
                            json.dump(config, f, indent=2)
                        app.logger.info("Power BI schedule configuration updated to disabled")
                except Exception as e:
                    app.logger.error(f"Failed to update schedule configuration: {str(e)}")
                
                return jsonify({
                    'success': True,
                    'message': 'Power BI refresh schedule stopped (persistent)'
                })
            except:
                scheduler_active = False
                
                # Still update configuration even if no job was running
                try:
                    schedule_config_file = 'powerbi_schedule_config.json'
                    if os.path.exists(schedule_config_file):
                        with open(schedule_config_file, 'r') as f:
                            config = json.load(f)
                        config['enabled'] = False
                        config['stopped_at'] = datetime.now().isoformat()
                        with open(schedule_config_file, 'w') as f:
                            json.dump(config, f, indent=2)
                except Exception as e:
                    app.logger.error(f"Failed to update schedule configuration: {str(e)}")
                
                return jsonify({
                    'success': True,
                    'message': 'No active schedule to stop'
                })
        else:
            return jsonify({
                'success': False,
                'error': 'Scheduler not available'
            })
        
    except Exception as e:
        app.logger.error(f"Stop schedule error: {str(e)}")
        return jsonify({'success': False, 'error': str(e)}), 500

@app.route('/api/powerbi/schedule-status', methods=['GET'])
@cross_origin()
def get_powerbi_schedule_status():
    """Get current Power BI schedule status"""
    global scheduler_active
    
    try:
        if scheduler and scheduler_active:
            try:
                job = scheduler.get_job('powerbi_refresh')
                if job:
                    next_run = job.next_run_time.isoformat() if job.next_run_time else None
                    
                    # Get saved configuration details
                    config_details = {}
                    try:
                        schedule_config_file = 'powerbi_schedule_config.json'
                        if os.path.exists(schedule_config_file):
                            with open(schedule_config_file, 'r') as f:
                                config = json.load(f)
                            config_details = {
                                'interval': config.get('interval', 'Unknown'),
                                'created_at': config.get('created_at', 'Unknown'),
                                'dataset_url': config.get('dataset_url', 'Unknown')[:50] + '...' if len(config.get('dataset_url', '')) > 50 else config.get('dataset_url', 'Unknown'),
                                'has_credentials': bool(config.get('username') and config.get('password')),
                                'username': config.get('username', 'Not saved')[:20] + '...' if len(config.get('username', '')) > 20 else config.get('username', 'Not saved')
                            }
                    except:
                        pass
                    
                    return jsonify({
                        'scheduler_running': True,
                        'next_run': next_run,
                        'total_jobs': 1,
                        'persistent': True,
                        'config': config_details
                    })
                else:
                    scheduler_active = False
                    return jsonify({
                        'scheduler_running': False,
                        'next_run': None,
                        'total_jobs': 0,
                        'persistent': False
                    })
            except:
                scheduler_active = False
                return jsonify({
                    'scheduler_running': False,
                    'next_run': None,
                    'total_jobs': 0,
                    'persistent': False
                })
        else:
            return jsonify({
                'scheduler_running': False,
                'next_run': None,
                'total_jobs': 0,
                'persistent': False
            })
        
    except Exception as e:
        app.logger.error(f"Schedule status error: {str(e)}")
        return jsonify({
            'scheduler_running': False,
            'next_run': None,
            'total_jobs': 0
        }), 500

# Power BI Refresh Routes
@app.route('/api/powerbi/refresh', methods=['POST'])
@cross_origin()
def trigger_powerbi_refresh():
    """Trigger Power BI dataset refresh in background"""
    if not POWERBI_AVAILABLE:
        return jsonify({
            'success': False,
            'error': 'Power BI refresh not available - selenium not installed'
        }), 503
    
    try:
        # Get Power BI credentials from request or environment
        data = request.get_json() or {}
        username = data.get('username') or os.environ.get('POWERBI_USERNAME')
        password = data.get('password') or os.environ.get('POWERBI_PASSWORD')
        dataset_url = data.get('dataset_url') or os.environ.get('POWERBI_DATASET_URL')
        
        if not all([username, password, dataset_url]):
            return jsonify({
                'success': False,
                'error': 'Missing Power BI credentials or dataset URL'
            }), 400
        
        # Start refresh in background thread
        def run_refresh():
            try:
                from powerbi_refresh import PowerBIRefresher
                from powerbi_working_refresh import WorkingPowerBIRefresher
                from powerbi_enhanced_working_refresh import EnhancedWorkingPowerBIRefresher
                from powerbi_final_working_refresh import FinalWorkingPowerBIRefresher
                # Use the final working refresh code with exact user Edge browser setup
                refresher = FinalWorkingPowerBIRefresher(username, password, dataset_url)
                if hasattr(app, 'powerbi_notifications'):
                    refresher.add_notification_callback(app.powerbi_notifications.add_notification)
                refresher.refresh_dataset_final()
            except Exception as e:
                app.logger.error(f"Power BI refresh failed: {str(e)}")
        
        refresh_thread = threading.Thread(target=run_refresh)
        refresh_thread.daemon = True
        refresh_thread.start()
        
        return jsonify({
            'success': True,
            'message': 'Power BI refresh started in background'
        })
        
    except Exception as e:
        app.logger.error(f"Power BI refresh trigger failed: {str(e)}")
        return jsonify({
            'success': False,
            'error': str(e)
        }), 500

@app.route('/api/powerbi/test-connection', methods=['POST'])
@cross_origin()
def test_powerbi_connection():
    """Test Power BI connection without triggering refresh"""
    if not POWERBI_AVAILABLE:
        return jsonify({
            'success': False,
            'error': 'Power BI connection test not available - selenium not installed'
        }), 503
    
    try:
        # Get Power BI credentials from request
        data = request.get_json() or {}
        username = data.get('username')
        password = data.get('password')
        dataset_url = data.get('dataset_url')
        
        if not all([username, password, dataset_url]):
            return jsonify({
                'success': False,
                'error': 'Missing Power BI credentials or dataset URL'
            }), 400
        
        # Validate URL format
        if 'app.powerbi.com' not in dataset_url:
            return jsonify({
                'success': False,
                'error': 'Invalid Power BI dataset URL format'
            }), 400
        
        # Basic connection test using working refresher
        try:
            from powerbi_working_refresh import WorkingPowerBIRefresher
            refresher = WorkingPowerBIRefresher(username, password, dataset_url)
            
            # Test connection using the working method
            if refresher.test_connection():
                return jsonify({
                    'success': True,
                    'message': 'Connection test passed - credentials and URL appear valid'
                })
            else:
                return jsonify({
                    'success': False,
                    'error': 'Failed to initialize browser for connection test'
                })
                
        except Exception as test_error:
            return jsonify({
                'success': False,
                'error': f'Connection test failed: {str(test_error)}'
            })
        
    except Exception as e:
        app.logger.error(f"Power BI connection test failed: {str(e)}")
        return jsonify({
            'success': False,
            'error': str(e)
        }), 500

@app.route('/api/powerbi/notifications')
@cross_origin()
def get_powerbi_notifications():
    """Get Power BI refresh notifications"""
    try:
        since_timestamp = request.args.get('since')
        
        if hasattr(app, 'powerbi_notifications'):
            notifications = app.powerbi_notifications.get_notifications(since_timestamp)
            return jsonify({
                'success': True,
                'notifications': notifications
            })
        else:
            return jsonify({
                'success': True,
                'notifications': []
            })
            
    except Exception as e:
        return jsonify({
            'success': False,
            'error': str(e)
        }), 500

@app.route('/api/powerbi/pause-schedule', methods=['POST'])
def pause_powerbi_schedule():
    """Pause the current Power BI refresh schedule"""
    global scheduler_active
    
    try:
        if scheduler and scheduler_active:
            try:
                job = scheduler.get_job('powerbi_refresh')
                if job:
                    scheduler.pause_job('powerbi_refresh')
                    app.logger.info("Power BI refresh schedule paused")
                    
                    # Update saved configuration to paused
                    try:
                        schedule_config_file = 'powerbi_schedule_config.json'
                        if os.path.exists(schedule_config_file):
                            with open(schedule_config_file, 'r') as f:
                                config = json.load(f)
                            config['paused'] = True
                            config['paused_at'] = datetime.now().isoformat()
                            with open(schedule_config_file, 'w') as f:
                                json.dump(config, f, indent=2)
                            app.logger.info("Power BI schedule configuration updated to paused")
                    except Exception as e:
                        app.logger.error(f"Failed to update schedule configuration: {str(e)}")
                    
                    return jsonify({
                        'success': True,
                        'message': 'Power BI refresh schedule paused'
                    })
                else:
                    return jsonify({
                        'success': False,
                        'error': 'No active schedule found'
                    })
            except Exception as e:
                return jsonify({
                    'success': False,
                    'error': f'Failed to pause schedule: {str(e)}'
                })
        else:
            return jsonify({
                'success': False,
                'error': 'No scheduler available'
            })
    except Exception as e:
        return jsonify({
            'success': False,
            'error': str(e)
        }), 500

@app.route('/api/powerbi/resume-schedule', methods=['POST'])
def resume_powerbi_schedule():
    """Resume the paused Power BI refresh schedule"""
    global scheduler_active
    
    try:
        if scheduler and scheduler_active:
            try:
                job = scheduler.get_job('powerbi_refresh')
                if job:
                    scheduler.resume_job('powerbi_refresh')
                    app.logger.info("Power BI refresh schedule resumed")
                    
                    # Update saved configuration to resumed
                    try:
                        schedule_config_file = 'powerbi_schedule_config.json'
                        if os.path.exists(schedule_config_file):
                            with open(schedule_config_file, 'r') as f:
                                config = json.load(f)
                            config['paused'] = False
                            config['resumed_at'] = datetime.now().isoformat()
                            with open(schedule_config_file, 'w') as f:
                                json.dump(config, f, indent=2)
                            app.logger.info("Power BI schedule configuration updated to resumed")
                    except Exception as e:
                        app.logger.error(f"Failed to update schedule configuration: {str(e)}")
                    
                    return jsonify({
                        'success': True,
                        'message': 'Power BI refresh schedule resumed'
                    })
                else:
                    return jsonify({
                        'success': False,
                        'error': 'No paused schedule found'
                    })
            except Exception as e:
                return jsonify({
                    'success': False,
                    'error': f'Failed to resume schedule: {str(e)}'
                })
        else:
            return jsonify({
                'success': False,
                'error': 'No scheduler available'
            })
    except Exception as e:
        return jsonify({
            'success': False,
            'error': str(e)
        }), 500

# Auto-trigger Power BI refresh when loan data is saved
def trigger_powerbi_on_save():
    """Trigger Power BI refresh automatically when loan data is saved"""
    if POWERBI_AVAILABLE and powerbi_refresher:
        try:
            def run_auto_refresh():
                from powerbi_refresh import PowerBIRefresher
                refresher = PowerBIRefresher(
                    os.environ.get('POWERBI_USERNAME'),
                    os.environ.get('POWERBI_PASSWORD'), 
                    os.environ.get('POWERBI_DATASET_URL')
                )
                if hasattr(app, 'powerbi_notifications'):
                    refresher.add_notification_callback(app.powerbi_notifications.add_notification)
                app.logger.info("Auto-triggering Power BI refresh after loan data save")
                refresher.refresh_powerbi_dataset()
            
            refresh_thread = threading.Thread(target=run_auto_refresh)
            refresh_thread.daemon = True
            refresh_thread.start()
            
        except Exception as e:
            app.logger.warning(f"Auto Power BI refresh failed: {str(e)}")

# Scenario Comparison Routes
@app.route('/scenario-comparison')
def scenario_comparison_page():
    """Scenario comparison tool page"""
    return render_template('scenario_comparison.html')

@app.route('/api/powerbi/schedule-logs', methods=['GET'])
def get_schedule_logs():
    """Get Power BI schedule logs and statistics"""
    try:
        logs = []
        statistics = {
            'total': 0,
            'successful': 0,
            'failed': 0,
            'lastRun': None
        }
        
        # Read logs from powerbi_refresh.log if it exists
        log_file = 'powerbi_refresh.log'
        if os.path.exists(log_file):
            try:
                with open(log_file, 'r') as f:
                    log_lines = f.readlines()
                
                # Parse log lines (keep last 100 entries)
                for line in log_lines[-100:]:
                    if line.strip():
                        # Parse log format: timestamp - level - message
                        parts = line.strip().split(' - ', 2)
                        if len(parts) >= 3:
                            timestamp_str, level, message = parts
                            try:
                                # Try to parse timestamp
                                timestamp = datetime.fromisoformat(timestamp_str.replace('Z', '+00:00'))
                                logs.append({
                                    'timestamp': timestamp.isoformat(),
                                    'level': level.lower(),
                                    'message': message
                                })
                                
                                # Update statistics
                                statistics['total'] += 1
                                if 'success' in message.lower() or 'completed' in message.lower():
                                    statistics['successful'] += 1
                                elif 'error' in message.lower() or 'failed' in message.lower():
                                    statistics['failed'] += 1
                                    
                                if not statistics['lastRun'] or timestamp > datetime.fromisoformat(statistics['lastRun'].replace('Z', '+00:00')):
                                    statistics['lastRun'] = timestamp.isoformat()
                                    
                            except ValueError:
                                # If timestamp parsing fails, add with current time
                                logs.append({
                                    'timestamp': datetime.now().isoformat(),
                                    'level': 'info',
                                    'message': line.strip()
                                })
            except Exception as e:
                app.logger.error(f"Failed to read log file: {str(e)}")
        
        # Add some recent scheduler activity logs
        if scheduler and scheduler_active:
            try:
                job = scheduler.get_job('powerbi_refresh')
                if job:
                    logs.append({
                        'timestamp': datetime.now().isoformat(),
                        'level': 'info',
                        'message': f'Scheduler is active - Next run: {job.next_run_time}'
                    })
                    
                    # Load config for additional info
                    schedule_config_file = 'powerbi_schedule_config.json'
                    if os.path.exists(schedule_config_file):
                        with open(schedule_config_file, 'r') as f:
                            config = json.load(f)
                        
                        logs.append({
                            'timestamp': datetime.now().isoformat(),
                            'level': 'info',
                            'message': f'Schedule configuration: {config.get("interval", "unknown")} minute intervals'
                        })
                        
                        if config.get('paused'):
                            logs.append({
                                'timestamp': config.get('paused_at', datetime.now().isoformat()),
                                'level': 'warning',
                                'message': 'Schedule is currently paused'
                            })
            except Exception as e:
                app.logger.error(f"Failed to get scheduler info: {str(e)}")
        
        # Sort logs by timestamp (newest first)
        logs.sort(key=lambda x: x['timestamp'], reverse=True)
        
        return jsonify({
            'success': True,
            'logs': logs,
            'statistics': statistics
        })
        
    except Exception as e:
        return jsonify({
            'success': False,
            'error': str(e)
        }), 500

@app.route('/api/powerbi/clear-logs', methods=['POST'])
def clear_schedule_logs():
    """Clear Power BI schedule logs"""
    try:
        log_file = 'powerbi_refresh.log'
        if os.path.exists(log_file):
            # Clear log file
            with open(log_file, 'w') as f:
                f.write('')
            app.logger.info("Power BI schedule logs cleared")
        
        return jsonify({
            'success': True,
            'message': 'Schedule logs cleared successfully'
        })
        
    except Exception as e:
        return jsonify({
            'success': False,
            'error': str(e)
        }), 500

@app.route('/api/powerbi/download-logs', methods=['GET'])
def download_schedule_logs():
    """Download Power BI schedule logs as a file"""
    try:
        from flask import send_file
        log_file = 'powerbi_refresh.log'
        if os.path.exists(log_file):
            return send_file(log_file, as_attachment=True, download_name=f'powerbi_schedule_logs_{datetime.now().strftime("%Y%m%d_%H%M%S")}.log')
        else:
            # Create empty log file with header
            temp_content = f"Power BI Schedule Logs - Generated on {datetime.now().isoformat()}\n"
            temp_content += "No logs available.\n"
            
            with open('temp_logs.log', 'w') as f:
                f.write(temp_content)
            
            return send_file('temp_logs.log', as_attachment=True, download_name=f'powerbi_schedule_logs_{datetime.now().strftime("%Y%m%d_%H%M%S")}.log')
            
    except Exception as e:
        return jsonify({
            'success': False,
            'error': str(e)
        }), 500

@app.route('/api/scenario-comparison/create', methods=['POST'])
@cross_origin()
def create_scenario_comparison():
    """Create a new scenario comparison"""
    try:
        data = request.get_json()
        comparison = create_scenario_comparison_from_request(data)
        
        # Calculate all scenarios
        comparison.calculate_all_scenarios()

        # Store comparison server-side and keep only ID in session to avoid large cookies
        comparison_id = str(uuid4())
        SCENARIO_COMPARISON_STORE[comparison_id] = {
            'scenarios': comparison.scenarios,
            'created_at': datetime.now().isoformat()
        }
        session['scenario_comparison_id'] = comparison_id
        session.modified = True
        
        return jsonify({
            'success': True,
            'comparison_table': comparison.get_comparison_table(),
            'best_scenario_analysis': comparison.get_best_scenario_analysis()
        })
        
    except Exception as e:
        app.logger.error(f"Scenario comparison creation failed: {str(e)}")
        return jsonify({
            'success': False,
            'error': str(e)
        }), 500

@app.route('/api/scenario-comparison/templates/<template_type>')
@cross_origin()
def get_scenario_templates(template_type):
    """Get predefined scenario templates"""
    try:
        # Get base parameters from request
        base_params = request.args.to_dict()
        
        # Convert string values to appropriate types
        for key in ['gross_amount', 'net_amount', 'annual_rate', 'loan_term', 'property_value']:
            if key in base_params:
                base_params[key] = float(base_params[key])
        
        # Generate templates based on type
        if template_type == 'interest_rates':
            rates = [10, 12, 15, 18]
            scenarios = ScenarioTemplates.interest_rate_comparison(base_params, rates)
        elif template_type == 'loan_terms':
            terms = [6, 12, 18, 24]
            scenarios = ScenarioTemplates.loan_term_comparison(base_params, terms)
        elif template_type == 'repayment_options':
            scenarios = ScenarioTemplates.repayment_option_comparison(base_params)
        elif template_type == 'loan_amounts':
            amounts = [500000, 750000, 1000000, 1500000]
            scenarios = ScenarioTemplates.loan_amount_comparison(base_params, amounts)
        else:
            return jsonify({
                'success': False,
                'error': f'Unknown template type: {template_type}'
            }), 400
        
        return jsonify({
            'success': True,
            'scenarios': scenarios
        })
        
    except Exception as e:
        app.logger.error(f"Template generation failed: {str(e)}")
        return jsonify({
            'success': False,
            'error': str(e)
        }), 500

@app.route('/api/scenario-comparison/export')
@cross_origin()
def export_scenario_comparison():
    """Export scenario comparison data"""
    try:
        comparison_id = session.get('scenario_comparison_id')
        comparison_data = SCENARIO_COMPARISON_STORE.get(comparison_id) if comparison_id else None
        if not comparison_data:
            return jsonify({
                'success': False,
                'error': 'No scenario comparison data found'
            }), 404
        
        # Recreate comparison object
        comparison = ScenarioComparison()
        for scenario_data in comparison_data['scenarios']:
            comparison.scenarios.append(scenario_data)
        
        # Export as JSON
        export_data = comparison.export_comparison()
        
        return jsonify({
            'success': True,
            'export_data': export_data
        })

    except Exception as e:
        app.logger.error(f"Scenario comparison export failed: {str(e)}")
        return jsonify({
            'success': False,
            'error': str(e)
        }), 500


@app.route('/api/snowflake/config', methods=['GET', 'POST', 'DELETE'])
@cross_origin()
def configure_snowflake():
    """Configure Snowflake connection from frontend."""
    try:
        if request.method == 'GET':
            cfg = get_snowflake_config()
            return jsonify({'config': cfg})

        if request.method == 'DELETE':
            current_app.config.pop('SNOWFLAKE_CONFIG', None)
            try:
                os.remove('snowflake_config.json')
            except FileNotFoundError:
                pass
            return jsonify({'success': True})

        config = request.json or {}
        method = config.get('method', 'password')
        if method in ('token', 'pat'):
            required = ['token', 'account']
        else:
            required = ['user', 'password', 'account']
        if not all(config.get(k) for k in required):
            return jsonify({'success': False, 'error': 'Missing required Snowflake parameters'}), 400
        config['method'] = method
        set_snowflake_config(config)
        return jsonify({'success': True})
    except Exception as e:
        app.logger.error(f"Snowflake config failed: {str(e)}")
        return jsonify({'success': False, 'error': str(e)}), 500


@app.route('/api/snowflake/test', methods=['POST'])
@cross_origin()
def test_snowflake():
    """Test the configured Snowflake connection."""
    try:
        # Use silent JSON parsing so requests without the correct
        # ``Content-Type`` header don't trigger a 415 error
        cfg = request.get_json(silent=True)
        if cfg:
            set_snowflake_config(cfg)
        test_snowflake_connection()
        return jsonify({'success': True})
    except Exception as e:
        app.logger.error(f"Snowflake connection test failed: {str(e)}")
        return jsonify({'success': False, 'error': str(e)}), 500


@app.route('/api/snowflake/sync', methods=['POST'])
@cross_origin()
def snowflake_sync():
    """Sync provided data to Snowflake."""
    try:
        payload = request.json or {}
        table = payload.get('table')
        data = payload.get('data')
        if not table or data is None:
            return jsonify({'success': False, 'error': 'Missing table or data'}), 400
        sync_data_to_snowflake(table, data)
        return jsonify({'success': True})
    except Exception as e:
        app.logger.error(f"Snowflake sync failed: {str(e)}")
        return jsonify({'success': False, 'error': str(e)}), 500

<|MERGE_RESOLUTION|>--- conflicted
+++ resolved
@@ -2054,17 +2054,12 @@
             loan_summary.gross_amount = fresh_calculation.get('grossAmount', 0)
             loan_summary.net_amount = fresh_calculation.get('netAmount', 0)
             loan_summary.property_value = fresh_calculation.get('propertyValue', 0)
-<<<<<<< HEAD
+
             loan_summary.interest_rate = data.get('interestRate', 0)
             loan_summary.loan_term = max(
                 1, safe_int(data.get('loanTerm') or data.get('loan_term'), 12)
             )
-=======
-            loan_summary.interest_rate = safe_float(
-                data.get('interestRate') or data.get('interest_rate'), 0
-            )
-            loan_summary.loan_term = max(1, safe_int(data.get('loanTerm'), 12))
->>>>>>> d43d9956
+
             loan_summary.loan_term_days = fresh_calculation.get('loanTermDays', 365)
             loan_summary.start_date = datetime.strptime(
                 data.get('startDate') or data.get('start_date') or datetime.now().strftime('%Y-%m-%d'),
@@ -2122,17 +2117,12 @@
                 gross_amount=fresh_calculation.get('grossAmount', 0),
                 net_amount=fresh_calculation.get('netAmount', 0),
                 property_value=fresh_calculation.get('propertyValue', 0),
-<<<<<<< HEAD
+
                 interest_rate=data.get('interestRate', 0),
                 loan_term=max(
                     1, safe_int(data.get('loanTerm') or data.get('loan_term'), 12)
                 ),
-=======
-                interest_rate=safe_float(
-                    data.get('interestRate') or data.get('interest_rate'), 0
-                ),
-                loan_term=data.get('loanTerm', 12),
->>>>>>> d43d9956
+
                 loan_term_days=fresh_calculation.get('loanTermDays', 365),
                 start_date=datetime.strptime(
                     data.get('startDate') or data.get('start_date') or datetime.now().strftime('%Y-%m-%d'),
