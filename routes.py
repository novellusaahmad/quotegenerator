import os
import json
from datetime import datetime, timedelta
from flask import render_template, request, redirect, url_for, flash, jsonify, session, send_file, make_response
from flask_login import login_user, logout_user, login_required, current_user
from flask_cors import cross_origin
from werkzeug.utils import secure_filename
from werkzeug.security import check_password_hash, generate_password_hash
import tempfile

from app import app, db
from models import User, Application, Quote, Document, Payment, Communication, LoanSummary, PaymentSchedule
import sqlalchemy as sa
from calculations import LoanCalculator
# Import PDF and Excel generators
from pdf_quote_generator import generate_quote_pdf, generate_professional_quote_docx
from excel_generator import NovellussExcelGenerator
# BIRT integration removed for simplified on-premise deployment
from utils import (
    allowed_file, secure_upload_filename, validate_loan_application_data,
    validate_quote_data, generate_payment_schedule_csv, format_currency,
    parse_currency_amount, generate_application_reference, validate_email
)
from snowflake_utils import (
    set_snowflake_config,
    sync_data_to_snowflake,
    test_snowflake_connection,
<<<<<<< HEAD
    model_to_dict,
=======
>>>>>>> c9ea742b
)

# Import Power BI and Scenario Comparison modules
try:
    from powerbi_final_working_refresh import FinalWorkingPowerBIRefresher
    from apscheduler.schedulers.background import BackgroundScheduler
    from apscheduler.triggers.interval import IntervalTrigger
    POWERBI_AVAILABLE = True
    app.logger.info("Power BI refresh module loaded successfully")
except ImportError as e:
    app.logger.warning(f"Power BI refresh module not available: {str(e)}")
    POWERBI_AVAILABLE = False

from scenario_comparison import ScenarioComparison, ScenarioTemplates, create_scenario_comparison_from_request
import threading
import asyncio
from datetime import datetime
import json

# Initialize Power BI scheduler if available
if POWERBI_AVAILABLE:
    try:
        # Initialize global scheduler
        scheduler = BackgroundScheduler()
        scheduler.start()
        scheduler_active = False
        _global_scheduler = None
        app.logger.info("Power BI scheduler initialized successfully")
        
        # Load and restore saved schedule configuration
        def load_and_restore_schedule():
            try:
                schedule_config_file = 'powerbi_schedule_config.json'
                if os.path.exists(schedule_config_file):
                    with open(schedule_config_file, 'r') as f:
                        config = json.load(f)
                    
                    if config.get('enabled', False):
                        username = config.get('username')
                        password = config.get('password')
                        dataset_url = config.get('dataset_url')
                        interval = config.get('interval', 60)
                        
                        if all([username, password, dataset_url]):
                            # Create scheduled refresh function
                            def scheduled_refresh():
                                try:
                                    app.logger.info("Starting persistent scheduled Power BI refresh...")
                                    refresher = FinalWorkingPowerBIRefresher(username, password, dataset_url)
                                    success = refresher.refresh_dataset_final()
                                    app.logger.info(f"Persistent scheduled Power BI refresh completed: {success}")
                                except Exception as e:
                                    app.logger.error(f"Persistent scheduled Power BI refresh error: {str(e)}")
                            
                            # Schedule the job
                            scheduler.add_job(
                                scheduled_refresh,
                                trigger=IntervalTrigger(minutes=interval),
                                id='powerbi_refresh',
                                replace_existing=True
                            )
                            
                            global scheduler_active
                            scheduler_active = True
                            app.logger.info(f"Restored Power BI schedule from config: every {interval} minutes")
                        else:
                            app.logger.warning("Incomplete schedule configuration found - skipping restore")
                    else:
                        app.logger.info("Saved schedule configuration is disabled")
                else:
                    app.logger.info("No saved schedule configuration found")
            except Exception as e:
                app.logger.error(f"Failed to restore Power BI schedule: {str(e)}")
        
        # Restore schedule after a short delay to ensure everything is initialized
        import threading
        threading.Timer(2.0, load_and_restore_schedule).start()
        
    except Exception as e:
        app.logger.error(f"Failed to initialize Power BI scheduler: {str(e)}")
        scheduler = None
        scheduler_active = False
        _global_scheduler = None
else:
    scheduler = None
    scheduler_active = False
    _global_scheduler = None

# Safe conversion utility functions
def safe_float(value, default=0.0):
    """Safely convert value to float, handling empty strings and None values"""
    if value is None or value == '' or value == 'null':
        return default
    try:
        return float(value)
    except (ValueError, TypeError):
        app.logger.warning(f"Could not convert '{value}' to float, using default {default}")
        return default

def safe_int(value, default=0):
    """Safely convert value to int, handling empty strings and None values"""
    if value is None or value == '' or value == 'null':
        return default
    try:
        return int(value)
    except (ValueError, TypeError):
        app.logger.warning(f"Could not convert '{value}' to int, using default {default}")
        return default

# Date parsing utility function
def parse_payment_date_flexible(payment_date_str):
    """Parse payment date with flexible format support (DD/MM/YYYY or YYYY-MM-DD)"""
    if not payment_date_str:
        return datetime.now().date()
    
    # Try DD/MM/YYYY format first (most common from calculations)
    try:
        return datetime.strptime(payment_date_str, '%d/%m/%Y').date()
    except ValueError:
        # Try YYYY-MM-DD format as fallback
        try:
            return datetime.strptime(payment_date_str, '%Y-%m-%d').date()
        except ValueError:
            app.logger.warning(f"Could not parse payment date '{payment_date_str}', using current date")
            return datetime.now().date()

# Initialize calculator and quote generator
calculator = LoanCalculator()
# BIRT integration removed for simplified deployment

# Initialize Working Report Generator (reliable alternative)
try:
    from simple_report_generator import working_report_generator
    app.logger.info("Working Report Generator loaded successfully")
except ImportError as e:
    working_report_generator = None
    app.logger.warning(f"Working Report Generator not available: {e}")

@app.route('/')
def landing_page():
    """Landing page with professional navigation cards"""
    return render_template('landing.html')

@app.route('/home')  
def index():
    """Main landing page - redirect to calculator"""
    return render_template('landing.html')

@app.route('/login', methods=['GET', 'POST'])
def login():
    """User login"""
    if request.method == 'POST':
        email = request.form['email']
        password = request.form['password']
        
        user = User.query.filter_by(email=email).first()
        
        if user and user.check_password(password):
            login_user(user, remember=True)
            next_page = request.args.get('next')
            return redirect(next_page) if next_page else redirect(url_for('dashboard'))
        else:
            flash('Invalid email or password', 'error')
    
    return render_template('login.html')

@app.route('/register', methods=['GET', 'POST'])
def register():
    """User registration"""
    if request.method == 'POST':
        email = request.form['email']
        password = request.form['password']
        confirm_password = request.form['confirm_password']
        first_name = request.form['first_name']
        last_name = request.form['last_name']
        role = request.form['role']
        phone = request.form.get('phone', '')
        company = request.form.get('company', '')
        
        # Validation
        errors = []
        
        if not validate_email(email):
            errors.append('Please enter a valid email address')
        
        if User.query.filter_by(email=email).first():
            errors.append('Email already registered')
        
        if len(password) < 6:
            errors.append('Password must be at least 6 characters')
        
        if password != confirm_password:
            errors.append('Passwords do not match')
        
        if not first_name or not last_name:
            errors.append('First name and last name are required')
        
        if role not in ['borrower', 'lender']:
            errors.append('Please select a valid role')
        
        if errors:
            for error in errors:
                flash(error, 'error')
            return render_template('register.html')
        
        # Create new user
        user = User(
            email=email,
            first_name=first_name,
            last_name=last_name,
            role=role,
            phone=phone,
            company=company
        )
        user.set_password(password)
        
        db.session.add(user)
        db.session.commit()
        
        flash('Registration successful! Please log in.', 'success')
        return redirect(url_for('login'))
    
    return render_template('register.html')

@app.route('/logout')
@login_required
def logout():
    """User logout"""
    logout_user()
    flash('You have been logged out successfully.', 'info')
    return redirect(url_for('index'))

@app.route('/dashboard')
@login_required
def dashboard():
    """User dashboard"""
    if current_user.role == 'borrower':
        # Borrower dashboard - show their applications
        applications = Application.query.filter_by(user_id=current_user.id).order_by(Application.created_at.desc()).all()
        quotes = Quote.query.join(Application).filter(Application.user_id == current_user.id).order_by(Quote.created_at.desc()).limit(5).all()
        payments = Payment.query.join(Application).filter(Application.user_id == current_user.id).order_by(Payment.created_at.desc()).limit(5).all()
        
    else:
        # Lender dashboard - show all applications
        applications = Application.query.order_by(Application.created_at.desc()).limit(10).all()
        quotes = Quote.query.order_by(Quote.created_at.desc()).limit(5).all()
        payments = Payment.query.order_by(Payment.created_at.desc()).limit(5).all()
    
    return render_template('dashboard.html', 
                         applications=applications, 
                         quotes=quotes, 
                         payments=payments)

@app.route('/calculator')
def calculator_page():
    """Loan calculator page"""
    return render_template('calculator.html')


@app.route('/calculator-wizard')
def calculator_wizard_page():
    """Wizard-based loan calculator page"""
    return render_template('calculator_wizard.html')


@app.route('/calculator-compact')
def calculator_compact_page():
    """Loan calculator page with compact layout"""
    return render_template('calculator_compact.html')

@app.route('/api/calculate', methods=['POST'])
def api_calculate():
    """API endpoint for loan calculations"""
    # Clear previous calculation hash to allow new calculations
    if 'last_calc_hash' in session:
        del session['last_calc_hash']
        session.modified = True
        
    try:
        data = request.get_json()
        
        # Extract parameters
        loan_type = data.get('loan_type', 'bridge')
        repayment_option = data.get('repayment_option', 'none')
        currency = data.get('currency', 'GBP')
        
        # Property and loan details - using safe conversion
        property_value = safe_float(data.get('property_value'), 0)
        
        # Handle gross/net amount input
        amount_input_type = data.get('amount_input_type', 'gross')
        if amount_input_type == 'gross':
            if data.get('gross_amount_type') == 'percentage':
                gross_amount = property_value * (safe_float(data.get('gross_amount_percentage'), 0) / 100)
            else:
                gross_amount = safe_float(data.get('gross_amount'), 0)
        else:
            # Net amount input - calculate gross
            net_amount = safe_float(data.get('net_amount'), 0)
            # This will be handled by the conversion function
            gross_amount = net_amount  # Temporary, will be calculated
        
        # Interest rate handling - CRITICAL FIX: Support both field names
        rate_input_type = data.get('rate_input_type', 'annual')  # Default to annual, not monthly
        if rate_input_type == 'annual':
            # Support both 'annual_rate' and 'interest_rate' field names
            annual_rate = safe_float(data.get('annual_rate'), 0) or safe_float(data.get('interest_rate'), 0)
            monthly_rate = annual_rate / 12 if annual_rate > 0 else 0
        else:
            monthly_rate = safe_float(data.get('monthly_rate'), 0)
            annual_rate = monthly_rate * 12 if monthly_rate > 0 else 0
            
        # Debug logging to see what's being passed
        import logging
        logging.info(f"Routes - Interest rate extraction: rate_input_type={rate_input_type}, annual_rate={annual_rate}, monthly_rate={monthly_rate}")
        
        # Other parameters - using safe conversion
        loan_term = safe_int(data.get('loan_term'), 12)
        start_date_str = data.get('start_date', datetime.now().strftime('%Y-%m-%d'))
        start_date = datetime.strptime(start_date_str, '%Y-%m-%d')
        
        # Handle end date - if provided, pass it to calculation engine
        end_date_str = data.get('end_date')
        if end_date_str and end_date_str.strip():
            try:
                end_date = datetime.strptime(end_date_str, '%Y-%m-%d')
                # Calculate loan term based on actual dates for parameter passing
                months_diff = (end_date.year - start_date.year) * 12 + (end_date.month - start_date.month)
                if months_diff > 0:
                    loan_term = months_diff
            except ValueError:
                app.logger.warning(f"Could not parse end date '{end_date_str}', ignoring")
                end_date_str = None
        else:
            end_date_str = None
        
        # Fees - using safe conversion
        arrangement_fee_rate = safe_float(data.get('arrangement_fee_percentage'), 0) # Frontend sends 'arrangement_fee_percentage'
        legal_fees = safe_float(data.get('legal_fees'), 0)
        site_visit_fee = safe_float(data.get('site_visit_fee'), 0)
        title_insurance_rate = safe_float(data.get('title_insurance_rate'), 0)
        
        # Additional parameters for specific loan types - using safe conversion
        capital_repayment = safe_float(data.get('capital_repayment'), 0)
        flexible_payment = safe_float(data.get('flexible_payment'), 0)
        
        # Handle development loan tranches
        raw_tranches = data.get('tranches', [])
        tranches = []
        for idx, tranche in enumerate(raw_tranches, start=1):
            tranches.append({
                'amount': safe_float(tranche.get('amount'), 0),
                'month': int(tranche.get('month', idx)),
                'date': tranche.get('date'),
                'rate': safe_float(tranche.get('rate'), 0),
                'description': tranche.get('description', '')
            })

        # Debug logging to see what tranches data we received
        import logging
        logging.info(f"ROUTES.PY TRANCHE DEBUG: Received {len(tranches)} tranches from API request")
        if tranches:
            for i, tranche in enumerate(tranches[:3]):  # Show first 3 for debugging
                logging.info(
                    f"  Tranche {i+1}: Amount=£{tranche.get('amount', 0):,.2f}, Date={tranche.get('date', 'N/A')}"
                )
        
        # Day 1 advance for development loans - using safe conversion
        day1_advance = safe_float(data.get('day1_advance'), 0)
        
        # Daily rate calculation method - handle both JSON boolean and string values
        use_360_days_value = data.get('use_360_days')
        if isinstance(use_360_days_value, bool):
            use_360_days = use_360_days_value
        elif isinstance(use_360_days_value, str):
            use_360_days = use_360_days_value.lower() == 'true'
        else:
            use_360_days = False
        app.logger.info(f"ROUTES.PY DEBUG: use_360_days parameter = {use_360_days} (from {data.get('use_360_days')}, type: {type(use_360_days_value)})")
        
        # Build parameters dictionary
        calc_params = {
            'loan_type': loan_type,
            'repayment_option': repayment_option,
            'property_value': property_value,
            'gross_amount': gross_amount,
            'annual_rate': annual_rate,
            'monthly_rate': monthly_rate,
            'loan_term': loan_term,
            'start_date': start_date_str,  # Pass as string, not datetime object
            'end_date': end_date_str,  # Add end date parameter
            'arrangement_fee_rate': arrangement_fee_rate,
            'legal_fees': legal_fees,
            'site_visit_fee': site_visit_fee,
            'title_insurance_rate': title_insurance_rate,
            'capital_repayment': capital_repayment,
            'flexible_payment': flexible_payment,
            'currency': currency,
            'tranches': tranches,
            'day1_advance': day1_advance,
            'amount_input_type': amount_input_type,  # Add missing parameter
            'interest_type': data.get('interest_type', 'simple'),
            'payment_timing': data.get('payment_timing', 'advance'),
            'payment_frequency': data.get('payment_frequency', 'monthly'),
            'use_360_days': use_360_days  # Add the new daily rate calculation parameter
        }
        
        # Handle net-to-gross conversion if needed
        if amount_input_type == 'net':
            calc_params['net_amount'] = net_amount
        
        # Use the unified calculation method
        result = calculator.calculate_loan(calc_params)
        
        # Generate payment schedule
        try:
            # Add the original parameters to the result for payment schedule generation
            result['loan_type'] = loan_type
            result['repayment_option'] = repayment_option
            currency_symbol = '€' if currency == 'EUR' else '£'
            payment_schedule = calculator.generate_payment_schedule(result, currency_symbol)
            result['payment_schedule'] = payment_schedule
        except Exception as e:
            app.logger.warning(f"Payment schedule generation failed: {str(e)}")
            result['payment_schedule'] = []
        
        # Add currency symbol and additional fields needed for PDF generation
        result['currency'] = currency
        result['currency_symbol'] = '£' if currency == 'GBP' else '€'
        
        # CRITICAL: Preserve user input Day 1 Advance for display purposes
        result['userInputDay1Advance'] = day1_advance
        
        # Ensure all required fields are present for PDF generation
        if 'gross_amount' in result and 'grossAmount' not in result:
            result['grossAmount'] = result['gross_amount']
        if 'total_interest' in result and 'totalInterest' not in result:
            result['totalInterest'] = result['total_interest']
        if 'arrangement_fee' in result and 'arrangementFee' not in result:
            result['arrangementFee'] = result['arrangement_fee']
        if 'net_advance' in result and 'netAdvance' not in result:
            result['netAdvance'] = result['net_advance']
        
        # Calculate Total Net Advance = Gross Amount - Arrangement Fees - Legal Costs - Site Visit Fee - Title Insurance
        gross_amount_value = result.get('grossAmount', result.get('gross_amount', 0))
        arrangement_fee_value = result.get('arrangementFee', result.get('arrangement_fee', 0))
        
        # Calculate individual fee components
        # CRITICAL FIX: Title insurance should be calculated on Gross Amount, not Property Value
        # title_insurance_rate is already in percentage form (0.1 = 0.1%), so divide by 100
        title_insurance_value = gross_amount_value * (title_insurance_rate / 100)
        total_legal_costs = legal_fees + title_insurance_value
        
        # Total Net Advance calculation depends on repayment type
        # For retained interest repayment types: Gross Amount - All Fees - Interest  
        # For non-retained repayment types: Gross Amount - All Fees (no interest deduction)
        total_interest_value = result.get('totalInterest', result.get('total_interest', 0))
        loan_type = result.get('loan_type', '')
        repayment_option = calc_params.get('repayment_option', 'none')
        
        # CRITICAL FIX: For development loans, Total Net Advance should equal the user's net amount input
        if loan_type == 'development' or loan_type == 'development2':
            # Development loans: Total Net Advance = User's net amount input (always £800,000)
            total_net_advance = calc_params.get('net_amount', net_amount)
            app.logger.info(f'ROUTES.PY {loan_type.upper()} LOAN NET ADVANCE: Using user input net amount = £{total_net_advance:.2f}')
        else:
            # Bridge/term loans: Calculate based on repayment type
            is_retained_interest = repayment_option == 'none' or repayment_option == 'capital_payment_only'  # Bridge/term loans with retained interest repayment
            
            if is_retained_interest:
                # Retained interest: deduct interest from net advance
                # For capital_payment_only, use retainedInterest (full amount) instead of totalInterest (net after refund)
                if repayment_option == 'capital_payment_only':
                    interest_for_net_advance = result.get('retainedInterest', total_interest_value)
                    app.logger.info(f'ROUTES.PY CAPITAL PAYMENT ONLY: Using retainedInterest £{interest_for_net_advance:.2f} instead of totalInterest £{total_interest_value:.2f}')
                else:
                    # CRITICAL FIX: For bridge/term loans with Net-to-Gross Excel formula, use Excel-calculated interest
                    amount_input_type = calc_params.get('amount_input_type', 'gross')
                    if amount_input_type == 'net' and loan_type in ['bridge', 'term']:
                        # Apply 360-day adjustment to annual rate if needed
                        annual_rate = calc_params.get('annual_rate', 0)
                        loan_term = calc_params.get('loan_term', 12)
                        use_360_days = calc_params.get('use_360_days', False)
                        
                        if use_360_days:
                            # Apply 365/360 adjustment to the annual rate for Excel formula consistency
                            adjusted_rate = annual_rate * 365 / 360
                            excel_interest = (gross_amount_value * adjusted_rate * loan_term) / (12 * 100)
                            app.logger.info(f'ROUTES.PY EXCEL NET-TO-GROSS ({loan_type}, 360-day): Using Excel interest £{excel_interest:.2f} = (£{gross_amount_value:.2f} × {adjusted_rate:.6f}% × {loan_term}/12)/100 instead of calculation engine £{total_interest_value:.2f}')
                        else:
                            # Standard Excel formula
                            excel_interest = (gross_amount_value * annual_rate * loan_term) / (12 * 100)
                            app.logger.info(f'ROUTES.PY EXCEL NET-TO-GROSS ({loan_type}, 365-day): Using Excel interest £{excel_interest:.2f} = (£{gross_amount_value:.2f} × {annual_rate}% × {loan_term}/12)/100 instead of calculation engine £{total_interest_value:.2f}')
                        
                        interest_for_net_advance = excel_interest
                        
                        # CRITICAL FIX: Update the totalInterest field in result to use Excel interest
                        result['totalInterest'] = excel_interest
                        result['total_interest'] = excel_interest  # Also update snake_case version for consistency
                        
                        # CRITICAL FIX: Also recalculate and update netAdvance to match Excel formula
                        corrected_net_advance = gross_amount_value - arrangement_fee_value - legal_fees - site_visit_fee - title_insurance_value - excel_interest
                        result['netAdvance'] = corrected_net_advance
                        result['net_advance'] = corrected_net_advance  # Also update snake_case version for consistency
                        
                        app.logger.info(f'ROUTES.PY EXCEL NET-TO-GROSS ({loan_type}): Updated result totalInterest field to £{excel_interest:.2f}')
                        app.logger.info(f'ROUTES.PY EXCEL NET-TO-GROSS ({loan_type}): Updated result netAdvance field to £{corrected_net_advance:.2f}')
                    else:
                        interest_for_net_advance = total_interest_value
                
                total_net_advance = gross_amount_value - arrangement_fee_value - legal_fees - site_visit_fee - title_insurance_value - interest_for_net_advance
                app.logger.info(f'ROUTES.PY RETAINED INTEREST NET ADVANCE ({loan_type}): £{gross_amount_value:.2f} - £{arrangement_fee_value:.2f} - £{legal_fees:.2f} - £{site_visit_fee:.2f} - £{title_insurance_value:.2f} - £{interest_for_net_advance:.2f} = £{total_net_advance:.2f}')
            else:
                # For service only (interest payments): calculation depends on input type and payment timing
                if repayment_option == 'service_only':
                    amount_input_type = calc_params.get('amount_input_type', 'gross')
                    if amount_input_type == 'net' and loan_type in ['bridge', 'term']:
                        # Net-to-Gross: Total Net Advance should equal the user's net input
                        user_net_amount = calc_params.get('net_amount', calc_params.get('gross_amount', 0))
                        total_net_advance = user_net_amount
                        app.logger.info(f'ROUTES.PY EXCEL NET-TO-GROSS ({loan_type}, service_only): Total Net Advance = user input £{total_net_advance:.2f}')
                    else:
                        # For Gross-to-Net calculations: Check payment timing to determine correct calculation
                        payment_timing = calc_params.get('payment_timing', 'advance')
                        
                        if payment_timing == 'advance':
                            # Paid in advance: Total Net Advance = Gross Amount - First Period Interest - All Fees
                            first_period_interest = result.get('firstPeriodInterest', result.get('monthlyPayment', 0))
                            total_net_advance = gross_amount_value - first_period_interest - arrangement_fee_value - legal_fees - site_visit_fee - title_insurance_value
                            app.logger.info(f'ROUTES.PY SERVICE ONLY ADVANCE NET ADVANCE ({loan_type}): £{gross_amount_value:.2f} - £{first_period_interest:.2f} (first period interest) - £{arrangement_fee_value:.2f} - £{legal_fees:.2f} - £{site_visit_fee:.2f} - £{title_insurance_value:.2f} = £{total_net_advance:.2f}')
                        else:
                            # Paid in arrears: Total Net Advance = Gross Amount - All Fees
                            total_net_advance = gross_amount_value - arrangement_fee_value - legal_fees - site_visit_fee - title_insurance_value
                            app.logger.info(f'ROUTES.PY SERVICE ONLY ARREARS NET ADVANCE ({loan_type}): £{gross_amount_value:.2f} - £{arrangement_fee_value:.2f} - £{legal_fees:.2f} - £{site_visit_fee:.2f} - £{title_insurance_value:.2f} = £{total_net_advance:.2f}')
                else:
                    # CRITICAL FIX: For Net-to-Gross calculations with non-retained repayment options, 
                    # the Excel formulas already account for the correct relationship between Net and Gross
                    amount_input_type = calc_params.get('amount_input_type', 'gross')
                    if amount_input_type == 'net' and loan_type in ['bridge', 'term']:
                        # Net-to-Gross: Total Net Advance should equal the user's net input
                        user_net_amount = calc_params.get('net_amount', calc_params.get('gross_amount', 0))
                        total_net_advance = user_net_amount
                        app.logger.info(f'ROUTES.PY EXCEL NET-TO-GROSS ({loan_type}, {repayment_option}): Total Net Advance = user input £{total_net_advance:.2f}')
                    else:
                        # For Gross-to-Net calculations: Total Net Advance = Gross Amount - All Fees (no interest deduction)
                        total_net_advance = gross_amount_value - arrangement_fee_value - legal_fees - site_visit_fee - title_insurance_value
                        app.logger.info(f'ROUTES.PY {repayment_option.upper()} NET ADVANCE ({loan_type}): £{gross_amount_value:.2f} - £{arrangement_fee_value:.2f} - £{legal_fees:.2f} - £{site_visit_fee:.2f} - £{title_insurance_value:.2f} = £{total_net_advance:.2f}')
            
        # NO ROUNDING - maintain exact precision
        result['totalNetAdvance'] = float(total_net_advance)
        
        # Store individual fee components for display (no rounding)
        result['siteVisitFee'] = float(site_visit_fee)
        result['titleInsurance'] = float(title_insurance_value)
        result['legalCosts'] = float(legal_fees)
        result['totalLegalCosts'] = float(total_legal_costs)
        
        # NO ROUNDING - maintain exact precision for all financial results
        if 'grossAmount' in result:
            result['grossAmount'] = float(result['grossAmount'])
        if 'totalInterest' in result:
            result['totalInterest'] = float(result['totalInterest'])
        if 'arrangementFee' in result:
            result['arrangementFee'] = float(result['arrangementFee'])
        if 'netAdvance' in result:
            result['netAdvance'] = float(result['netAdvance'])
        if 'periodicInterest' in result:
            result['periodicInterest'] = float(result['periodicInterest'])
        if 'total_legal_fees' in result and 'totalLegalFees' not in result:
            result['totalLegalFees'] = result['total_legal_fees']
        if 'property_value' in result and 'propertyValue' not in result:
            result['propertyValue'] = result['property_value']
        if 'interest_rate' in result and 'interestRate' not in result:
            result['interestRate'] = result['interest_rate']
        if 'loan_term' in result and 'loanTerm' not in result:
            result['loanTerm'] = result['loan_term']
        # Add currency symbol field mapping for DOCX generation
        if 'currency_symbol' in result and 'currencySymbol' not in result:
            result['currencySymbol'] = result['currency_symbol']
        
        # Store minimal essential data in session to avoid cookie size limit
        essential_data = {
            'loan_type': result.get("loan_type"),
            'grossAmount': result.get("grossAmount"),
            'totalInterest': result.get("totalInterest"),
            'arrangementFee': result.get("arrangementFee"),
            'netAdvance': result.get("netAdvance"),
            'totalNetAdvance': result.get("totalNetAdvance"),
            'currency': result.get('currency', 'GBP'),
            'calculation_timestamp': datetime.now().isoformat()
        }
        session['last_calculation_result'] = essential_data
        session.modified = True
        
        # Remove automatic loan storage - only save when user clicks save button
        # AUTOMATIC LOAN STORAGE REMOVED: Now only saves on manual save button click
        result['auto_saved'] = False
        
        return jsonify(result)
        
    except Exception as e:
        app.logger.error(f"Calculation error: {str(e)}")
        return jsonify({'error': 'Calculation failed'}), 500

@app.route('/api/monthly-breakdown', methods=['POST'])
def monthly_breakdown():
    """Generate detailed monthly compound daily interest breakdown for development loans"""
    try:
        data = request.get_json()
        
        # Extract parameters
        params = {
            'loan_type': 'development',
            'annual_rate': float(data.get('annual_rate', 12.0)),
            'loan_term': int(data.get('loan_term', 18)),
            'start_date': data.get('start_date', '2025-07-16'),
            'day1_advance': float(data.get('day1_advance', 100000)),
            'net_amount': float(data.get('net_amount', 0))
        }
        
        calculator = LoanCalculator()
        breakdown = calculator.generate_monthly_principal_breakdown(params)
        
        return jsonify({
            'success': True,
            'breakdown': breakdown,
            'summary': {
                'total_months': len(breakdown),
                'day1_advance': params['day1_advance'],
                'net_amount': params['net_amount'],
                'annual_rate': params['annual_rate'],
                'daily_rate': params['annual_rate'] / 365
            }
        })
        
    except Exception as e:
        app.logger.error(f'Monthly breakdown error: {str(e)}')
        return jsonify({'success': False, 'error': str(e)}), 500

@app.route('/api/excel-style-breakdown', methods=['POST'])
def excel_style_breakdown():
    """Generate Excel-style tranche breakdown table matching the provided format"""
    try:
        data = request.get_json()
        
        # Extract parameters
        annual_rate = float(data.get('annual_rate', 12.0))
        loan_term = int(data.get('loan_term', 18))
        start_date_str = data.get('start_date', '2025-07-16')
        day1_advance = float(data.get('day1_advance', 100000))
        net_amount = float(data.get('net_amount', 0))
        
        # Parse start date
        from datetime import datetime
        start_date = datetime.strptime(start_date_str, '%Y-%m-%d')
        
        # Calculate daily rate
        daily_rate = annual_rate / 100 / 365
        
        # Calculate monthly tranche releases (progressive)
        remaining_amount = net_amount - day1_advance
        monthly_release = remaining_amount / (loan_term - 1) if loan_term > 1 else 0
        
        # Initialize table data
        table_rows = []
        
        # Track running balances
        current_balance = 0
        total_cumulative_interest = 0
        
        for month in range(1, loan_term + 1):
            # Calculate month dates
            current_date = start_date
            for _ in range(month - 1):
                if current_date.month == 12:
                    current_date = current_date.replace(year=current_date.year + 1, month=1)
                else:
                    current_date = current_date.replace(month=current_date.month + 1)
            
            # Get days in month (realistic)
            if current_date.month == 12:
                next_month = current_date.replace(year=current_date.year + 1, month=1)
            else:
                next_month = current_date.replace(month=current_date.month + 1)
            days_in_month = (next_month - current_date).days
            
            # Opening balance for this month
            opening_balance = current_balance
            
            # Monthly release amount
            if month == 1:
                monthly_release_amount = day1_advance
            elif month <= loan_term:
                if month == loan_term:
                    # Last month - release remaining amount
                    monthly_release_amount = net_amount - day1_advance - (monthly_release * (month - 2))
                else:
                    monthly_release_amount = monthly_release
            else:
                monthly_release_amount = 0
            
            # Add new tranche to balance
            balance_after_release = opening_balance + monthly_release_amount
            
            # Calculate compound daily interest for the month
            # Formula: Balance × (1 + daily_rate)^days_in_month - Balance
            if balance_after_release > 0:
                compound_factor = (1 + daily_rate) ** days_in_month
                end_balance = balance_after_release * compound_factor
                monthly_interest = end_balance - balance_after_release
            else:
                end_balance = 0
                monthly_interest = 0
            
            # Update running totals
            current_balance = end_balance
            total_cumulative_interest += monthly_interest
            
            # Create row with exact precision (no rounding)
            row = {
                'month': month,
                'date': current_date.strftime('%d-%b-%Y'),
                'opening_balance': opening_balance,
                'monthly_release': monthly_release_amount,
                'balance_after_release': balance_after_release,
                'days_in_month': days_in_month,
                'daily_rate': f"{daily_rate:.8f}",
                'daily_rate_percent': f"{daily_rate * 100:.6f}%",
                'compound_factor': compound_factor if balance_after_release > 0 else 1,
                'monthly_interest': monthly_interest,
                'end_period_balance': end_balance,
                'cumulative_interest': total_cumulative_interest,
                'calculation_formula': f"£{balance_after_release:,.2f} × (1 + {daily_rate:.8f})^{days_in_month}" if balance_after_release > 0 else "No balance"
            }
            
            table_rows.append(row)
        
        # Calculate totals
        total_releases = sum(row['monthly_release'] for row in table_rows)
        total_interest = table_rows[-1]['cumulative_interest'] if table_rows else 0
        final_balance = table_rows[-1]['end_period_balance'] if table_rows else 0
        
        return jsonify({
            'success': True,
            'table_data': table_rows,
            'summary': {
                'total_months': loan_term,
                'total_releases': total_releases,
                'total_interest': total_interest,
                'final_balance': final_balance,
                'day1_advance': day1_advance,
                'net_amount': net_amount,
                'annual_rate': annual_rate,
                'daily_rate': daily_rate
            }
        })
        
    except Exception as e:
        app.logger.error(f'Excel-style breakdown error: {str(e)}')
        return jsonify({'success': False, 'error': str(e)}), 500

@app.route('/api/export-schedule', methods=['POST'])
@login_required
def api_export_schedule():
    """Export payment schedule as CSV"""
    try:
        data = request.get_json()
        schedule = data.get('schedule', [])
        currency = data.get('currency', 'GBP')
        loan_type = data.get('loan_type', 'bridge')
        
        csv_content = generate_payment_schedule_csv(schedule, currency)
        
        # Create response
        response = make_response(csv_content)
        response.headers['Content-Type'] = 'text/csv'
        response.headers['Content-Disposition'] = f'attachment; filename=payment_schedule_{datetime.now().strftime("%Y%m%d_%H%M%S")}.csv'
        
        return response
        
    except Exception as e:
        app.logger.error(f"Export error: {str(e)}")
        return jsonify({'error': 'Export failed'}), 500

@app.route('/applications')
@login_required
def applications():
    """Applications management page"""
    if current_user.role == 'borrower':
        apps = Application.query.filter_by(user_id=current_user.id).order_by(Application.created_at.desc()).all()
    else:
        apps = Application.query.order_by(Application.created_at.desc()).all()
    
    return render_template('applications.html', applications=apps)

@app.route('/applications/new', methods=['GET', 'POST'])
@login_required
def new_application():
    """Create new loan application"""
    if request.method == 'POST':
        # Extract form data
        data = {
            'loan_type': request.form['loan_type'],
            'loan_purpose': request.form.get('loan_purpose', ''),
            'property_address': request.form['property_address'],
            'property_type': request.form.get('property_type', ''),
            'property_value': request.form['property_value'],
            'loan_amount': request.form['loan_amount'],
            'loan_term': request.form['loan_term'],
            'monthly_income': request.form.get('monthly_income', ''),
            'annual_income': request.form.get('annual_income', ''),
            'existing_debt': request.form.get('existing_debt', ''),
            'credit_score': request.form.get('credit_score', '')
        }
        
        # Validate data
        errors = validate_loan_application_data(data)
        
        if errors:
            for error in errors:
                flash(error, 'error')
            return render_template('application_form.html')
        
        # Create application
        application = Application(
            user_id=current_user.id,
            loan_type=data['loan_type'],
            loan_purpose=data['loan_purpose'],
            property_address=data['property_address'],
            property_type=data['property_type'],
            property_value=float(data['property_value']),
            loan_amount=float(data['loan_amount']),
            loan_term=int(data['loan_term']),
            monthly_income=float(data['monthly_income']) if data['monthly_income'] else None,
            annual_income=float(data['annual_income']) if data['annual_income'] else None,
            existing_debt=float(data['existing_debt']) if data['existing_debt'] else None,
            credit_score=int(data['credit_score']) if data['credit_score'] else None,
            status='draft'
        )
        
        # Calculate LTV
        application.ltv_ratio = (application.loan_amount / application.property_value) * 100
        
        db.session.add(application)
        db.session.commit()
        
        flash('Application created successfully!', 'success')
        return redirect(url_for('application_detail', id=application.id))
    
    return render_template('application_form.html')

@app.route('/applications/<int:id>')
@login_required
def application_detail(id):
    """View application details"""
    application = Application.query.get_or_404(id)
    
    # Check permissions
    if current_user.role == 'borrower' and application.user_id != current_user.id:
        flash('Access denied', 'error')
        return redirect(url_for('applications'))
    
    quotes = Quote.query.filter_by(application_id=id).order_by(Quote.created_at.desc()).all()
    documents = Document.query.filter_by(application_id=id).order_by(Document.created_at.desc()).all()
    payments = Payment.query.filter_by(application_id=id).order_by(Payment.created_at.desc()).all()
    communications = Communication.query.filter_by(application_id=id).order_by(Communication.created_at.desc()).all()
    
    return render_template('application_detail.html', 
                         application=application,
                         quotes=quotes,
                         documents=documents,
                         payments=payments,
                         communications=communications)

@app.route('/applications/<int:id>/submit', methods=['POST'])
@login_required
def submit_application(id):
    """Submit application for review"""
    application = Application.query.get_or_404(id)
    
    # Check permissions
    if current_user.role == 'borrower' and application.user_id != current_user.id:
        flash('Access denied', 'error')
        return redirect(url_for('applications'))
    
    if application.status == 'draft':
        application.status = 'submitted'
        application.submitted_at = datetime.utcnow()
        db.session.commit()
        flash('Application submitted successfully!', 'success')
    else:
        flash('Application has already been submitted', 'warning')
    
    return redirect(url_for('application_detail', id=id))

@app.route('/quotes')
@login_required
def quotes():
    """Quotes management page"""
    if current_user.role == 'borrower':
        user_quotes = Quote.query.join(Application).filter(Application.user_id == current_user.id).order_by(Quote.created_at.desc()).all()
    else:
        user_quotes = Quote.query.order_by(Quote.created_at.desc()).all()
    
    return render_template('quotes.html', quotes=user_quotes)

@app.route('/quotes/generate/<int:application_id>', methods=['GET', 'POST'])
@login_required
def generate_quote(application_id):
    """Generate quote for application"""
    if current_user.role != 'lender':
        flash('Access denied - lenders only', 'error')
        return redirect(url_for('applications'))
    
    application = Application.query.get_or_404(application_id)
    
    if request.method == 'POST':
        # Extract quote data
        data = {
            'gross_amount': request.form['gross_amount'],
            'net_amount': request.form['net_amount'],
            'interest_rate': request.form['interest_rate'],
            'loan_term': request.form['loan_term'],
            'arrangement_fee': request.form.get('arrangement_fee', 0),
            'legal_fees': request.form.get('legal_fees', 0),
            'valuation_fee': request.form.get('valuation_fee', 0),
            'title_insurance': request.form.get('title_insurance', 0),
            'exit_fee': request.form.get('exit_fee', 0),
            'monthly_payment': request.form['monthly_payment'],
            'total_interest': request.form['total_interest'],
            'total_amount': request.form['total_amount']
        }
        
        # Validate quote data
        errors = validate_quote_data(data)
        
        if errors:
            for error in errors:
                flash(error, 'error')
            return render_template('quote_form.html', application=application)
        
        # Create quote
        quote = Quote(
            application_id=application_id,
            created_by=current_user.id,
            gross_amount=float(data['gross_amount']),
            net_amount=float(data['net_amount']),
            interest_rate=float(data['interest_rate']),
            loan_term=int(data['loan_term']),
            arrangement_fee=float(data['arrangement_fee']),
            legal_fees=float(data['legal_fees']),
            valuation_fee=float(data['valuation_fee']),
            title_insurance=float(data['title_insurance']),
            exit_fee=float(data['exit_fee']),
            monthly_payment=float(data['monthly_payment']),
            total_interest=float(data['total_interest']),
            total_amount=float(data['total_amount']),
            ltv_ratio=(float(data['gross_amount']) / application.property_value) * 100,
            valid_until=datetime.utcnow() + timedelta(days=30),
            status='draft'
        )
        
        db.session.add(quote)
        db.session.commit()
        
        flash('Quote generated successfully!', 'success')
        return redirect(url_for('quote_detail', id=quote.id))
    
    return render_template('quote_form.html', application=application)

@app.route('/quotes/<int:id>')
@login_required
def quote_detail(id):
    """View quote details"""
    quote = Quote.query.get_or_404(id)
    
    # Check permissions
    if current_user.role == 'borrower':
        if quote.application.user_id != current_user.id:
            flash('Access denied', 'error')
            return redirect(url_for('quotes'))
    
    return render_template('quote_detail.html', quote=quote)

@app.route('/quotes/<int:id>/generate-document', methods=['POST'])
@login_required
def generate_quote_document(id):
    """Generate quote document using Word template"""
    if current_user.role != 'lender':
        flash('Access denied - lenders only', 'error')
        return redirect(url_for('quotes'))
    
    quote = Quote.query.get_or_404(id)
    application = quote.application
    
    try:
        # Prepare loan data
        loan_data = {
            'loan_type': application.loan_type,
            'property_address': application.property_address,
            'property_value': float(application.property_value),
            'gross_amount': float(quote.gross_amount),
            'net_advance': float(quote.net_amount),
            'interest_rate': float(quote.interest_rate),
            'loan_term': quote.loan_term,
            'ltv': float(quote.ltv_ratio),
            'arrangement_fee': float(quote.arrangement_fee),
            'legal_fees': float(quote.legal_fees),
            'valuation_fee': float(quote.valuation_fee),
            'title_insurance': float(quote.title_insurance),
            'total_legal_fees': float(quote.legal_fees + quote.title_insurance),
            'monthly_payment': float(quote.monthly_payment),
            'total_interest': float(quote.total_interest),
            'total_amount': float(quote.total_amount),
            'currency': 'GBP',  # Default to GBP for now
            'borrower_name': application.user.full_name
        }
        
        # Prepare borrower data
        borrower_data = {
            'first_name': application.user.first_name,
            'last_name': application.user.last_name,
            'email': application.user.email,
            'phone': application.user.phone or '',
            'company': application.user.company or '',
            'address': application.property_address
        }
        
        # Generate quote document as PDF
        pdf_content = generate_quote_pdf(loan_data, borrower_data)
        
        # Create response
        response = make_response(pdf_content)
        response.headers['Content-Type'] = 'application/pdf'
        response.headers['Content-Disposition'] = f'attachment; filename=quote_{quote.id}.pdf'
        
        return response
        
    except Exception as e:
        app.logger.error(f"Quote generation error: {str(e)}")
        flash('Failed to generate quote document', 'error')
        return redirect(url_for('quote_detail', id=id))

@app.route('/api/generate-pdf-quote', methods=['POST'])
def api_generate_pdf_quote():
    """Generate PDF quote from calculator data"""
    try:
        data = request.get_json()
        
        # Extract calculation data and application data
        calculation_data = data.get('calculation_data', {})
        application_data = data.get('application_data', {})
        
        # Convert calculation data to quote format
        quote_data = {
            'id': datetime.now().strftime('%Y%m%d%H%M%S'),
            'gross_amount': calculation_data.get('grossAmount', calculation_data.get('gross_amount', 0)),
            'net_advance': calculation_data.get('netAdvance', calculation_data.get('net_advance', 0)),
            'interest_rate': calculation_data.get('interestRate', calculation_data.get('annual_rate', 0)),
            'loan_term': calculation_data.get('loanTerm', calculation_data.get('loan_term', 0)),
            'monthly_payment': calculation_data.get('monthlyPayment', calculation_data.get('monthly_payment', 0)),
            'total_interest': calculation_data.get('totalInterest', calculation_data.get('total_interest', 0)),
            'ltv_ratio': calculation_data.get('ltv', 0),
            'arrangement_fee': calculation_data.get('arrangementFee', calculation_data.get('arrangement_fee', 0)),
            'legal_fees': calculation_data.get('legalFees', calculation_data.get('legal_fees', 0)),
            'site_visit_fee': calculation_data.get('siteVisitFee', calculation_data.get('site_visit_fee', 0)),
            'valuation_fee': calculation_data.get('valuationFee', calculation_data.get('valuation_fee', 0)),
            'title_insurance': calculation_data.get('titleInsurance', calculation_data.get('title_insurance', 0)),
            'property_value': calculation_data.get('property_value', 0),
            'payment_schedule': calculation_data.get('payment_schedule', []),
            'currency': calculation_data.get('currency', 'GBP'),
            'currency_symbol': calculation_data.get('currency_symbol', '£')
        }
        
        # Generate PDF
        pdf_content = generate_quote_pdf(quote_data, application_data)
        
        # Create response
        response = make_response(pdf_content)
        response.headers['Content-Type'] = 'application/pdf'
        response.headers['Content-Disposition'] = f'attachment; filename=novellus_quote_{quote_data["id"]}.pdf'
        
        return response
        
    except Exception as e:
        app.logger.error(f"PDF generation error: {str(e)}")
        return jsonify({'error': 'PDF generation failed'}), 500

@app.route('/api/generate-excel-quote', methods=['POST'])
@cross_origin(origins=['http://localhost:3000', 'https://novellus-loan-dashboard.replit.app'], 
             methods=['POST'], 
             supports_credentials=True
)
def api_generate_excel_quote():
    """Generate Excel quote from calculator data with Novellus branding"""
    try:
        data = request.get_json()
        
        # Extract calculation data and application data
        calculation_data = data.get('calculation_data', {})
        application_data = data.get('application_data', {})
        
        # Convert calculation data to quote format
        quote_data = {
            'id': datetime.now().strftime('%Y%m%d%H%M%S'),
            'gross_amount': calculation_data.get('grossAmount', calculation_data.get('gross_amount', 0)),
            'net_advance': calculation_data.get('netAdvance', calculation_data.get('net_advance', 0)),
            'interest_rate': calculation_data.get('interestRate', calculation_data.get('annual_rate', 0)),
            'loan_term': calculation_data.get('loanTerm', calculation_data.get('loan_term', 0)),
            'monthly_payment': calculation_data.get('monthlyPayment', calculation_data.get('monthly_payment', 0)),
            'total_interest': calculation_data.get('totalInterest', calculation_data.get('total_interest', 0)),
            'ltv_ratio': calculation_data.get('ltv', 0),
            'arrangement_fee': calculation_data.get('arrangementFee', calculation_data.get('arrangement_fee', 0)),
            'legal_fees': calculation_data.get('legalFees', calculation_data.get('legal_fees', 0)),
            'site_visit_fee': calculation_data.get('siteVisitFee', calculation_data.get('site_visit_fee', 0)),
            'title_insurance': calculation_data.get('titleInsurance', calculation_data.get('title_insurance', 0)),
            'property_value': calculation_data.get('property_value', 0),
            'payment_schedule': calculation_data.get('payment_schedule', []),
            'currency': calculation_data.get('currency', 'GBP'),
            'currency_symbol': calculation_data.get('currency_symbol', '£')
        }
        
        # Generate Excel
        excel_gen = NovellussExcelGenerator()
        excel_content = excel_gen.generate_quote_excel(quote_data, application_data)
        
        # Create response
        response = make_response(excel_content)
        response.headers['Content-Type'] = 'application/vnd.openxmlformats-officedocument.spreadsheetml.sheet'
        response.headers['Content-Disposition'] = f'attachment; filename=novellus_quote_{quote_data["id"]}.xlsx'
        
        return response
        
    except Exception as e:
        app.logger.error(f"Excel generation error: {str(e)}")
        return jsonify({'error': 'Excel generation failed'}), 500

@app.route('/quotes/<int:id>/download-pdf')
@login_required
def download_quote_pdf(id):
    """Download PDF version of an existing quote"""
    try:
        quote = Quote.query.get_or_404(id)
        
        # Check permissions
        if current_user.role == 'borrower':
            application = Application.query.get(quote.application_id)
            if application.user_id != current_user.id:
                flash('Access denied', 'error')
                return redirect(url_for('dashboard'))
        
        # Prepare quote data
        quote_data = {
            'id': quote.id,
            'gross_amount': float(quote.gross_amount),
            'net_advance': float(quote.net_advance),
            'interest_rate': float(quote.interest_rate),
            'loan_term': quote.loan_term,
            'monthly_payment': float(quote.monthly_payment),
            'total_interest': float(quote.total_interest),
            'ltv_ratio': float(quote.ltv_ratio),
            'arrangement_fee': float(quote.arrangement_fee),
            'legal_fees': float(quote.legal_fees),
            'valuation_fee': float(quote.valuation_fee),
            'title_insurance': float(quote.title_insurance),
            'property_value': float(quote.application.property_value),
        }
        
        # Prepare application data
        application_data = {
            'loan_type': quote.application.loan_type,
            'loan_purpose': quote.application.loan_purpose,
            'property_address': quote.application.property_address,
            'user': {
                'first_name': quote.application.user.first_name,
                'last_name': quote.application.user.last_name,
                'email': quote.application.user.email,
                'phone': quote.application.user.phone or '',
                'company': quote.application.user.company or ''
            }
        }
        
        # Generate payment schedule if needed
        calculator_params = {
            'gross_amount': float(quote.gross_amount),
            'annual_rate': float(quote.interest_rate),
            'loan_term': quote.loan_term,
            'start_date': quote.application.created_at,
            'arrangement_fee_rate': 0,
            'legal_fees': 0,
            'site_visit_fee': 0,
            'title_insurance_rate': 0
        }
        
        if quote.application.loan_type == 'bridge':
            schedule_result = calculator.calculate_bridge_loan_retained_interest(calculator_params)
        elif quote.application.loan_type == 'term':
            schedule_result = calculator.calculate_term_loan_interest_only(calculator_params)
        else:
            schedule_result = {'payment_schedule': []}
        
        quote_data['payment_schedule'] = schedule_result.get('payment_schedule', [])
        
        # Generate PDF
        pdf_content = generate_quote_pdf(quote_data, application_data)
        
        # Create response
        response = make_response(pdf_content)
        response.headers['Content-Type'] = 'application/pdf'
        response.headers['Content-Disposition'] = f'attachment; filename=novellus_quote_{quote.id}.pdf'
        
        return response
        
    except Exception as e:
        app.logger.error(f"PDF download error: {str(e)}")
        flash('Failed to generate PDF quote', 'error')
        return redirect(url_for('quote_detail', id=id))

@app.route('/payments')
@login_required
def payments():
    """Payments management page"""
    if current_user.role == 'borrower':
        user_payments = Payment.query.join(Application).filter(Application.user_id == current_user.id).order_by(Payment.created_at.desc()).all()
    else:
        user_payments = Payment.query.order_by(Payment.created_at.desc()).all()
    
    return render_template('payments.html', payments=user_payments)

@app.route('/upload', methods=['POST'])
@login_required
def upload_file():
    """Handle file uploads"""
    if 'file' not in request.files:
        return jsonify({'error': 'No file selected'}), 400
    
    file = request.files['file']
    if file.filename == '':
        return jsonify({'error': 'No file selected'}), 400
    
    if file and allowed_file(file.filename):
        # Generate secure filename
        filename = secure_upload_filename(file.filename)
        filepath = os.path.join(app.config['UPLOAD_FOLDER'], filename)
        
        # Save file
        file.save(filepath)
        
        # Create document record
        document = Document(
            user_id=current_user.id,
            application_id=request.form.get('application_id'),
            filename=filename,
            original_filename=file.filename,
            file_path=filepath,
            file_size=os.path.getsize(filepath),
            mime_type=file.content_type,
            document_type=request.form.get('document_type', 'other')
        )
        
        db.session.add(document)
        db.session.commit()
        
        return jsonify({
            'success': True,
            'document_id': document.id,
            'filename': filename,
            'original_filename': file.filename
        })
    
    return jsonify({'error': 'Invalid file type'}), 400

@app.route('/uploads/<filename>')
@login_required
def uploaded_file(filename):
    """Serve uploaded files"""
    # Check if user has permission to view this file
    document = Document.query.filter_by(filename=filename).first_or_404()
    
    if current_user.role == 'borrower' and document.user_id != current_user.id:
        flash('Access denied', 'error')
        return redirect(url_for('dashboard'))
    
    return send_file(document.file_path)

# Error handlers
@app.errorhandler(404)
def not_found(error):
    return render_template('errors/404.html'), 404

@app.errorhandler(500)
def internal_error(error):
    db.session.rollback()
    return render_template('errors/500.html'), 500

def perform_fresh_calculation_for_download(form_data):
    """Perform fresh calculation for document downloads to ensure currency symbols are correct"""
    try:
        from calculations import LoanCalculator
        
        calculator = LoanCalculator()
        
        # Extract parameters from form data
        loan_type = form_data.get('loan_type', 'bridge')
        currency = form_data.get('currency', 'GBP')
        
        # Handle gross/net amount input
        amount_input_type = form_data.get('amount_input_type', 'gross')
        if amount_input_type == 'gross':
            if form_data.get('gross_amount_type') == 'percentage':
                property_value = float(form_data.get('property_value', 0))
                gross_amount = property_value * (float(form_data.get('gross_amount_percentage', 0)) / 100)
            else:
                gross_amount = float(form_data.get('gross_amount', 0))
        else:
            gross_amount = float(form_data.get('net_amount', 0))  # Will be converted
        
        # Interest rate handling
        rate_input_type = form_data.get('rate_input_type', 'annual')
        if rate_input_type == 'annual':
            annual_rate = float(form_data.get('annual_rate', 0))
        else:
            monthly_rate = float(form_data.get('monthly_rate', 0))
            annual_rate = monthly_rate * 12
        
        # Other parameters
        loan_term = int(form_data.get('loan_term', 12))
        start_date_str = form_data.get('start_date', datetime.now().strftime('%Y-%m-%d'))
        
        # Fees
        arrangement_fee_rate = float(form_data.get('arrangement_fee_rate', 0))
        legal_fees = float(form_data.get('legal_fees', 0))
        site_visit_fee = float(form_data.get('site_visit_fee', 0))
        title_insurance_rate = float(form_data.get('title_insurance_rate', 0))
        
        # Build calculation parameters
        calc_params = {
            'loan_type': loan_type,
            'gross_amount': gross_amount,
            'annual_rate': annual_rate,
            'loan_term': loan_term,
            'start_date': start_date_str,
            'arrangement_fee_rate': arrangement_fee_rate,
            'legal_fees': legal_fees,
            'site_visit_fee': site_visit_fee,
            'title_insurance_rate': title_insurance_rate,
            'currency': currency,
            'amount_input_type': amount_input_type,
            'interest_type': form_data.get('interest_type', 'simple'),
            'payment_timing': form_data.get('payment_timing', 'advance'),
            'payment_frequency': form_data.get('payment_frequency', 'monthly')
        }
        
        # Perform calculation
        result = calculator.calculate_loan(calc_params)
        
        # Generate payment schedule with proper currency symbol
        try:
            # Add the original parameters to the result for payment schedule generation
            result['loan_type'] = loan_type
            result['repayment_option'] = form_data.get('repayment_option', 'none')
            currency_symbol = '€' if currency == 'EUR' else '£'
            payment_schedule = calculator.generate_payment_schedule(result, currency_symbol)
            result['payment_schedule'] = payment_schedule
        except Exception as e:
            app.logger.warning(f"Payment schedule generation failed in fresh calculation: {str(e)}")
            result['payment_schedule'] = []
        
        # Add currency symbol and field mappings
        result['currency'] = currency
        result['currency_symbol'] = '£' if currency == 'GBP' else '€'
        result['currencySymbol'] = result['currency_symbol']  # camelCase for DOCX
        
        # Add all the original form data for completeness
        result.update(form_data)
        
        return result
        
    except Exception as e:
        app.logger.error(f"Fresh calculation error: {str(e)}")
        # Fallback to original data with currency symbol added
        form_data['currency_symbol'] = '£' if form_data.get('currency', 'GBP') == 'GBP' else '€'
        form_data['currencySymbol'] = form_data['currency_symbol']
        return form_data

@app.errorhandler(403)
def forbidden(error):
    return render_template('errors/403.html'), 403

# Template filters
@app.template_filter('currency')
def currency_filter(amount, currency='GBP'):
    return format_currency(amount, currency)

@app.template_filter('percentage')
def percentage_filter(value, decimal_places=2):
    return f"{value:.{decimal_places}f}%"

@app.template_filter('date_format')
def date_format_filter(date, format='%d/%m/%Y'):
    if date:
        return date.strftime(format)
    return ''

# Context processors
@app.context_processor
def inject_user():
    return dict(current_user=current_user)

@app.context_processor
def inject_now():
    return dict(now=datetime.utcnow())

@app.route('/download-professional-quote', methods=['POST'])
@cross_origin()
def download_professional_quote():
    """Generate and download professional DOCX quote matching Aylesbury format"""
    try:
        # Handle both JSON and form data
        if request.is_json:
            calculation_data = request.get_json()
        else:
            # Handle form data
            calculation_data = request.form.to_dict()
            # Parse any JSON strings back to objects
            for key, value in calculation_data.items():
                if isinstance(value, str) and (value.startswith('{') or value.startswith('[')):
                    try:
                        calculation_data[key] = json.loads(value)
                    except:
                        pass  # Keep as string if JSON parse fails
        
        if not calculation_data:
            app.logger.error('No calculation data provided in request for professional DOCX generation')
            return jsonify({'error': 'No calculation data provided'}), 400
        
        # Debug: Log what we're actually using for DOCX generation
        app.logger.info(f'Professional DOCX using request data - Loan Type: {calculation_data.get("loan_type", "NOT_FOUND")}')
        app.logger.info(f'Professional DOCX using request data - grossAmount: {calculation_data.get("grossAmount", "NOT_FOUND")}')
        app.logger.info(f'Generating professional DOCX with data keys: {list(calculation_data.keys()) if isinstance(calculation_data, dict) else "Not a dict"}')
        
        # Perform fresh calculation to get proper currency symbols and calculated values
        fresh_calculation = perform_fresh_calculation_for_download(calculation_data)
        
        # Generate professional DOCX using the fresh calculation results
        docx_content = generate_professional_quote_docx(fresh_calculation)
        
        if not docx_content:
            app.logger.error('Professional DOCX generation returned empty content')
            return jsonify({'error': 'Professional DOCX generation failed - empty content'}), 500

        # Create response with comprehensive headers
        response = make_response(docx_content)
        response.headers['Content-Type'] = 'application/vnd.openxmlformats-officedocument.wordprocessingml.document'
        response.headers['Content-Disposition'] = 'attachment; filename="Professional_Loan_Quote.docx"'
        response.headers['Content-Length'] = str(len(docx_content))
        response.headers['Cache-Control'] = 'no-cache, no-store, must-revalidate'
        response.headers['Pragma'] = 'no-cache'
        response.headers['Expires'] = '0'
        
        # Add CORS headers
        response.headers['Access-Control-Allow-Origin'] = '*'
        response.headers['Access-Control-Allow-Methods'] = 'POST, OPTIONS'
        response.headers['Access-Control-Allow-Headers'] = 'Content-Type'
        
        app.logger.info(f'Professional DOCX response created successfully, size: {len(docx_content)} bytes')
        
        return response
        
    except Exception as e:
        app.logger.error(f"Professional PDF generation error: {str(e)}")
        return jsonify({'error': 'Professional PDF generation failed'}), 500



@app.route('/download-pdf-quote', methods=['POST'])
@cross_origin()
def download_pdf_quote():
    """Generate and download PDF quote with charts"""
    try:
        # Get calculation data directly from the request - NO CACHING
        calculation_data = request.get_json()
        
        if not calculation_data:
            app.logger.error('No calculation data provided in request for PDF generation')
            return jsonify({'error': 'No calculation data provided'}), 400
        
        app.logger.info(f'PDF generation - calculation_data keys: {list(calculation_data.keys()) if calculation_data else "None"}')
        if calculation_data:
            app.logger.info(f'PDF generation - grossAmount: {calculation_data.get("grossAmount")}, interestRate: {calculation_data.get("interestRate")}')
        
        # Convert calculation data to quote format with correct field names for PDF generator
        quote_data = {
            'id': datetime.now().strftime('%Y%m%d%H%M%S'),
            'grossAmount': calculation_data.get('grossAmount', calculation_data.get('gross_amount', 0)),
            'netAdvance': calculation_data.get('netAdvance', calculation_data.get('net_advance', 0)),
            'interestRate': calculation_data.get('interestRate', calculation_data.get('annual_rate', 0)),
            'loanTerm': calculation_data.get('loanTerm', calculation_data.get('loan_term', 0)),
            'monthlyPayment': calculation_data.get('monthlyPayment', calculation_data.get('monthly_payment', 0)),
            'totalInterest': calculation_data.get('totalInterest', calculation_data.get('total_interest', 0)),
            'ltv': calculation_data.get('ltv', 0),
            'arrangementFee': calculation_data.get('arrangementFee', calculation_data.get('arrangement_fee', 0)),
            'legalFees': calculation_data.get('legalFees', calculation_data.get('legal_fees', 0)),
            'siteVisitFee': calculation_data.get('siteVisitFee', calculation_data.get('site_visit_fee', 0)),
            'titleInsurance': calculation_data.get('titleInsurance', calculation_data.get('title_insurance', 0)),
            'propertyValue': calculation_data.get('propertyValue', calculation_data.get('property_value', 0)),
            'payment_schedule': calculation_data.get('payment_schedule', []),
            'currency': calculation_data.get('currency', 'GBP'),
            'currency_symbol': calculation_data.get('currency_symbol', '£'),
            'loan_type': calculation_data.get('loan_type', 'bridge'),
            'repayment_option': calculation_data.get('repayment_option', calculation_data.get('repaymentOption', 'none'))
        }
        
        # Application data for PDF
        application_data = {
            'borrower_name': 'Sample Borrower',
            'loan_type': calculation_data.get('loan_type', 'bridge'),
            'property_address': 'Sample Property Address'
        }
        
        # Generate PDF with charts
        pdf_content = generate_quote_pdf(quote_data, application_data)
        
        if not pdf_content:
            app.logger.error('PDF generation returned empty content')
            return jsonify({'error': 'PDF generation failed - empty content'}), 500
        
        # Create response with proper headers
        response = make_response(pdf_content)
        response.headers['Content-Type'] = 'application/pdf'
        response.headers['Content-Length'] = str(len(pdf_content))
        response.headers['Content-Disposition'] = f'attachment; filename=novellus_quote_{datetime.now().strftime("%Y%m%d_%H%M%S")}.pdf'
        response.headers['Cache-Control'] = 'no-cache, no-store, must-revalidate'
        response.headers['Pragma'] = 'no-cache'
        response.headers['Expires'] = '0'
        
        # Add CORS headers
        response.headers['Access-Control-Allow-Origin'] = '*'
        response.headers['Access-Control-Allow-Methods'] = 'POST, OPTIONS'
        response.headers['Access-Control-Allow-Headers'] = 'Content-Type'
        
        app.logger.info(f'PDF response created successfully, size: {len(pdf_content)} bytes')
        return response
        
    except Exception as e:
        app.logger.error(f'PDF generation error: {str(e)}')
        import traceback
        app.logger.error(f'PDF generation traceback: {traceback.format_exc()}')
        return jsonify({'error': f'Error generating PDF: {str(e)}'}), 500

# BIRT Integration Routes removed to avoid conflicts - using the ones defined later in the file

@app.route('/download-excel-quote', methods=['POST'])
@cross_origin()
def download_excel_quote():
    """Generate and download Excel quote with charts"""
    try:
        # Get calculation data directly from the request - NO CACHING
        calculation_data = request.get_json()
        
        if not calculation_data:
            app.logger.error('No calculation data provided in request for Excel generation')
            return jsonify({'error': 'No calculation data provided'}), 400
        
        app.logger.info(f'Excel generation - calculation_data keys: {list(calculation_data.keys()) if calculation_data else "None"}')
        
        # Perform fresh calculation to get proper currency symbols and calculated values
        fresh_calculation = perform_fresh_calculation_for_download(calculation_data)
        
        # Generate Excel with charts using fresh calculation results
        excel_generator = NovellussExcelGenerator()
        excel_content = excel_generator.generate_quote_excel(fresh_calculation)
        
        if not excel_content:
            app.logger.error('Excel generation returned empty content')
            return jsonify({'error': 'Excel generation failed - empty content'}), 500
        
        # Create response with proper headers
        response = make_response(excel_content)
        response.headers['Content-Type'] = 'application/vnd.openxmlformats-officedocument.spreadsheetml.sheet'
        response.headers['Content-Length'] = str(len(excel_content))
        response.headers['Content-Disposition'] = f'attachment; filename=novellus_quote_{datetime.now().strftime("%Y%m%d_%H%M%S")}.xlsx'
        response.headers['Cache-Control'] = 'no-cache, no-store, must-revalidate'
        response.headers['Pragma'] = 'no-cache'
        response.headers['Expires'] = '0'
        
        # Add CORS headers
        response.headers['Access-Control-Allow-Origin'] = '*'
        response.headers['Access-Control-Allow-Methods'] = 'POST, OPTIONS'
        response.headers['Access-Control-Allow-Headers'] = 'Content-Type'
        
        app.logger.info(f'Excel response created successfully, size: {len(excel_content)} bytes')
        return response
        
    except Exception as e:
        app.logger.error(f'Excel generation error: {str(e)}')
        import traceback
        app.logger.error(f'Excel generation traceback: {traceback.format_exc()}')
        return jsonify({'error': f'Excel generation failed: {str(e)}'}), 500


@app.route('/save-loan', methods=['POST'])
@cross_origin()
def save_loan():
    """Save loan calculation to database"""
    try:
        # Get calculation data from request
        if request.is_json:
            data = request.get_json()
        else:
            data = request.form.to_dict()
        
        if not data:
            return jsonify({'error': 'No data provided'}), 400
        
        loan_name = data.get('loanName', '').strip()
        if not loan_name:
            return jsonify({'error': 'Loan name is required'}), 400
        
        # Check if loan name already exists
        existing_loan = LoanSummary.query.filter_by(loan_name=loan_name).first()
        if existing_loan:
            return jsonify({
                'error': 'A loan with this name already exists. Please choose a different name.',
                'duplicate': True
            }), 409  # Conflict status code
        
        # Perform fresh calculation
        fresh_calculation = perform_fresh_calculation_for_download(data)
        
        if not fresh_calculation:
            return jsonify({'error': 'Failed to calculate loan data'}), 500
        
        # Get loan type from either camelCase (loanType) or snake_case (loan_type)
        loan_type = data.get('loanType') or data.get('loan_type', 'bridge')
        
        # Log the loan type for debugging
        app.logger.info(f"Saving loan with type: {loan_type} (from data keys: {list(data.keys())})")
        
        # Create loan summary record
        loan_summary = LoanSummary(
            loan_name=loan_name,
            version=1,
            loan_type=loan_type,
            currency=data.get('currency', 'GBP'),
            amount_input_type=data.get('amountInputType', 'gross'),
            gross_amount=fresh_calculation.get('grossAmount', 0),
            net_amount=fresh_calculation.get('netAmount', 0),
            property_value=fresh_calculation.get('propertyValue', 0),
            interest_rate=data.get('interestRate', 0),
            loan_term=data.get('loanTerm', 12),
            loan_term_days=fresh_calculation.get('loanTermDays', 365),
            start_date=datetime.strptime(data.get('startDate', datetime.now().strftime('%Y-%m-%d')), '%Y-%m-%d').date() if data.get('startDate') else datetime.now().date(),
            end_date=datetime.strptime(data.get('endDate', (datetime.now() + timedelta(days=365)).strftime('%Y-%m-%d')), '%Y-%m-%d').date() if data.get('endDate') else (datetime.now() + timedelta(days=365)).date(),
            repayment_option=data.get('repaymentOption', 'none'),
            payment_timing=data.get('paymentTiming') or data.get('payment_timing', 'advance'),  # Check both camelCase and snake_case
            payment_frequency=data.get('paymentFrequency') or data.get('payment_frequency', 'monthly'),  # Check both camelCase and snake_case
            capital_repayment=data.get('capitalRepayment', 0),
            flexible_payment=data.get('flexiblePayment', 0),
            arrangement_fee=fresh_calculation.get('arrangementFee', 0),
            arrangement_fee_percentage=data.get('arrangementFeePercentage', 2.0),
            legal_costs=data.get('legalCosts', 1500),
            site_visit_fee=data.get('siteVisitFee', 500),
            title_insurance=fresh_calculation.get('titleInsurance', 1000),
            total_interest=fresh_calculation.get('totalInterest', 0),
            net_advance=fresh_calculation.get('netAdvance', 0),
            total_net_advance=fresh_calculation.get('totalNetAdvance', 0),
            monthly_payment=fresh_calculation.get('monthlyPayment', 0),
            quarterly_payment=fresh_calculation.get('quarterlyPayment', 0),
            start_ltv=fresh_calculation.get('startLtv', 0),
            end_ltv=fresh_calculation.get('endLtv', 0),
            interest_only_total=fresh_calculation.get('interestOnlyTotal', 0),
            interest_savings=fresh_calculation.get('interestSavings', 0),
            savings_percentage=fresh_calculation.get('savingsPercentage', 0),
            day_1_advance=fresh_calculation.get('day1Advance', 0),
            user_input_day_1_advance=data.get('userInputDay1Advance', 0),
            tranches_data=json.dumps(data.get('tranches', []))
        )
        
        db.session.add(loan_summary)
        db.session.flush()  # Get the ID

        snowflake_payments = []

        # Save payment schedule if available
        if 'detailed_payment_schedule' in fresh_calculation and fresh_calculation['detailed_payment_schedule']:
            for i, payment in enumerate(fresh_calculation['detailed_payment_schedule']):
                try:
                    payment_record = PaymentSchedule(
                        loan_summary_id=loan_summary.id,
                        period_number=i + 1,
                        payment_date=parse_payment_date_flexible(payment.get('payment_date', datetime.now().strftime('%Y-%m-%d'))),
                        opening_balance=float(str(payment.get('opening_balance', '0')).replace('£', '').replace(',', '')) if payment.get('opening_balance') else 0,
                        closing_balance=float(str(payment.get('closing_balance', '0')).replace('£', '').replace(',', '')) if payment.get('closing_balance') else 0,
                        balance_change=payment.get('balance_change', ''),
                        total_payment=float(str(payment.get('total_payment', '0')).replace('£', '').replace(',', '')) if payment.get('total_payment') else 0,
                        interest_amount=float(str(payment.get('interest_amount', '0')).replace('£', '').replace(',', '')) if payment.get('interest_amount') else 0,
                        principal_payment=float(str(payment.get('principal_payment', '0')).replace('£', '').replace(',', '')) if payment.get('principal_payment') else 0,
                        tranche_release=float(str(payment.get('tranche_release', '0')).replace('£', '').replace(',', '')) if payment.get('tranche_release') else 0,
                        interest_calculation=payment.get('interest_calculation', '')
                    )
                    db.session.add(payment_record)
                    snowflake_payments.append(model_to_dict(payment_record))
                except Exception as pe:
                    app.logger.warning(f"Error saving payment {i+1}: {pe}")
                    continue

        db.session.commit()

        try:
            sync_data_to_snowflake('loan_summary', model_to_dict(loan_summary))
            if snowflake_payments:
                sync_data_to_snowflake('payment_schedule', snowflake_payments)
        except Exception as se:
            app.logger.warning(f"Snowflake sync failed: {se}")

        app.logger.info(f"Loan saved successfully: {loan_name}")

        # Trigger Power BI refresh after successful save
        #trigger_powerbi_on_save()

        return jsonify({
            'success': True,
            'message': f'Loan saved successfully as "{loan_name}"',
            'loan_id': loan_summary.id,
            'loan_name': loan_name
        })
        
    except Exception as e:
        db.session.rollback()
        app.logger.error(f"Save loan error: {str(e)}")
        return jsonify({'error': f'Failed to save loan: {str(e)}'}), 500


@app.route('/loan-history')
def loan_history():
    """Show saved loan history page"""
    try:
        # Get all loan summaries
        loans = LoanSummary.query.order_by(LoanSummary.created_at.desc()).all()
        
        # Get payment schedules for each loan
        loan_data = []
        for loan in loans:
            payment_schedule = PaymentSchedule.query.filter_by(loan_summary_id=loan.id).order_by(PaymentSchedule.period_number).all()
            loan_data.append({
                'loan': loan,
                'payment_schedule': payment_schedule
            })
        
        return render_template('loan_history.html', loan_data=loan_data)
        
    except Exception as e:
        app.logger.error(f"Error loading loan history: {str(e)}")
        return render_template('loan_history.html', loan_data=[])

@app.route('/user-manual')
def user_manual():
    """Display the User Manual page"""
    try:
        # Read the USER_MANUAL.md file
        with open('USER_MANUAL.md', 'r', encoding='utf-8') as f:
            manual_content = f.read()
        
        return render_template('user_manual.html', manual_content=manual_content)
    except FileNotFoundError:
        flash('User Manual not found', 'error')
        return redirect(url_for('calculator_page'))
    except Exception as e:
        app.logger.error(f"Error loading user manual: {str(e)}")
        flash('Error loading user manual', 'error')
        return redirect(url_for('calculator_page'))


@app.route('/api/saved-loans', methods=['GET'])
@cross_origin()
def get_saved_loans():
    """Get all saved loans"""
    try:
        # Get filter parameters
        search = request.args.get('search', '').strip()
        loan_type_filter = request.args.get('loan_type', '').strip()
        
        # Build query
        query = LoanSummary.query
        
        if search:
            query = query.filter(LoanSummary.loan_name.ilike(f'%{search}%'))
        
        if loan_type_filter:
            query = query.filter(LoanSummary.loan_type == loan_type_filter)
        
        # Order by creation date, newest first
        loans = query.order_by(LoanSummary.created_at.desc()).all()
        
        # Convert to JSON with comprehensive edit data
        loans_data = []
        for loan in loans:
            loan_data = {
                'id': loan.id,
                'loan_name': loan.loan_name,
                'version': loan.version,
                'created_at': loan.created_at.strftime('%Y-%m-%d %H:%M:%S'),
                'loan_type': loan.loan_type,
                'currency': loan.currency,
                'gross_amount': float(loan.gross_amount) if loan.gross_amount else 0,
                'total_interest': float(loan.total_interest) if loan.total_interest else 0,
                'loan_term': loan.loan_term,
                'interest_rate': float(loan.interest_rate) if loan.interest_rate else 0,
                'repayment_option': loan.repayment_option,
                
                # Additional data needed for editing
                'amountInputType': loan.amount_input_type if loan.amount_input_type else 'gross',
                'netAmount': float(loan.net_amount) if loan.net_amount else 0,
                'propertyValue': float(loan.property_value) if loan.property_value else 0,
                'startDate': loan.start_date.strftime('%Y-%m-%d') if loan.start_date else '',
                'endDate': loan.end_date.strftime('%Y-%m-%d') if loan.end_date else '',
                'legalFees': float(loan.legal_costs) if loan.legal_costs else 1500,
                'siteVisitFee': float(loan.site_visit_fee) if loan.site_visit_fee else 500,
                'arrangementFeePercentage': float(loan.arrangement_fee_percentage) if loan.arrangement_fee_percentage else 2.0,
                'titleInsuranceRate': 0.01,  # Fixed rate
                'paymentTiming': loan.payment_timing if loan.payment_timing else 'advance',
                'paymentFrequency': loan.payment_frequency if loan.payment_frequency else 'monthly',
                'capitalRepayment': float(loan.capital_repayment) if loan.capital_repayment else 0,
                'flexiblePayment': float(loan.flexible_payment) if loan.flexible_payment else 0,
                'day1Advance': float(loan.day_1_advance) if loan.day_1_advance else 0,
                'trancheMode': 'manual',  # Default value
                'tranches': []
            }
            
            # Extract tranches data for development loans
            try:
                if hasattr(loan, 'tranches_data') and loan.tranches_data:
                    if isinstance(loan.tranches_data, str):
                        import json
                        loan_data['tranches'] = json.loads(loan.tranches_data)
                    else:
                        loan_data['tranches'] = loan.tranches_data
            except Exception as e:
                app.logger.warning(f"Could not parse tranches for loan {loan.id}: {e}")
                loan_data['tranches'] = []
                
            loans_data.append(loan_data)
        
        return jsonify({
            'success': True,
            'loans': loans_data,
            'total_count': len(loans_data)
        })
        
    except Exception as e:
        app.logger.error(f"Get saved loans error: {str(e)}")
        return jsonify({'error': f'Failed to retrieve loans: {str(e)}'}), 500


@app.route('/api/loan/<int:loan_id>', methods=['GET'])
@cross_origin()
def get_loan_details(loan_id):
    """Get detailed loan information by ID"""
    try:
        loan = LoanSummary.query.get_or_404(loan_id)
        
        # Get payment schedule
        payment_schedule = PaymentSchedule.query.filter_by(loan_summary_id=loan_id).order_by(PaymentSchedule.period_number).all()
        
        # Convert payment schedule to list
        schedule_data = []
        for payment in payment_schedule:
            schedule_data.append({
                'period_number': payment.period_number,
                'payment_date': payment.payment_date.strftime('%d/%m/%Y') if payment.payment_date else '',
                'opening_balance': f"£{payment.opening_balance:,.2f}" if payment.opening_balance else '£0.00',
                'closing_balance': f"£{payment.closing_balance:,.2f}" if payment.closing_balance else '£0.00',
                'balance_change': payment.balance_change or '',
                'total_payment': f"£{payment.total_payment:,.2f}" if payment.total_payment else '£0.00',
                'interest_amount': f"£{payment.interest_amount:,.2f}" if payment.interest_amount else '£0.00',
                'principal_payment': f"£{payment.principal_payment:,.2f}" if payment.principal_payment else '£0.00',
                'tranche_release': f"£{payment.tranche_release:,.2f}" if payment.tranche_release else '£0.00',
                'interest_calculation': payment.interest_calculation or ''
            })
        
        # Convert loan data to JSON with comprehensive edit parameters
        loan_data = {
            'id': loan.id,
            'loan_name': loan.loan_name,
            'version': loan.version,
            'created_at': loan.created_at.strftime('%Y-%m-%d %H:%M:%S'),
            
            # Core loan parameters for editing
            'loan_type': loan.loan_type,
            'currency': loan.currency,
            'amount_input_type': getattr(loan, 'amount_input_type', 'gross'),
            'gross_amount': float(loan.gross_amount) if loan.gross_amount else 0,
            'net_amount': float(getattr(loan, 'net_amount', 0)) if getattr(loan, 'net_amount', None) else 0,
            'property_value': float(loan.property_value) if loan.property_value else 0,
            'interest_rate': float(loan.interest_rate) if loan.interest_rate else 0,
            'loan_term': loan.loan_term,
            'start_date': loan.start_date.strftime('%Y-%m-%d') if loan.start_date else '',
            'end_date': loan.end_date.strftime('%Y-%m-%d') if loan.end_date else '',
            
            # Repayment and fee parameters
            'repayment_option': loan.repayment_option,
            'arrangement_fee': float(loan.arrangement_fee) if loan.arrangement_fee else 0,
            'arrangement_fee_percentage': float(loan.arrangement_fee_percentage) if loan.arrangement_fee_percentage else 2.0,
            'legal_fees': float(loan.legal_costs) if loan.legal_costs else 1500,
            'site_visit_fee': float(loan.site_visit_fee) if loan.site_visit_fee else 500,
            'title_insurance_rate': 0.01,  # Fixed rate
            
            # Payment parameters
            'payment_timing': loan.payment_timing if loan.payment_timing else 'advance',
            'payment_frequency': loan.payment_frequency if loan.payment_frequency else 'monthly',
            'capital_repayment': float(loan.capital_repayment) if loan.capital_repayment else 0,
            'flexible_payment': float(loan.flexible_payment) if loan.flexible_payment else 0,
            
            # Day 1 advance for development loans
            'day1_advance': float(loan.day_1_advance) if loan.day_1_advance else 0,
            
            # Tranche information for development loans
            'tranche_mode': 'manual',  # Default value
            'tranches': [],  # Will be populated from loan metadata if available
            
            # Calculated results for display (camelCase for JavaScript compatibility)
            'grossAmount': float(loan.gross_amount) if loan.gross_amount else 0,
            'netAmount': float(loan.net_amount) if loan.net_amount else 0,
            'totalInterest': float(loan.total_interest) if loan.total_interest else 0,
            'arrangementFee': float(loan.arrangement_fee) if loan.arrangement_fee else 0,
            'netAdvance': float(loan.net_advance) if loan.net_advance else 0,
            'totalNetAdvance': float(loan.total_net_advance) if loan.total_net_advance else 0,
            'monthlyPayment': float(loan.monthly_payment) if loan.monthly_payment else 0,
            'propertyValue': float(loan.property_value) if loan.property_value else 0,
            'legalFees': float(loan.legal_costs) if loan.legal_costs else 1500,
            'siteVisitFee': float(loan.site_visit_fee) if loan.site_visit_fee else 500,
            'titleInsurance': float(loan.title_insurance) if loan.title_insurance else 0,
            'ltvRatio': float(loan.start_ltv) if loan.start_ltv else 0,
            'startLtv': float(loan.start_ltv) if loan.start_ltv else 0,
            'endLtv': float(loan.end_ltv) if loan.end_ltv else 0,
            
            # Date fields formatted for JavaScript
            'startDate': loan.start_date.strftime('%Y-%m-%d') if loan.start_date else '',
            'endDate': loan.end_date.strftime('%Y-%m-%d') if loan.end_date else '',
            'loanTerm': loan.loan_term if loan.loan_term else 0,
            'loanTermDays': loan.loan_term_days if loan.loan_term_days else 0,
            
            # User interface fields (camelCase)
            'amountInputType': loan.amount_input_type if loan.amount_input_type else 'gross',
            'interestRate': float(loan.interest_rate) if loan.interest_rate else 0,
            'repaymentOption': loan.repayment_option,
            'paymentTiming': loan.payment_timing if loan.payment_timing else 'advance',
            'paymentFrequency': loan.payment_frequency if loan.payment_frequency else 'monthly',
            'capitalRepayment': float(loan.capital_repayment) if loan.capital_repayment else 0,
            'flexiblePayment': float(loan.flexible_payment) if loan.flexible_payment else 0,
            'arrangementFeePercentage': float(loan.arrangement_fee_percentage) if loan.arrangement_fee_percentage else 2.0,
            'titleInsuranceRate': 0.01,  # Fixed rate
            
            # Development loan specific fields
            'day1Advance': float(loan.day_1_advance) if loan.day_1_advance else 0,
            'userInputDay1Advance': float(loan.user_input_day_1_advance) if loan.user_input_day_1_advance else 0,
            
            # Payment schedule
            'detailed_payment_schedule': schedule_data
        }
        
        # Try to extract tranche information from stored tranches_data 
        try:
            if hasattr(loan, 'tranches_data') and loan.tranches_data:
                if isinstance(loan.tranches_data, str):
                    import json
                    loan_data['tranches'] = json.loads(loan.tranches_data)
                else:
                    loan_data['tranches'] = loan.tranches_data
            else:
                loan_data['tranches'] = []
        except Exception as e:
            app.logger.warning(f"Could not parse loan tranches_data: {e}")
            loan_data['tranches'] = []
        
        return jsonify({
            'success': True,
            'loan': loan_data
        })
        
    except Exception as e:
        app.logger.error(f"Get loan details error: {str(e)}")
        return jsonify({'error': f'Failed to retrieve loan details: {str(e)}'}), 500


@app.route('/api/loan/<int:loan_id>', methods=['DELETE'])
@cross_origin()
def delete_loan(loan_id):
    """Delete a saved loan calculation"""
    try:
        loan = LoanSummary.query.get_or_404(loan_id)
        loan_name = loan.loan_name
        
        # Delete the loan (cascade will handle payment schedule)
        db.session.delete(loan)
        db.session.commit()
        
        return jsonify({
            'success': True,
            'message': f'Loan "{loan_name}" has been deleted successfully'
        })
        
    except Exception as e:
        app.logger.error(f"Delete loan error: {str(e)}")
        return jsonify({'error': f'Failed to delete loan: {str(e)}'}), 500


@app.route('/generate-saved-quote/<int:loan_id>', methods=['POST'])
@cross_origin()
def generate_saved_quote(loan_id):
    """Generate quote from saved loan data"""
    try:
        loan = LoanSummary.query.get_or_404(loan_id)
        quote_type = request.json.get('quote_type', 'professional') if request.is_json else request.form.get('quote_type', 'professional')
        
        # Convert loan data back to calculation format
        calculation_data = {
            'loanType': loan.loan_type,
            'currency': loan.currency,
            'grossAmount': float(loan.gross_amount) if loan.gross_amount else 0,
            'totalInterest': float(loan.total_interest) if loan.total_interest else 0,
            'arrangementFee': float(loan.arrangement_fee) if loan.arrangement_fee else 0,
            'netAdvance': float(loan.net_advance) if loan.net_advance else 0,
            'totalNetAdvance': float(loan.total_net_advance) if loan.total_net_advance else 0,
            'propertyValue': float(loan.property_value) if loan.property_value else 0,
            'currencySymbol': '£' if loan.currency == 'GBP' else '€',
            'legalCosts': float(loan.legal_costs) if loan.legal_costs else 1500,
            'siteVisitFee': float(loan.site_visit_fee) if loan.site_visit_fee else 500,
            'titleInsurance': float(loan.title_insurance) if loan.title_insurance else 1000
        }
        
        # Add payment schedule
        payment_schedule = PaymentSchedule.query.filter_by(loan_summary_id=loan_id).order_by(PaymentSchedule.period_number).all()
        schedule_data = []
        for payment in payment_schedule:
            schedule_data.append({
                'payment_date': payment.payment_date.strftime('%d/%m/%Y') if payment.payment_date else '',
                'opening_balance': f"£{payment.opening_balance:,.2f}" if payment.opening_balance else '£0.00',
                'closing_balance': f"£{payment.closing_balance:,.2f}" if payment.closing_balance else '£0.00',
                'balance_change': payment.balance_change or '',
                'total_payment': f"£{payment.total_payment:,.2f}" if payment.total_payment else '£0.00',
                'interest_amount': f"£{payment.interest_amount:,.2f}" if payment.interest_amount else '£0.00',
                'principal_payment': f"£{payment.principal_payment:,.2f}" if payment.principal_payment else '£0.00',
                'tranche_release': f"£{payment.tranche_release:,.2f}" if payment.tranche_release else '£0.00',
                'interest_calculation': payment.interest_calculation or ''
            })
        calculation_data['detailed_payment_schedule'] = schedule_data
        
        # Generate quote based on type
        if quote_type == 'professional':
            docx_content = generate_professional_quote_docx(calculation_data)
            if not docx_content:
                return jsonify({'error': 'Professional quote generation failed'}), 500
            
            response = make_response(docx_content)
            response.headers['Content-Type'] = 'application/vnd.openxmlformats-officedocument.wordprocessingml.document'
            response.headers['Content-Disposition'] = f'attachment; filename="{loan.loan_name}_Professional_Quote.docx"'
            response.headers['Access-Control-Allow-Origin'] = '*'
            response.headers['Access-Control-Allow-Methods'] = 'POST, GET, OPTIONS'
            response.headers['Access-Control-Allow-Headers'] = 'Content-Type'
            response.headers['Content-Length'] = str(len(docx_content))
            response.headers['Cache-Control'] = 'no-cache'
            return response
            
        elif quote_type == 'excel':
            excel_generator = NovellussExcelGenerator()
            excel_content = excel_generator.generate_quote_excel(calculation_data)
            
            if not excel_content:
                return jsonify({'error': 'Excel generation failed'}), 500
            
            response = make_response(excel_content)
            response.headers['Content-Type'] = 'application/vnd.openxmlformats-officedocument.spreadsheetml.sheet'
            response.headers['Content-Disposition'] = f'attachment; filename="{loan.loan_name}_Quote.xlsx"'
            response.headers['Access-Control-Allow-Origin'] = '*'
            response.headers['Access-Control-Allow-Methods'] = 'POST, GET, OPTIONS'
            response.headers['Access-Control-Allow-Headers'] = 'Content-Type'
            response.headers['Content-Length'] = str(len(excel_content))
            response.headers['Cache-Control'] = 'no-cache'
            return response
        
        else:
            return jsonify({'error': 'Invalid quote type'}), 400
            
    except Exception as e:
        app.logger.error(f"Generate saved quote error: {str(e)}")
        return jsonify({'error': f'Failed to generate quote: {str(e)}'}), 500




@app.route('/database-info')
def database_info():
    """Show comprehensive database information including loan calculator data"""
    try:
        # Get database connection info
        db_url = os.environ.get('DATABASE_URL', 'Not configured')
        pghost = os.environ.get('PGHOST', 'Not available')
        pgport = os.environ.get('PGPORT', 'Not available')
        pgdatabase = os.environ.get('PGDATABASE', 'Not available')
        pguser = os.environ.get('PGUSER', 'Not available')
        pgpassword_status = 'Configured' if os.environ.get('PGPASSWORD') else 'Not configured'
        
        connection_info = {
            'Database URL': db_url,
            'Host': pghost,
            'Port': pgport,
            'Database': pgdatabase,
            'User': pguser,
            'Password': pgpassword_status
        }
        
        # Get loan calculator storage statistics
        from models import LoanSummary, PaymentSchedule, User
        
        loan_count = LoanSummary.query.count()
        schedule_count = PaymentSchedule.query.count()
        user_count = User.query.count()
        
        # Get recent loan activity
        recent_loans = LoanSummary.query.order_by(LoanSummary.created_at.desc()).limit(5).all()
        
        storage_stats = {
            'Total Loans': loan_count,
            'Payment Schedule Entries': schedule_count,
            'Registered Users': user_count,
            'Database Status': 'Operational' if loan_count > 0 else 'Empty'
        }
        
        return render_template('database_info.html', 
                             connection_info=connection_info,
                             storage_stats=storage_stats,
                             recent_loans=recent_loans)
        
    except Exception as e:
        app.logger.error(f"Database info error: {str(e)}")
        flash(f'Error retrieving database information: {str(e)}', 'error')
        return redirect(url_for('index'))

@app.route('/api/database-info')
def get_database_info():
    """Get database connection information for display"""
    try:
        # Get database URL from environment
        database_url = os.environ.get('DATABASE_URL', 'Not configured')
        
        # Parse database information
        if database_url.startswith('postgresql://'):
            # Parse PostgreSQL connection string
            # Format: postgresql://user:password@host:port/database
            url_parts = database_url.replace('postgresql://', '').split('@')
            if len(url_parts) == 2:
                user_pass = url_parts[0].split(':')
                host_port_db = url_parts[1].split('/')
                host_port = host_port_db[0].split(':')
                
                db_info = {
                    'type': 'PostgreSQL',
                    'host': host_port[0] if len(host_port) > 0 else 'localhost',
                    'port': host_port[1] if len(host_port) > 1 else '5432',
                    'database': host_port_db[1] if len(host_port_db) > 1 else 'novellus_loans',
                    'username': user_pass[0] if len(user_pass) > 0 else 'novellus_user',
                    'password': '***masked***',  # Never show real password
                    'connection_string': database_url.replace(user_pass[1], '***masked***') if len(user_pass) > 1 else database_url,
                    'status': 'Connected'
                }
            else:
                db_info = {
                    'type': 'PostgreSQL',
                    'connection_string': database_url,
                    'status': 'Connected'
                }
        elif database_url.startswith('sqlite:///'):
            db_info = {
                'type': 'SQLite',
                'database_file': database_url.replace('sqlite:///', ''),
                'connection_string': database_url,
                'status': 'Connected'
            }
        else:
            db_info = {
                'type': 'Unknown',
                'connection_string': database_url,
                'status': 'Unknown'
            }
        
        # Test database connection
        try:
            with db.engine.connect() as conn:
                result = conn.execute(sa.text("SELECT 1"))
                result.fetchone()
            db_info['status'] = 'Connected'
            db_info['last_tested'] = datetime.now().strftime('%Y-%m-%d %H:%M:%S')
        except Exception as e:
            db_info['status'] = f'Connection Error: {str(e)}'
            db_info['last_tested'] = datetime.now().strftime('%Y-%m-%d %H:%M:%S')
        
        # Get table information
        try:
            inspector = sa.inspect(db.engine)
            tables = inspector.get_table_names()
            db_info['tables'] = tables
            db_info['table_count'] = len(tables)
            
            # Get record counts for key tables
            table_counts = {}
            for table in ['loan_summary', 'payment_schedule', 'users', 'applications']:
                if table in tables:
                    try:
                        with db.engine.connect() as conn:
                            result = conn.execute(sa.text(f"SELECT COUNT(*) FROM {table}"))
                            count = result.fetchone()[0]
                            table_counts[table] = count
                    except:
                        table_counts[table] = 'Error'
            db_info['record_counts'] = table_counts
            
        except Exception as e:
            db_info['table_error'] = str(e)
        
        return jsonify(db_info)
        
    except Exception as e:
        return jsonify({
            'type': 'Error',
            'status': f'Error retrieving database info: {str(e)}',
            'last_tested': datetime.now().strftime('%Y-%m-%d %H:%M:%S')
        }), 500


# BIRT Report Integration Routes - REMOVED for simplified on-premise deployment

# Working Report Generator Routes (Alternative to BIRT)
@app.route('/generate-working-report/<report_type>/<int:loan_id>')
def generate_working_report(report_type, loan_id):
    """Generate reports using the working report generator"""
    if not working_report_generator:
        return jsonify({'error': 'Working report generator not available'}), 503
    
    try:
        if report_type == 'pdf':
            result = working_report_generator.generate_loan_summary_pdf(loan_id)
        elif report_type == 'excel':
            result = working_report_generator.generate_loan_summary_excel(loan_id)
        else:
            return jsonify({'error': 'Invalid report type'}), 400
        
        if result['success']:
            return jsonify({
                'success': True,
                'message': result['message'],
                'filename': result['filename'],
                'download_url': f'/download-working-report/{result["filename"]}'
            })
        else:
            return jsonify({'error': result['error']}), 500
            
    except Exception as e:
        app.logger.error(f"Error generating working report: {str(e)}")
        return jsonify({'error': str(e)}), 500

@app.route('/download-working-report/<filename>')
def download_working_report(filename):
    """Download generated report file"""
    try:
        report_dir = os.path.join(os.getcwd(), 'reports_output')
        filepath = os.path.join(report_dir, filename)
        
        if not os.path.exists(filepath):
            return jsonify({'error': 'Report file not found'}), 404
        
        return send_file(filepath, as_attachment=True, download_name=filename)
        
    except Exception as e:
        app.logger.error(f"Error downloading report: {str(e)}")
        return jsonify({'error': str(e)}), 500

@app.route('/powerbi-config')
def powerbi_config():
    return render_template('powerbi_config.html')

@app.route('/powerbi-scheduler')
@login_required
def powerbi_scheduler():
    """Power BI Refresh Scheduler Interface"""
    return render_template('powerbi_scheduler.html')

# Power BI Configuration API endpoints
@app.route('/api/powerbi/reports', methods=['GET'])
def get_powerbi_reports():
    """Get all configured Power BI reports"""
    try:
        # Default reports configuration
        reports = {
            'main': {
                'name': 'Loan Summary Report',
                'baseUrl': 'https://app.powerbi.com/groups/71153f62-9f44-47cd-b6d5-c3e56e8977ba/rdlreports/3bcd8dd2-4773-4372-9a19-1174c108aee5?ctid=16f1922b-4a40-4f3f-8c40-afbd1d4a0e21',
                'icon': 'fas fa-chart-bar'
            }
        }
        
        # Try to load from file if exists
        import os
        config_file = 'powerbi_reports.json'
        if os.path.exists(config_file):
            try:
                import json
                with open(config_file, 'r') as f:
                    file_reports = json.load(f)
                    reports.update(file_reports)
            except Exception as e:
                import logging
                logging.error(f"Error loading Power BI config: {e}")
        
        return jsonify({'success': True, 'reports': reports})
    except Exception as e:
        import logging
        logging.error(f"Error getting Power BI reports: {e}")
        return jsonify({'success': False, 'error': str(e)}), 500

@app.route('/api/powerbi/reports', methods=['POST'])
def add_powerbi_report():
    """Add a new Power BI report"""
    try:
        data = request.get_json()
        
        required_fields = ['key', 'name', 'baseUrl']
        for field in required_fields:
            if not data.get(field):
                return jsonify({'success': False, 'error': f'Missing required field: {field}'}), 400
        
        # Load existing reports
        import os
        import json
        config_file = 'powerbi_reports.json'
        reports = {}
        
        if os.path.exists(config_file):
            try:
                with open(config_file, 'r') as f:
                    reports = json.load(f)
            except:
                reports = {}
        
        # Add new report with dynamic parameters
        reports[data['key']] = {
            'name': data['name'],
            'baseUrl': data['baseUrl'],
            'icon': data.get('icon', 'fas fa-chart-bar'),
            'parameters': data.get('parameters', [])
        }
        
        # Save to file
        with open(config_file, 'w') as f:
            json.dump(reports, f, indent=2)
        
        return jsonify({'success': True, 'message': 'Report added successfully'})
    except Exception as e:
        import logging
        logging.error(f"Error adding Power BI report: {e}")
        return jsonify({'success': False, 'error': str(e)}), 500

@app.route('/api/powerbi/reports/<report_key>', methods=['PUT'])
def update_powerbi_report(report_key):
    """Update an existing Power BI report"""
    try:
        data = request.get_json()
        
        # Load existing reports
        import os
        import json
        config_file = 'powerbi_reports.json'
        reports = {}
        
        if os.path.exists(config_file):
            try:
                with open(config_file, 'r') as f:
                    reports = json.load(f)
            except:
                reports = {}
        
        if report_key not in reports and report_key != 'main':
            return jsonify({'success': False, 'error': 'Report not found'}), 404
        
        # Update report
        reports[report_key] = {
            'name': data.get('name', reports.get(report_key, {}).get('name', '')),
            'baseUrl': data.get('baseUrl', reports.get(report_key, {}).get('baseUrl', '')),
            'icon': data.get('icon', reports.get(report_key, {}).get('icon', 'fas fa-chart-bar')),
            'parameters': data.get('parameters', reports.get(report_key, {}).get('parameters', []))
        }
        
        # Save to file
        with open(config_file, 'w') as f:
            json.dump(reports, f, indent=2)
        
        return jsonify({'success': True, 'message': 'Report updated successfully'})
    except Exception as e:
        import logging
        logging.error(f"Error updating Power BI report: {e}")
        return jsonify({'success': False, 'error': str(e)}), 500

@app.route('/api/powerbi/reports/<report_key>', methods=['DELETE'])
def delete_powerbi_report(report_key):
    """Delete a Power BI report"""
    try:
        if report_key == 'main':
            return jsonify({'success': False, 'error': 'Cannot delete the main report'}), 400
        
        # Load existing reports
        import os
        import json
        config_file = 'powerbi_reports.json'
        reports = {}
        
        if os.path.exists(config_file):
            try:
                with open(config_file, 'r') as f:
                    reports = json.load(f)
            except:
                reports = {}
        
        if report_key not in reports:
            return jsonify({'success': False, 'error': 'Report not found'}), 404
        
        # Delete report
        del reports[report_key]
        
        # Save to file
        with open(config_file, 'w') as f:
            json.dump(reports, f, indent=2)
        
        return jsonify({'success': True, 'message': 'Report deleted successfully'})
    except Exception as e:
        import logging
        logging.error(f"Error deleting Power BI report: {e}")
        return jsonify({'success': False, 'error': str(e)}), 500

# Global scheduler instance for Power BI
_global_scheduler = None

@app.route('/api/powerbi/test-refresh', methods=['POST'])
@cross_origin()
def test_powerbi_refresh():
    """Test immediate Power BI refresh using final working code"""
    if not POWERBI_AVAILABLE:
        return jsonify({
            'success': False,
            'error': 'Power BI refresh not available - selenium not installed'
        }), 503
    
    try:
        data = request.get_json() or {}
        username = data.get('username')
        password = data.get('password')
        dataset_url = data.get('dataset_url')
        
        if not all([username, password, dataset_url]):
            return jsonify({
                'success': False,
                'error': 'Missing Power BI credentials or dataset URL'
            }), 400
        
        # Use final working refresher
        refresher = FinalWorkingPowerBIRefresher(username, password, dataset_url)
        
        if hasattr(app, 'powerbi_notifications'):
            refresher.add_notification_callback(app.powerbi_notifications.add_notification)
        
        # Run refresh using final working method
        success = refresher.refresh_dataset_final()
        
        return jsonify({
            'success': success,
            'message': 'Test refresh completed successfully' if success else 'Test refresh failed'
        })
        
    except Exception as e:
        app.logger.error(f"Test refresh error: {str(e)}")
        return jsonify({'success': False, 'error': str(e)}), 500

@app.route('/api/powerbi/start-schedule', methods=['POST'])
@cross_origin()
def start_powerbi_schedule():
    """Start scheduled Power BI refresh"""
    global scheduler_active
    
    if not POWERBI_AVAILABLE or not scheduler:
        return jsonify({
            'success': False,
            'error': 'Power BI scheduling not available'
        }), 503
    
    try:
        data = request.get_json() or {}
        username = data.get('username')
        password = data.get('password')
        dataset_url = data.get('dataset_url')
        interval = int(data.get('interval', 60))  # Default 60 minutes
        
        if not all([username, password, dataset_url]):
            return jsonify({
                'success': False,
                'error': 'Missing Power BI credentials or dataset URL'
            }), 400
        
        # Stop any existing scheduled job
        try:
            scheduler.remove_job('powerbi_refresh')
        except:
            pass
        
        # Create scheduled refresh function
        def scheduled_refresh():
            try:
                app.logger.info("Starting scheduled Power BI refresh...")
                refresher = FinalWorkingPowerBIRefresher(username, password, dataset_url)
                success = refresher.refresh_dataset_final()
                app.logger.info(f"Scheduled Power BI refresh completed: {success}")
            except Exception as e:
                app.logger.error(f"Scheduled Power BI refresh error: {str(e)}")
        
        # Schedule the job
        scheduler.add_job(
            scheduled_refresh,
            trigger=IntervalTrigger(minutes=interval),
            id='powerbi_refresh',
            replace_existing=True
        )
        
        scheduler_active = True
        app.logger.info(f"Power BI refresh scheduled every {interval} minutes")
        
        # Save schedule configuration for persistence
        schedule_config = {
            'enabled': True,
            'username': username,
            'password': password,
            'dataset_url': dataset_url,
            'interval': interval,
            'created_at': datetime.now().isoformat()
        }
        
        try:
            with open('powerbi_schedule_config.json', 'w') as f:
                json.dump(schedule_config, f, indent=2)
            app.logger.info("Power BI schedule configuration saved for persistence")
        except Exception as e:
            app.logger.error(f"Failed to save schedule configuration: {str(e)}")
        
        return jsonify({
            'success': True,
            'message': f'Power BI refresh scheduled every {interval} minutes (persistent)'
        })
        
    except Exception as e:
        app.logger.error(f"Start schedule error: {str(e)}")
        return jsonify({'success': False, 'error': str(e)}), 500

@app.route('/api/powerbi/stop-schedule', methods=['POST'])
@cross_origin()
def stop_powerbi_schedule():
    """Stop scheduled Power BI refresh"""
    global scheduler_active
    
    try:
        if scheduler:
            # Remove the scheduled job
            try:
                scheduler.remove_job('powerbi_refresh')
                scheduler_active = False
                app.logger.info("Power BI refresh schedule stopped")
                
                # Update saved configuration to disabled
                try:
                    schedule_config_file = 'powerbi_schedule_config.json'
                    if os.path.exists(schedule_config_file):
                        with open(schedule_config_file, 'r') as f:
                            config = json.load(f)
                        config['enabled'] = False
                        config['stopped_at'] = datetime.now().isoformat()
                        with open(schedule_config_file, 'w') as f:
                            json.dump(config, f, indent=2)
                        app.logger.info("Power BI schedule configuration updated to disabled")
                except Exception as e:
                    app.logger.error(f"Failed to update schedule configuration: {str(e)}")
                
                return jsonify({
                    'success': True,
                    'message': 'Power BI refresh schedule stopped (persistent)'
                })
            except:
                scheduler_active = False
                
                # Still update configuration even if no job was running
                try:
                    schedule_config_file = 'powerbi_schedule_config.json'
                    if os.path.exists(schedule_config_file):
                        with open(schedule_config_file, 'r') as f:
                            config = json.load(f)
                        config['enabled'] = False
                        config['stopped_at'] = datetime.now().isoformat()
                        with open(schedule_config_file, 'w') as f:
                            json.dump(config, f, indent=2)
                except Exception as e:
                    app.logger.error(f"Failed to update schedule configuration: {str(e)}")
                
                return jsonify({
                    'success': True,
                    'message': 'No active schedule to stop'
                })
        else:
            return jsonify({
                'success': False,
                'error': 'Scheduler not available'
            })
        
    except Exception as e:
        app.logger.error(f"Stop schedule error: {str(e)}")
        return jsonify({'success': False, 'error': str(e)}), 500

@app.route('/api/powerbi/schedule-status', methods=['GET'])
@cross_origin()
def get_powerbi_schedule_status():
    """Get current Power BI schedule status"""
    global scheduler_active
    
    try:
        if scheduler and scheduler_active:
            try:
                job = scheduler.get_job('powerbi_refresh')
                if job:
                    next_run = job.next_run_time.isoformat() if job.next_run_time else None
                    
                    # Get saved configuration details
                    config_details = {}
                    try:
                        schedule_config_file = 'powerbi_schedule_config.json'
                        if os.path.exists(schedule_config_file):
                            with open(schedule_config_file, 'r') as f:
                                config = json.load(f)
                            config_details = {
                                'interval': config.get('interval', 'Unknown'),
                                'created_at': config.get('created_at', 'Unknown'),
                                'dataset_url': config.get('dataset_url', 'Unknown')[:50] + '...' if len(config.get('dataset_url', '')) > 50 else config.get('dataset_url', 'Unknown'),
                                'has_credentials': bool(config.get('username') and config.get('password')),
                                'username': config.get('username', 'Not saved')[:20] + '...' if len(config.get('username', '')) > 20 else config.get('username', 'Not saved')
                            }
                    except:
                        pass
                    
                    return jsonify({
                        'scheduler_running': True,
                        'next_run': next_run,
                        'total_jobs': 1,
                        'persistent': True,
                        'config': config_details
                    })
                else:
                    scheduler_active = False
                    return jsonify({
                        'scheduler_running': False,
                        'next_run': None,
                        'total_jobs': 0,
                        'persistent': False
                    })
            except:
                scheduler_active = False
                return jsonify({
                    'scheduler_running': False,
                    'next_run': None,
                    'total_jobs': 0,
                    'persistent': False
                })
        else:
            return jsonify({
                'scheduler_running': False,
                'next_run': None,
                'total_jobs': 0,
                'persistent': False
            })
        
    except Exception as e:
        app.logger.error(f"Schedule status error: {str(e)}")
        return jsonify({
            'scheduler_running': False,
            'next_run': None,
            'total_jobs': 0
        }), 500

# Power BI Refresh Routes
@app.route('/api/powerbi/refresh', methods=['POST'])
@cross_origin()
def trigger_powerbi_refresh():
    """Trigger Power BI dataset refresh in background"""
    if not POWERBI_AVAILABLE:
        return jsonify({
            'success': False,
            'error': 'Power BI refresh not available - selenium not installed'
        }), 503
    
    try:
        # Get Power BI credentials from request or environment
        data = request.get_json() or {}
        username = data.get('username') or os.environ.get('POWERBI_USERNAME')
        password = data.get('password') or os.environ.get('POWERBI_PASSWORD')
        dataset_url = data.get('dataset_url') or os.environ.get('POWERBI_DATASET_URL')
        
        if not all([username, password, dataset_url]):
            return jsonify({
                'success': False,
                'error': 'Missing Power BI credentials or dataset URL'
            }), 400
        
        # Start refresh in background thread
        def run_refresh():
            try:
                from powerbi_refresh import PowerBIRefresher
                from powerbi_working_refresh import WorkingPowerBIRefresher
                from powerbi_enhanced_working_refresh import EnhancedWorkingPowerBIRefresher
                from powerbi_final_working_refresh import FinalWorkingPowerBIRefresher
                # Use the final working refresh code with exact user Edge browser setup
                refresher = FinalWorkingPowerBIRefresher(username, password, dataset_url)
                if hasattr(app, 'powerbi_notifications'):
                    refresher.add_notification_callback(app.powerbi_notifications.add_notification)
                refresher.refresh_dataset_final()
            except Exception as e:
                app.logger.error(f"Power BI refresh failed: {str(e)}")
        
        refresh_thread = threading.Thread(target=run_refresh)
        refresh_thread.daemon = True
        refresh_thread.start()
        
        return jsonify({
            'success': True,
            'message': 'Power BI refresh started in background'
        })
        
    except Exception as e:
        app.logger.error(f"Power BI refresh trigger failed: {str(e)}")
        return jsonify({
            'success': False,
            'error': str(e)
        }), 500

@app.route('/api/powerbi/test-connection', methods=['POST'])
@cross_origin()
def test_powerbi_connection():
    """Test Power BI connection without triggering refresh"""
    if not POWERBI_AVAILABLE:
        return jsonify({
            'success': False,
            'error': 'Power BI connection test not available - selenium not installed'
        }), 503
    
    try:
        # Get Power BI credentials from request
        data = request.get_json() or {}
        username = data.get('username')
        password = data.get('password')
        dataset_url = data.get('dataset_url')
        
        if not all([username, password, dataset_url]):
            return jsonify({
                'success': False,
                'error': 'Missing Power BI credentials or dataset URL'
            }), 400
        
        # Validate URL format
        if 'app.powerbi.com' not in dataset_url:
            return jsonify({
                'success': False,
                'error': 'Invalid Power BI dataset URL format'
            }), 400
        
        # Basic connection test using working refresher
        try:
            from powerbi_working_refresh import WorkingPowerBIRefresher
            refresher = WorkingPowerBIRefresher(username, password, dataset_url)
            
            # Test connection using the working method
            if refresher.test_connection():
                return jsonify({
                    'success': True,
                    'message': 'Connection test passed - credentials and URL appear valid'
                })
            else:
                return jsonify({
                    'success': False,
                    'error': 'Failed to initialize browser for connection test'
                })
                
        except Exception as test_error:
            return jsonify({
                'success': False,
                'error': f'Connection test failed: {str(test_error)}'
            })
        
    except Exception as e:
        app.logger.error(f"Power BI connection test failed: {str(e)}")
        return jsonify({
            'success': False,
            'error': str(e)
        }), 500

@app.route('/api/powerbi/notifications')
@cross_origin()
def get_powerbi_notifications():
    """Get Power BI refresh notifications"""
    try:
        since_timestamp = request.args.get('since')
        
        if hasattr(app, 'powerbi_notifications'):
            notifications = app.powerbi_notifications.get_notifications(since_timestamp)
            return jsonify({
                'success': True,
                'notifications': notifications
            })
        else:
            return jsonify({
                'success': True,
                'notifications': []
            })
            
    except Exception as e:
        return jsonify({
            'success': False,
            'error': str(e)
        }), 500

@app.route('/api/powerbi/pause-schedule', methods=['POST'])
def pause_powerbi_schedule():
    """Pause the current Power BI refresh schedule"""
    global scheduler_active
    
    try:
        if scheduler and scheduler_active:
            try:
                job = scheduler.get_job('powerbi_refresh')
                if job:
                    scheduler.pause_job('powerbi_refresh')
                    app.logger.info("Power BI refresh schedule paused")
                    
                    # Update saved configuration to paused
                    try:
                        schedule_config_file = 'powerbi_schedule_config.json'
                        if os.path.exists(schedule_config_file):
                            with open(schedule_config_file, 'r') as f:
                                config = json.load(f)
                            config['paused'] = True
                            config['paused_at'] = datetime.now().isoformat()
                            with open(schedule_config_file, 'w') as f:
                                json.dump(config, f, indent=2)
                            app.logger.info("Power BI schedule configuration updated to paused")
                    except Exception as e:
                        app.logger.error(f"Failed to update schedule configuration: {str(e)}")
                    
                    return jsonify({
                        'success': True,
                        'message': 'Power BI refresh schedule paused'
                    })
                else:
                    return jsonify({
                        'success': False,
                        'error': 'No active schedule found'
                    })
            except Exception as e:
                return jsonify({
                    'success': False,
                    'error': f'Failed to pause schedule: {str(e)}'
                })
        else:
            return jsonify({
                'success': False,
                'error': 'No scheduler available'
            })
    except Exception as e:
        return jsonify({
            'success': False,
            'error': str(e)
        }), 500

@app.route('/api/powerbi/resume-schedule', methods=['POST'])
def resume_powerbi_schedule():
    """Resume the paused Power BI refresh schedule"""
    global scheduler_active
    
    try:
        if scheduler and scheduler_active:
            try:
                job = scheduler.get_job('powerbi_refresh')
                if job:
                    scheduler.resume_job('powerbi_refresh')
                    app.logger.info("Power BI refresh schedule resumed")
                    
                    # Update saved configuration to resumed
                    try:
                        schedule_config_file = 'powerbi_schedule_config.json'
                        if os.path.exists(schedule_config_file):
                            with open(schedule_config_file, 'r') as f:
                                config = json.load(f)
                            config['paused'] = False
                            config['resumed_at'] = datetime.now().isoformat()
                            with open(schedule_config_file, 'w') as f:
                                json.dump(config, f, indent=2)
                            app.logger.info("Power BI schedule configuration updated to resumed")
                    except Exception as e:
                        app.logger.error(f"Failed to update schedule configuration: {str(e)}")
                    
                    return jsonify({
                        'success': True,
                        'message': 'Power BI refresh schedule resumed'
                    })
                else:
                    return jsonify({
                        'success': False,
                        'error': 'No paused schedule found'
                    })
            except Exception as e:
                return jsonify({
                    'success': False,
                    'error': f'Failed to resume schedule: {str(e)}'
                })
        else:
            return jsonify({
                'success': False,
                'error': 'No scheduler available'
            })
    except Exception as e:
        return jsonify({
            'success': False,
            'error': str(e)
        }), 500

# Auto-trigger Power BI refresh when loan data is saved
def trigger_powerbi_on_save():
    """Trigger Power BI refresh automatically when loan data is saved"""
    if POWERBI_AVAILABLE and powerbi_refresher:
        try:
            def run_auto_refresh():
                from powerbi_refresh import PowerBIRefresher
                refresher = PowerBIRefresher(
                    os.environ.get('POWERBI_USERNAME'),
                    os.environ.get('POWERBI_PASSWORD'), 
                    os.environ.get('POWERBI_DATASET_URL')
                )
                if hasattr(app, 'powerbi_notifications'):
                    refresher.add_notification_callback(app.powerbi_notifications.add_notification)
                app.logger.info("Auto-triggering Power BI refresh after loan data save")
                refresher.refresh_powerbi_dataset()
            
            refresh_thread = threading.Thread(target=run_auto_refresh)
            refresh_thread.daemon = True
            refresh_thread.start()
            
        except Exception as e:
            app.logger.warning(f"Auto Power BI refresh failed: {str(e)}")

# Scenario Comparison Routes
@app.route('/scenario-comparison')
def scenario_comparison_page():
    """Scenario comparison tool page"""
    return render_template('scenario_comparison.html')

@app.route('/api/powerbi/schedule-logs', methods=['GET'])
def get_schedule_logs():
    """Get Power BI schedule logs and statistics"""
    try:
        logs = []
        statistics = {
            'total': 0,
            'successful': 0,
            'failed': 0,
            'lastRun': None
        }
        
        # Read logs from powerbi_refresh.log if it exists
        log_file = 'powerbi_refresh.log'
        if os.path.exists(log_file):
            try:
                with open(log_file, 'r') as f:
                    log_lines = f.readlines()
                
                # Parse log lines (keep last 100 entries)
                for line in log_lines[-100:]:
                    if line.strip():
                        # Parse log format: timestamp - level - message
                        parts = line.strip().split(' - ', 2)
                        if len(parts) >= 3:
                            timestamp_str, level, message = parts
                            try:
                                # Try to parse timestamp
                                timestamp = datetime.fromisoformat(timestamp_str.replace('Z', '+00:00'))
                                logs.append({
                                    'timestamp': timestamp.isoformat(),
                                    'level': level.lower(),
                                    'message': message
                                })
                                
                                # Update statistics
                                statistics['total'] += 1
                                if 'success' in message.lower() or 'completed' in message.lower():
                                    statistics['successful'] += 1
                                elif 'error' in message.lower() or 'failed' in message.lower():
                                    statistics['failed'] += 1
                                    
                                if not statistics['lastRun'] or timestamp > datetime.fromisoformat(statistics['lastRun'].replace('Z', '+00:00')):
                                    statistics['lastRun'] = timestamp.isoformat()
                                    
                            except ValueError:
                                # If timestamp parsing fails, add with current time
                                logs.append({
                                    'timestamp': datetime.now().isoformat(),
                                    'level': 'info',
                                    'message': line.strip()
                                })
            except Exception as e:
                app.logger.error(f"Failed to read log file: {str(e)}")
        
        # Add some recent scheduler activity logs
        if scheduler and scheduler_active:
            try:
                job = scheduler.get_job('powerbi_refresh')
                if job:
                    logs.append({
                        'timestamp': datetime.now().isoformat(),
                        'level': 'info',
                        'message': f'Scheduler is active - Next run: {job.next_run_time}'
                    })
                    
                    # Load config for additional info
                    schedule_config_file = 'powerbi_schedule_config.json'
                    if os.path.exists(schedule_config_file):
                        with open(schedule_config_file, 'r') as f:
                            config = json.load(f)
                        
                        logs.append({
                            'timestamp': datetime.now().isoformat(),
                            'level': 'info',
                            'message': f'Schedule configuration: {config.get("interval", "unknown")} minute intervals'
                        })
                        
                        if config.get('paused'):
                            logs.append({
                                'timestamp': config.get('paused_at', datetime.now().isoformat()),
                                'level': 'warning',
                                'message': 'Schedule is currently paused'
                            })
            except Exception as e:
                app.logger.error(f"Failed to get scheduler info: {str(e)}")
        
        # Sort logs by timestamp (newest first)
        logs.sort(key=lambda x: x['timestamp'], reverse=True)
        
        return jsonify({
            'success': True,
            'logs': logs,
            'statistics': statistics
        })
        
    except Exception as e:
        return jsonify({
            'success': False,
            'error': str(e)
        }), 500

@app.route('/api/powerbi/clear-logs', methods=['POST'])
def clear_schedule_logs():
    """Clear Power BI schedule logs"""
    try:
        log_file = 'powerbi_refresh.log'
        if os.path.exists(log_file):
            # Clear log file
            with open(log_file, 'w') as f:
                f.write('')
            app.logger.info("Power BI schedule logs cleared")
        
        return jsonify({
            'success': True,
            'message': 'Schedule logs cleared successfully'
        })
        
    except Exception as e:
        return jsonify({
            'success': False,
            'error': str(e)
        }), 500

@app.route('/api/powerbi/download-logs', methods=['GET'])
def download_schedule_logs():
    """Download Power BI schedule logs as a file"""
    try:
        from flask import send_file
        log_file = 'powerbi_refresh.log'
        if os.path.exists(log_file):
            return send_file(log_file, as_attachment=True, download_name=f'powerbi_schedule_logs_{datetime.now().strftime("%Y%m%d_%H%M%S")}.log')
        else:
            # Create empty log file with header
            temp_content = f"Power BI Schedule Logs - Generated on {datetime.now().isoformat()}\n"
            temp_content += "No logs available.\n"
            
            with open('temp_logs.log', 'w') as f:
                f.write(temp_content)
            
            return send_file('temp_logs.log', as_attachment=True, download_name=f'powerbi_schedule_logs_{datetime.now().strftime("%Y%m%d_%H%M%S")}.log')
            
    except Exception as e:
        return jsonify({
            'success': False,
            'error': str(e)
        }), 500

@app.route('/api/scenario-comparison/create', methods=['POST'])
@cross_origin()
def create_scenario_comparison():
    """Create a new scenario comparison"""
    try:
        data = request.get_json()
        comparison = create_scenario_comparison_from_request(data)
        
        # Calculate all scenarios
        comparison.calculate_all_scenarios()
        
        # Store in session for future access
        session['scenario_comparison'] = {
            'scenarios': comparison.scenarios,
            'created_at': datetime.now().isoformat()
        }
        
        return jsonify({
            'success': True,
            'comparison_table': comparison.get_comparison_table(),
            'best_scenario_analysis': comparison.get_best_scenario_analysis()
        })
        
    except Exception as e:
        app.logger.error(f"Scenario comparison creation failed: {str(e)}")
        return jsonify({
            'success': False,
            'error': str(e)
        }), 500

@app.route('/api/scenario-comparison/templates/<template_type>')
@cross_origin()
def get_scenario_templates(template_type):
    """Get predefined scenario templates"""
    try:
        # Get base parameters from request
        base_params = request.args.to_dict()
        
        # Convert string values to appropriate types
        for key in ['gross_amount', 'net_amount', 'annual_rate', 'loan_term', 'property_value']:
            if key in base_params:
                base_params[key] = float(base_params[key])
        
        # Generate templates based on type
        if template_type == 'interest_rates':
            rates = [10, 12, 15, 18]
            scenarios = ScenarioTemplates.interest_rate_comparison(base_params, rates)
        elif template_type == 'loan_terms':
            terms = [6, 12, 18, 24]
            scenarios = ScenarioTemplates.loan_term_comparison(base_params, terms)
        elif template_type == 'repayment_options':
            scenarios = ScenarioTemplates.repayment_option_comparison(base_params)
        elif template_type == 'loan_amounts':
            amounts = [500000, 750000, 1000000, 1500000]
            scenarios = ScenarioTemplates.loan_amount_comparison(base_params, amounts)
        else:
            return jsonify({
                'success': False,
                'error': f'Unknown template type: {template_type}'
            }), 400
        
        return jsonify({
            'success': True,
            'scenarios': scenarios
        })
        
    except Exception as e:
        app.logger.error(f"Template generation failed: {str(e)}")
        return jsonify({
            'success': False,
            'error': str(e)
        }), 500

@app.route('/api/scenario-comparison/export')
@cross_origin()
def export_scenario_comparison():
    """Export scenario comparison data"""
    try:
        comparison_data = session.get('scenario_comparison')
        if not comparison_data:
            return jsonify({
                'success': False,
                'error': 'No scenario comparison data found'
            }), 404
        
        # Recreate comparison object
        comparison = ScenarioComparison()
        for scenario_data in comparison_data['scenarios']:
            comparison.scenarios.append(scenario_data)
        
        # Export as JSON
        export_data = comparison.export_comparison()
        
        return jsonify({
            'success': True,
            'export_data': export_data
        })

    except Exception as e:
        app.logger.error(f"Scenario comparison export failed: {str(e)}")
        return jsonify({
            'success': False,
            'error': str(e)
        }), 500


@app.route('/api/snowflake/config', methods=['POST'])
@cross_origin()
def configure_snowflake():
    """Configure Snowflake connection from frontend."""
    try:
        config = request.json or {}
        required = ['user', 'password', 'account']
        if not all(k in config for k in required):
            return jsonify({'success': False, 'error': 'Missing required Snowflake parameters'}), 400
        set_snowflake_config(config)
        return jsonify({'success': True})
    except Exception as e:
        app.logger.error(f"Snowflake config failed: {str(e)}")
        return jsonify({'success': False, 'error': str(e)}), 500


@app.route('/api/snowflake/test', methods=['POST'])
@cross_origin()
def test_snowflake():
    """Test the configured Snowflake connection."""
    try:
        test_snowflake_connection()
        return jsonify({'success': True})
    except Exception as e:
        app.logger.error(f"Snowflake connection test failed: {str(e)}")
        return jsonify({'success': False, 'error': str(e)}), 500


@app.route('/api/snowflake/sync', methods=['POST'])
@cross_origin()
def snowflake_sync():
    """Sync provided data to Snowflake."""
    try:
        payload = request.json or {}
        table = payload.get('table')
        data = payload.get('data')
        if not table or data is None:
            return jsonify({'success': False, 'error': 'Missing table or data'}), 400
        sync_data_to_snowflake(table, data)
        return jsonify({'success': True})
    except Exception as e:
        app.logger.error(f"Snowflake sync failed: {str(e)}")
        return jsonify({'success': False, 'error': str(e)}), 500

<|MERGE_RESOLUTION|>--- conflicted
+++ resolved
@@ -25,10 +25,7 @@
     set_snowflake_config,
     sync_data_to_snowflake,
     test_snowflake_connection,
-<<<<<<< HEAD
-    model_to_dict,
-=======
->>>>>>> c9ea742b
+
 )
 
 # Import Power BI and Scenario Comparison modules
