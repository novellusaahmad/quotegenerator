--- conflicted
+++ resolved
@@ -121,8 +121,8 @@
     text = extract_text(doc_bytes)
 
     assert 'Financial Covenants Maximum LTV 55%' in text
-<<<<<<< HEAD
     assert '[MAX_LTV]' not in text
+
 
 
 def test_placeholder_map_bracket_keys_with_prefix():
@@ -161,6 +161,3 @@
     assert 'The arrangement fee is 1000 i.e. 5%' in text
     assert '[ARRANGEMENT_FEE]' not in text
     assert '[ARRANGEMENT_FEE_PER]' not in text
-=======
-    assert '[MAX_LTV]' not in text
->>>>>>> cd2ba081
