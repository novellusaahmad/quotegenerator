--- conflicted
+++ resolved
@@ -745,12 +745,10 @@
         // Determine loan type and repayment option early for conditional displays
         const loanType = document.getElementById('loanType').value;
         const repaymentOption = document.getElementById('repaymentOption').value;
-<<<<<<< HEAD
-        const isBridgeRetainedOnly = loanType === 'bridge' && repaymentOption === 'none';
-=======
+
         const isBridgeRetainedOnly = loanType === 'bridge' && repaymentOption === 'retained';
         const isBridgeServicedOnly = loanType === 'bridge' && repaymentOption === 'service_only';
->>>>>>> 99150b09
+
         const paymentFrequency = document.querySelector('input[name="payment_frequency"]:checked')?.value || 'monthly';
         const paymentTiming = document.querySelector('input[name="payment_timing"]:checked')?.value || 'advance';
 
