--- conflicted
+++ resolved
@@ -2122,11 +2122,9 @@
     setDefaultDate() {
         const startDateInput = document.getElementById('startDate');
         const autoStartDateInput = document.getElementById('autoStartDate');
-<<<<<<< HEAD
+
         const today = this.formatForDateInput(new Date());
-=======
-        const today = LoanCalculator.formatDateForStorage(new Date());
->>>>>>> ec1b9d7a
+
         const urlParams = new URLSearchParams(window.location.search);
         const isEditMode = urlParams.get('edit') === 'true';
 
@@ -2258,7 +2256,7 @@
             }
 
             // Generate tranche dates (monthly intervals)
-<<<<<<< HEAD
+
             const start = this.parseDateInput(startDate);
             if (!start) {
                 const message = 'Please select a valid start date';
@@ -2270,31 +2268,22 @@
                 return;
             }
             const monthInterval = Math.max(1, Math.floor(loanPeriod / trancheCount));
-=======
-            const start = new Date(startDate);
->>>>>>> ec1b9d7a
+
 
             console.log('Generating', trancheCount, 'tranches with consecutive monthly intervals');
 
             // Create tranches
             for (let i = 0; i < trancheCount; i++) {
-<<<<<<< HEAD
+
                 const releaseDate = new Date(start.getTime());
                 // Start auto-generated tranches one month after loan start
                 releaseDate.setMonth(releaseDate.getMonth() + (i * monthInterval) + 1);
-=======
-                const releaseDate = new Date(start);
-                // Start auto-generated tranches one month after loan start and progress consecutively
-                const baseDay = start.getUTCDate();
-                releaseDate.setUTCMonth(start.getUTCMonth() + i + 1);
-                releaseDate.setUTCDate(baseDay);
-                releaseDate.setUTCHours(0, 0, 0, 0);
->>>>>>> ec1b9d7a
+
                 
                 const formattedDate = LoanCalculator.formatDateForStorage(releaseDate);
                 console.log(`Creating tranche ${i + 1}:`, {
                     amount: trancheAmount,
-<<<<<<< HEAD
+
                     date: this.formatForDateInput(releaseDate),
                     rate: interestRate
                 });
@@ -2306,13 +2295,7 @@
                     interestRate,
                     `Tranche ${i + 1}`
                 );
-=======
-                    date: formattedDate,
-                    rate: interestRate
-                });
-
-                this.createTrancheItem(i + 1, trancheAmount, formattedDate, interestRate, `Tranche ${i + 1}`);
->>>>>>> ec1b9d7a
+
             }
 
             // Switch to manual mode to show generated tranches
@@ -2676,11 +2659,9 @@
         const urlParams = new URLSearchParams(window.location.search);
         const isEditMode = urlParams.get('edit') === 'true';
         if (!isEditMode && startDateInput && !startDateInput.value) {
-<<<<<<< HEAD
+
             const today = this.formatForDateInput(new Date());
-=======
-            const today = LoanCalculator.formatDateForStorage(new Date());
->>>>>>> ec1b9d7a
+
             startDateInput.value = today;
             // Calculate end date after setting default start date
             setTimeout(() => calculateEndDate(), 50);
