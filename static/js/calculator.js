/**
 * Novellus Loan Calculator JavaScript - Enhanced Version
 * Handles loan summary display with comprehensive visualizations
 */


// --- Custom plugin to draw value (currency) and % on donut slices ---
const loanDonutLabels = {
    id: 'loanDonutLabels',
    afterDatasetsDraw(chart, args, pluginOptions) {
        const {ctx, chartArea, data} = chart;
        const ds = chart.data.datasets[0];
        if (!ds || !ds.data || !ds.data.length) return;
        const meta = chart.getDatasetMeta(0);
        const total = ds.data.reduce((a, b) => a + (parseFloat(b) || 0), 0);
        if (!total) return;

        // Determine currency symbol from UI
        let symbol = '£';
        try {
            const cur = document.getElementById('currency')?.value || 'GBP';
            symbol = (cur === 'EUR') ? '€' : '£';
        } catch(e) {}

        ctx.save();
        ctx.textAlign = 'center';
        ctx.textBaseline = 'middle';
        ctx.font = '12px sans-serif';

        meta.data.forEach((arc, i) => {
            const val = parseFloat(ds.data[i]) || 0;
            if (val <= 0) return;

            const p = arc.getProps(['x', 'y', 'startAngle', 'endAngle', 'outerRadius', 'innerRadius'], true);
            // angle at the middle of the arc
            const angle = (p.startAngle + p.endAngle) / 2;
            // position slightly inside the outer edge
            const r = (p.innerRadius + p.outerRadius) / 2;
            const x = p.x + Math.cos(angle) * r;
            const y = p.y + Math.sin(angle) * r;

            const pct = total ? (val / total * 100) : 0;
            const valueStr = symbol + val.toLocaleString('en-GB', {minimumFractionDigits: 0, maximumFractionDigits: 0});
            const label = `${valueStr} (${pct.toFixed(1)}%)`;

            // Only draw if there is enough arc span
            const span = p.endAngle - p.startAngle;
            if (span < 0.15) return; // skip very tiny slices to avoid clutter

            // White rounded background for readability
            const padding = 4;
            const textWidth = ctx.measureText(label).width;
            const boxW = textWidth + padding * 2;
            const boxH = 18;

            ctx.fillStyle = 'rgba(255,255,255,0.85)';
            ctx.beginPath();
            ctx.roundRect(x - boxW/2, y - boxH/2, boxW, boxH, 6);
            ctx.fill();

            ctx.fillStyle = '#333';
            ctx.fillText(label, x, y);
        });

        ctx.restore();
    }
};
if (typeof Chart !== 'undefined') {
    Chart.register(loanDonutLabels);
}

class LoanCalculator {
    constructor() {
        try {
            this.form = document.getElementById('calculatorForm');
            this.resultsSection = document.getElementById('resultsSection');
            this.noResults = document.getElementById('noResults');
            this.currentResults = null;
            this.charts = {}; // Store chart instances for proper cleanup
            this.chartGenerationInProgress = false; // Prevent concurrent chart generation
            this.currentTrancheIndex = null;
            this.trancheBreakdownData = [];
            this.trancheCurrency = '£';
            this.editContext = 'breakdown';
            
            // Check if required elements exist
            if (!this.form) {
                console.error('Calculator form not found - calculator functionality will be limited');
                return;
            }
            
            // Only initialize if required elements exist
            this.initializeEventListeners();
            // Enable blur-based comma formatting on monetary fields
            this.setupImprovedInputFormatting();
            this.setDefaultDate();
            this.updateCurrencySymbols();
            this.updateGBPQuoteButtonVisibility();
            // Initialize dynamic dropdowns and sections on page load
            this.updateRepaymentOptions();
            this.updateAdditionalParams();
            this.updateAutoTotalAmount();
            this.initializeLTVTargetControls();
            // Calculate initial end date based on default values
            setTimeout(() => {
                try {
                    if (typeof calculateEndDate === 'function') {
                        calculateEndDate();
                    }
                } catch (error) {
                    console.error('Error calculating end date:', error);
                }
            }, 100);
            // Check for existing calculation data and display charts on page load
            setTimeout(() => {
                try {
                    this.loadExistingResults();
                } catch (error) {
                    console.error('Error loading existing results:', error);
                }
            }, 500);
            // Update percentage displays on page load
            setTimeout(() => {
                try {
                    this.updatePercentageDisplays();
                    this.updateRateEquivalenceNote();
                } catch (error) {
                    console.error('Error updating percentage displays:', error);
                }
            }, 100);
            // Initialize currency theme based on default currency
            setTimeout(() => {
                try {
                    const currencySelect = document.getElementById('currency');
                    if (currencySelect && window.currencyThemeManager) {
                        const currentCurrency = currencySelect.value || 'GBP';
                        window.currencyThemeManager.updateTheme(currentCurrency);
                        console.log(`Initialized currency theme: ${currentCurrency}`);
                    }
                } catch (error) {
                    console.error('Error initializing currency theme:', error);
                }
            }, 200);
            
            // Make calculator instance globally accessible for theme updates
            window.loanCalculator = this;
            this.setupModalResizeHandlers();
            console.log('Loan calculator initialized successfully');
            
        } catch (error) {
            console.error('Error initializing LoanCalculator:', error);
            // Still make a basic calculator instance available
            window.loanCalculator = this;
        }
    }

    initializeEventListeners() {
        // Form submission
        this.form.addEventListener('submit', (e) => {
            e.preventDefault();
            this.calculateLoan();
        });

        // Loan type and repayment option changes with error handling
        document.getElementById('loanType').addEventListener('change', () => {
            try {
                console.log('Loan type changed');
                this.updateRepaymentOptions();
                this.updateAdditionalParams();
            } catch (error) {
                console.error('Error updating loan type:', error);
            }
        });

        document.getElementById('repaymentOption').addEventListener('change', () => {
            try {
                console.log('Repayment option changed');
                this.updateAdditionalParams();
            } catch (error) {
                console.error('Error updating repayment option:', error);
            }
        });

        // Currency changes
        document.getElementById('currency').addEventListener('change', (e) => {
            const selectedCurrency = e.target.value;
            this.updateCurrencySymbols();
            this.updateGBPQuoteButtonVisibility();
            
            // Update currency theme
            if (window.currencyThemeManager) {
                window.currencyThemeManager.updateTheme(selectedCurrency);
            }
            
            // Regenerate charts with new colors if we have existing results
            if (this.currentResults) {
                setTimeout(() => {
                    this.generateCharts(this.currentResults);
                }, 100);
            }
            
            // Dispatch currency change event for other components
            document.dispatchEvent(new CustomEvent('currencyChanged', {
                detail: { currency: selectedCurrency }
            }));
            
            // If we have existing results, update the detailed payment schedule with new currency symbols
            if (this.currentResults && this.currentResults.detailed_payment_schedule) {
                this.displayDetailedPaymentSchedule(this.currentResults);
            }
        });

        // Amount input type toggles
        document.querySelectorAll('input[name="amount_input_type"]').forEach(radio => {
            radio.addEventListener('change', () => {
                this.toggleAmountInputSections();
            });
        });

        // Gross amount type toggles
        document.querySelectorAll('input[name="gross_amount_type"]').forEach(radio => {
            radio.addEventListener('change', () => {
                this.toggleGrossAmountInputs();
            });
        });

        // Rate input type toggles
        document.querySelectorAll('input[name="rate_input_type"]').forEach(radio => {
            radio.addEventListener('change', () => {
                this.toggleRateInputs();
            });
        });

        // Property value changes for percentage calculation
        document.getElementById('propertyValue').addEventListener('input', () => {
            this.updateGrossAmountFromPercentage();
        });

        document.getElementById('grossAmountPercentage').addEventListener('input', () => {
            this.updateGrossAmountFromPercentage();
        });

        // Update Total Development Tranche when net amount or Day 1 advance changes
        const netAmountField = document.getElementById('netAmountInput');
        const day1AdvanceField = document.getElementById('day1Advance');
        if (netAmountField) {
            netAmountField.addEventListener('input', () => this.updateAutoTotalAmount());
        }
        if (day1AdvanceField) {
            day1AdvanceField.addEventListener('input', () => this.updateAutoTotalAmount());
        }

        // Start date changes - trigger automatic end date calculation
        document.getElementById('startDate').addEventListener('change', () => {
            calculateEndDate(); // Global function defined in calculator.html
        });

        // Loan term changes - trigger automatic end date calculation
        document.getElementById('loanTerm').addEventListener('change', () => {
            calculateEndDate(); // Global function defined in calculator.html
        });

        // End date changes - trigger automatic loan term recalculation
        document.getElementById('endDate').addEventListener('change', () => {
            recalculateLoanTerm(); // Global function defined in calculator.html
        });

        // 360-day checkbox changes - trigger automatic recalculation
        const use360DaysCheckbox = document.getElementById('use360Days');
        if (use360DaysCheckbox) {
            use360DaysCheckbox.addEventListener('change', () => {
                console.log('360-day calculation method changed');
                // If we have existing results, automatically recalculate
                if (this.currentResults) {
                    this.calculateLoan();
                }
            });
        }

        // Input formatting disabled to prevent field clearing issues

        // Tranche mode toggles
        document.querySelectorAll('input[name="tranche_mode"]').forEach(radio => {
            radio.addEventListener('change', () => {
                this.toggleTrancheMode();
            });
        });

        // Update percentage displays when input values change
        const updatePercentageFields = ['arrangementFeeRate', 'titleInsuranceRate', 'annualRateValue', 'monthlyRateValue'];
        updatePercentageFields.forEach(fieldId => {
            const field = document.getElementById(fieldId);
            if (field) {
                field.addEventListener('input', () => {
                    this.updatePercentageDisplays();
                    if (fieldId === 'annualRateValue' || fieldId === 'monthlyRateValue') {
                        this.updateRateEquivalenceNote();
                    }
                });
            }
        });

        // Update percentage displays when rate input type changes
        document.querySelectorAll('input[name="rate_input_type"]').forEach(radio => {
            radio.addEventListener('change', () => {
                this.updatePercentageDisplays();
                this.updateRateEquivalenceNote();
            });
        });

        // Auto generate tranches button
        const generateButton = document.getElementById('generateTranches');
        if (generateButton) {
            generateButton.addEventListener('click', () => {
                this.generateTranches();
            });
        }

        // Manual tranche controls
        const increaseButton = document.getElementById('increaseTranches');
        const decreaseButton = document.getElementById('decreaseTranches');
        if (increaseButton) {
            increaseButton.addEventListener('click', () => {
                this.increaseTranches();
            });
        }
        if (decreaseButton) {
            decreaseButton.addEventListener('click', () => {
                this.decreaseTranches();
            });
        }

        // View calculation breakdown
        const breakdownBtn = document.getElementById('viewBreakdownBtn');
        if (breakdownBtn) {
            breakdownBtn.addEventListener('click', () => {
                this.populateBreakdownModal();
            });
        }

        // Initialize toggles on page load - ensure DOM is fully loaded
        setTimeout(() => {
            try {
                this.toggleAmountInputSections();
                this.toggleGrossAmountInputs();
                this.toggleRateInputs();
                this.updateRepaymentOptions();
                this.updateAdditionalParams();
                this.toggleTrancheMode();
            } catch (error) {
                console.error('Error during initialization:', error);
            }
        }, 100);
    }

    async calculateLoan(skipValidation = false) {
        console.log('Calculate button clicked');
        
        // Check loan name is provided and not empty (unless skipped for auto-calculation)
        if (!skipValidation) {
            const loanName = document.getElementById('loanName').value.trim();
            if (!loanName) {
                window.notifications.warning('Please enter a loan name before calculating.');
                document.getElementById('loanName').focus();
                return;
            }
        }
        
        const submitButton = this.form.querySelector('button[type="submit"]');
        
        // Show loading state
        submitButton.disabled = true;
        const originalText = submitButton.innerHTML;
        submitButton.innerHTML = '<i class="fas fa-spinner fa-spin me-2"></i>Calculating...';
        
        try {
            const formData = this.collectFormData();
            console.log('Form data collected:', formData);
            
            const response = await fetch('/api/calculate', {
                method: 'POST',
                headers: {
                    'Content-Type': 'application/json',
                },
                body: JSON.stringify(formData)
            });
            
            console.log('Response status:', response.status);
            
            if (!response.ok) {
                const errorData = await response.json();
                throw new Error(errorData.error || 'Calculation failed');
            }
            
            const results = await response.json();
            console.log('Results received:', results);
            
            // Validate that we have essential calculation results
            if (!results || typeof results !== 'object') {
                throw new Error('Invalid response format from server');
            }
            
            // Check for required fields for Development 2
            if (results.loan_type === 'development2') {
                if (!results.grossAmount && !results.gross_amount) {
                    throw new Error('Missing gross amount in Development 2 calculation result');
                }
            }
            
            this.currentResults = results;
            
            // Store results globally for download functions
            window.calculatorResults = results;
            
            // Show success notification if loan was auto-saved
            if (results.saved_loan_id && results.saved_loan_version) {
                const loanName = document.getElementById('loanName').value.trim();
                window.notifications.success(`Loan "${loanName}" automatically saved as version ${results.saved_loan_version}`);
            }
            
            this.displayResults(results);
            
        } catch (error) {
            console.error('Calculation error details:', {
                error: error,
                message: error.message,
                stack: error.stack,
                response: error.response
            });
            
            // Enhanced error message for Development 2
            let errorMessage = error.message;
            if (errorMessage.includes('Calculation failed')) {
                errorMessage = 'Calculation completed but there was an issue displaying results. Please try again.';
            }
            
            window.notifications.error(`Calculation failed: ${errorMessage}`);
        } finally {
            // Hide loading state
            submitButton.disabled = false;
            submitButton.innerHTML = '<i class="fas fa-calculator me-2"></i>Calculate';
        }
    }

    collectFormData() {
        const formData = new FormData(this.form);
        const data = {};
        
        // Convert FormData to regular object
        for (let [key, value] of formData.entries()) {
            data[key] = value;
        }
        
        // General sanitization: strip commas from any numeric-looking string
        Object.keys(data).forEach((k) => {
            if (typeof data[k] === 'string' && /[0-9],[0-9]/.test(data[k])) {
                data[k] = data[k].replace(/,/g, '');
            }
        });
        // Remove commas from monetary fields for calculation
        const monetaryFieldNames = [
            'property_value', 'gross_amount', 'net_amount', 
            'day1_advance', 'legal_fees', 'site_visit_fee', 
            'capital_repayment', 'flexible_payment'
        ];
        
        monetaryFieldNames.forEach(fieldName => {
            if (data[fieldName] && typeof data[fieldName] === 'string') {
                data[fieldName] = data[fieldName].replace(/,/g, '');
            }
        });
        
        // Handle special cases for amount input
        const amountInputType = document.querySelector('input[name="amount_input_type"]:checked').value;
        data.amount_input_type = amountInputType;
        
        // Handle payment timing and frequency explicitly
        const paymentTimingElement = document.querySelector('input[name="payment_timing"]:checked');
        if (paymentTimingElement) {
            data.payment_timing = paymentTimingElement.value;
        }
        
        const paymentFrequencyElement = document.querySelector('input[name="payment_frequency"]:checked');
        if (paymentFrequencyElement) {
            data.payment_frequency = paymentFrequencyElement.value;
        }
        
        // Handle checkbox for daily rate calculation (unchecked checkboxes don't appear in FormData)
        const use360DaysCheckbox = document.getElementById('use360Days');
        data.use_360_days = use360DaysCheckbox ? use360DaysCheckbox.checked.toString() : 'false';
        
        if (amountInputType === 'gross') {
            const grossAmountType = document.querySelector('input[name="gross_amount_type"]:checked').value;
            data.gross_amount_type = grossAmountType;
            
            if (grossAmountType === 'percentage') {
                const propertyValue = parseFloat(data.property_value) || 0;
                const percentage = parseFloat(data.gross_amount_percentage) || 0;
                data.gross_amount = propertyValue * (percentage / 100);
            } else {
                data.gross_amount = data.gross_amount || 0;
            }
        }
        
        // Handle rate input type
        const rateInputType = document.querySelector('input[name="rate_input_type"]:checked').value;
        data.rate_input_type = rateInputType;
        
        // Handle interest type
        data.interest_type = document.getElementById('interestType').value;
        
        // Handle end date if provided
        const endDateInput = document.getElementById('endDate');
        if (endDateInput && endDateInput.value) {
            data.end_date = endDateInput.value;
        }
        
        // Handle tranches for development loans (both development and development2)
        if (data.loan_type === 'development' || data.loan_type === 'development2') {
            const tranches = [];
            const trancheContainer = document.getElementById('tranchesContainer');
            const startDateValue = document.getElementById('startDate')?.value;

            if (trancheContainer) {
                const trancheInputs = trancheContainer.querySelectorAll('.tranche-item');

                trancheInputs.forEach((trancheItem, index) => {
                    const amountInput = trancheItem.querySelector('.tranche-amount');
                    const dateInput = trancheItem.querySelector('.tranche-date');
                    const rateInput = trancheItem.querySelector('.tranche-rate');
                    const descriptionInput = trancheItem.querySelector('.tranche-description');

                    if (amountInput && dateInput && parseFloat(amountInput.value) > 0) {
                        // The calculation engine expects a month index to align each tranche
                        // with the loan schedule. Derive it from the release date when available
                        // or fall back to sequential months starting at 2 (post Day 1 advance).
                        let month = index + 2;
                        if (dateInput.value && startDateValue) {
                            const start = new Date(startDateValue);
                            const release = new Date(dateInput.value);
                            month = (release.getFullYear() - start.getFullYear()) * 12 +
                                    (release.getMonth() - start.getMonth()) + 1;
                            if (month < 2) month = 2;
                        }

                        const rawRate = parseFloat(rateInput.value);
                        let rate = rawRate;
                        if (isNaN(rate)) {
                            rate = parseFloat(data.annual_rate);
                            if (isNaN(rate)) rate = 0;
                        }

                        tranches.push({
                            amount: parseFloat(amountInput.value),
                            date: dateInput.value,
                            rate: rate,
                            description: descriptionInput.value || `Tranche ${index + 1}`,
                            month: month
                        });
                    }
                });
            }

            if (tranches.length > 0) {
                data.tranches = tranches;
            }
        }
        
        return data;
    }

    displayResults(results) {
        try {
            console.log('Starting displayResults for loan type:', results.loan_type, 'with grossAmount:', results.grossAmount);
            
            // Store results for potential re-display with currency changes
            this.currentResults = results;
            
            const currency = this.getCurrencySymbol(results.currency);
            
            // Show results section and hide no results message
            if (this.resultsSection) {
                this.resultsSection.style.display = 'block';
            }
            if (this.noResults) {
                this.noResults.style.display = 'none';
            }
            
            // Show download options
            const downloadOptionsCard = document.getElementById('downloadOptionsCard');
            if (downloadOptionsCard) {
                downloadOptionsCard.style.display = 'block';
            }
            
            // Update calculation results table
            console.log('Updating calculation results...');
            this.updateCalculationResults(results);
            
            // Generate charts based on loan type and results
            console.log('Generating charts...');
            this.generateCharts(results);
            
            // Update percentage displays after results are shown
            console.log('Updating percentage displays...');
            this.updatePercentageDisplays();

            const targetExitInput = document.getElementById('targetLTVExit');
            if (targetExitInput && typeof results.endLTV !== 'undefined') {
                targetExitInput.value = Number(results.endLTV).toFixed(2);
            }
            this.calculateLTVSimulation(results);
            
            // Scroll to results
            if (this.resultsSection) {
}
            
            console.log('displayResults completed successfully');
        } catch (error) {
            console.error('Error in displayResults:', error);
            throw error;  // Re-throw so the main catch block can handle it
        }
        
        // Enable save button after successful calculation
        const saveLoanBtn = document.getElementById('saveLoanBtn');
        if (saveLoanBtn) {
            saveLoanBtn.disabled = false;
            saveLoanBtn.classList.remove('btn-secondary');
            saveLoanBtn.classList.add('btn-success');
            console.log('Save button enabled after successful calculation');
        }
    }

    updateCalculationResults(results) {
        const currency = this.getCurrencySymbol(results.currency);
        
        // Update currency theme based on selected currency
        if (window.currencyThemeManager) {
            const currencyCode = results.currency || 'GBP';
            window.currencyThemeManager.updateTheme(currencyCode);
        }
        
        // Update all currency symbols on the page to match selected currency
        this.updateCurrencySymbols();
        
        // Get all the result elements
        const grossAmountEl = document.getElementById('grossAmountResult');
        const startDateEl = document.getElementById('startDateResult');
        const endDateEl = document.getElementById('endDateResult');
        const loanTermEl = document.getElementById('loanTermResult');
        const loanTermDaysEl = document.getElementById('loanTermDaysResult');
        const arrangementFeeEl = document.getElementById('arrangementFeeResult');
        const legalCostsEl = document.getElementById('legalCostsResult');
        const siteVisitFeeEl = document.getElementById('siteVisitFeeResult');
        const titleInsuranceEl = document.getElementById('titleInsuranceResult');
        const totalInterestEl = document.getElementById('totalInterestResult');
        const netDay1AdvanceEl = document.getElementById('netDay1AdvanceResult');
        const ltvRatioEl = document.getElementById('ltvRatioResult');
        const totalNetAdvanceEl = document.getElementById('totalNetAdvanceResult');
        const valuationEl = document.getElementById('propertyValueResult');
        const endLTVEl = document.getElementById('endLTVResult');
        
        // Extract values from results
        const grossAmount = results.grossAmount || 0;
        const propertyValue = results.propertyValue || 0;
        const startDate = results.start_date || results.startDate || '';
        const endDate = results.end_date || results.endDate || '';
        const loanTerm = results.loanTerm || results.loan_term || 0;
        const loanTermDays = results.loanTermDays || results.loan_term_days || 0;
        const arrangementFee = results.arrangementFee || 0;
        const legalCosts = results.legalCosts || results.legalFees || 0;
        const siteVisitFee = results.siteVisitFee || 0;
        const titleInsurance = results.titleInsurance || 0;
        const totalInterest = results.totalInterest || 0;
        const day1Advance = results.day1Advance || results.netDay1Advance || 0;
        
        // Update the display elements
        if (valuationEl) valuationEl.textContent = propertyValue.toLocaleString('en-GB', {minimumFractionDigits: 2, maximumFractionDigits: 2});
        if (grossAmountEl) grossAmountEl.textContent = grossAmount.toLocaleString('en-GB', {minimumFractionDigits: 2, maximumFractionDigits: 2});
        if (startDateEl) startDateEl.textContent = this.formatDate(startDate);
        if (endDateEl) endDateEl.textContent = this.formatDate(endDate);
        if (loanTermEl) loanTermEl.textContent = loanTerm.toFixed(2);
        if (loanTermDaysEl) loanTermDaysEl.textContent = loanTermDays;
        if (arrangementFeeEl) arrangementFeeEl.textContent = arrangementFee.toLocaleString('en-GB', {minimumFractionDigits: 2, maximumFractionDigits: 2});
        if (legalCostsEl) legalCostsEl.textContent = legalCosts.toLocaleString('en-GB', {minimumFractionDigits: 2, maximumFractionDigits: 2});
        if (siteVisitFeeEl) siteVisitFeeEl.textContent = siteVisitFee.toLocaleString('en-GB', {minimumFractionDigits: 2, maximumFractionDigits: 2});
        if (titleInsuranceEl) titleInsuranceEl.textContent = titleInsurance.toLocaleString('en-GB', {minimumFractionDigits: 2, maximumFractionDigits: 2});
        if (totalInterestEl) totalInterestEl.textContent = totalInterest.toLocaleString('en-GB', {minimumFractionDigits: 2, maximumFractionDigits: 2});
        
        // For development loans, show user input Day 1 advance for display purposes
        if (netDay1AdvanceEl) {
            // Priority: Use userInputDay1Advance from backend, then user form input, then calculated
            const userInputFromBackend = results.userInputDay1Advance;
            const day1AdvanceInput = document.querySelector('input[name="day1_advance"]');
            const userInputFromForm = day1AdvanceInput ? parseFloat(day1AdvanceInput.value) || 0 : 0;
            
            // Use user input value for display, fallback to calculated if no user input
            const displayDay1Advance = userInputFromBackend || userInputFromForm || results.day1NetAdvance || results.day1Advance || day1Advance || 0;
            netDay1AdvanceEl.textContent = displayDay1Advance.toLocaleString('en-GB', {minimumFractionDigits: 2, maximumFractionDigits: 2});
        }
        
        // Calculate and display LTV ratio (use backend values if available)
        if (ltvRatioEl && propertyValue > 0) {
            const ltvRatio = results.ltv || (grossAmount / propertyValue * 100);
            ltvRatioEl.textContent = ltvRatio.toFixed(2) + '%';
        } else if (ltvRatioEl) {
            ltvRatioEl.textContent = '0.00%';
        }
        
        // Display End LTV based on closing balance of last month from payment schedule
        if (endLTVEl && propertyValue > 0) {
            let endLTV = 0;
            
            // Try to get the closing balance from the last month of the payment schedule for final remaining balance
            if (results.detailed_payment_schedule && results.detailed_payment_schedule.length > 0) {
                const lastScheduleEntry = results.detailed_payment_schedule[results.detailed_payment_schedule.length - 1];
                const closingBalanceRaw = lastScheduleEntry.closing_balance;

                // Handle both string and numeric closing balance values
                let closingBalanceValue = 0;
                console.log('End LTV closing balance debug:', {
                    type: typeof closingBalanceRaw,
                    value: closingBalanceRaw
                });

                if (typeof closingBalanceRaw === 'number') {
                    closingBalanceValue = closingBalanceRaw;
                } else if (typeof closingBalanceRaw === 'string') {
                    // Extract numeric value from closing balance string (remove currency symbols and commas)
                    const closingBalanceMatch = closingBalanceRaw.match(/[\d,]+\.?\d*/);
                    if (closingBalanceMatch) {
                        closingBalanceValue = parseFloat(closingBalanceMatch[0].replace(/,/g, ''));
                    }
                } else {
                    console.warn('End LTV: Unexpected closing balance type:', typeof closingBalanceRaw, closingBalanceRaw);
                }

                if (closingBalanceValue > 0) {
                    endLTV = (closingBalanceValue / propertyValue) * 100;
                    console.log(`End LTV calculation: Final balance £${closingBalanceValue.toLocaleString()} / Property value £${propertyValue.toLocaleString()} = ${endLTV.toFixed(2)}%`);
                } else if ((results.repayment_option === 'capital_payment_only' || results.repaymentOption === 'capital_payment_only') && lastScheduleEntry.opening_balance) {
                    // For capital repayment only, the final schedule entry has closing balance 0.
                    // Use the opening balance before the final payment to determine end LTV.
                    const openingRaw = lastScheduleEntry.opening_balance;
                    let openingValue = 0;
                    if (typeof openingRaw === 'number') {
                        openingValue = openingRaw;
                    } else if (typeof openingRaw === 'string') {
                        const openingMatch = openingRaw.match(/[\d,]+\.?\d*/);
                        if (openingMatch) {
                            openingValue = parseFloat(openingMatch[0].replace(/,/g, ''));
                        }
                    }
                    if (openingValue > 0) {
                        endLTV = (openingValue / propertyValue) * 100;
                        console.log(`End LTV calculation (opening balance) £${openingValue.toLocaleString()} / Property value £${propertyValue.toLocaleString()} = ${endLTV.toFixed(2)}%`);
                    }
                }
            } else {
                // Fallback to gross amount if no payment schedule available
                endLTV = (grossAmount / propertyValue) * 100;
                console.log(`End LTV fallback: Gross amount £${grossAmount.toLocaleString()} / Property value £${propertyValue.toLocaleString()} = ${endLTV.toFixed(2)}%`);
            }
            
            endLTVEl.textContent = endLTV.toFixed(2) + '%';
        } else if (endLTVEl) {
            endLTVEl.textContent = '0.00%';
        }
        
        // Total Net Advance
        if (totalNetAdvanceEl) {
            // Use the corrected totalNetAdvance from the backend (Gross - Arrangement Fee - Legal Costs)
            const totalNetAdvance = results.totalNetAdvance || 0;
            totalNetAdvanceEl.textContent = totalNetAdvance.toLocaleString('en-GB', {minimumFractionDigits: 2, maximumFractionDigits: 2});
        }
        
        // Get loan type and repayment option for multiple uses
        const loanType = document.getElementById('loanType').value;
        const repaymentOption = document.getElementById('repaymentOption').value;
        const paymentFrequency = document.querySelector('input[name="payment_frequency"]:checked')?.value || 'monthly';
        
        // Show interest-only total and savings if available (for flexible payment options)
        const interestOnlyTotalRow = document.getElementById('interestOnlyTotalRow');
        const interestOnlyTotalEl = document.getElementById('interestOnlyTotalResult');
        const interestSavingsRow = document.getElementById('interestSavingsRow');
        const interestSavingsEl = document.getElementById('interestSavingsResult');
        const savingsPercentageEl = document.getElementById('savingsPercentageResult');
        
        // Check if we should show interest savings comparison
        const shouldShowInterestComparison = (
            (results.interestSavings !== undefined && results.interestSavings > 0) ||
            (results.interestOnlyTotal !== undefined && results.interestOnlyTotal > 0) ||
            (repaymentOption === 'service_and_capital' || repaymentOption === 'capital_payment_only' || repaymentOption === 'flexible_payment')
        );
        
        if (shouldShowInterestComparison) {
            // Show interest-only total row
            if (interestOnlyTotalRow) interestOnlyTotalRow.style.display = 'table-row';
            if (interestOnlyTotalEl) {
                const interestOnlyTotal = results.interestOnlyTotal || 0;
                interestOnlyTotalEl.textContent = interestOnlyTotal.toLocaleString('en-GB', {minimumFractionDigits: 2, maximumFractionDigits: 2});
            }
            
            // Show interest savings row only if there are actual savings
            const interestSavings = results.interestSavings || 0;
            if (interestSavings > 0 && interestSavingsRow) {
                interestSavingsRow.style.display = 'table-row';
                if (interestSavingsEl) {
                    interestSavingsEl.textContent = currency + interestSavings.toLocaleString('en-GB', {minimumFractionDigits: 2, maximumFractionDigits: 2});
                }
                if (savingsPercentageEl) {
                    const percentage = results.savingsPercentage || 0;
                    savingsPercentageEl.textContent = percentage.toFixed(1) + '% savings';
                }
            } else {
                // Hide savings row if no savings (e.g., for capital_payment_only where interest is retained)
                if (interestSavingsRow) interestSavingsRow.style.display = 'none';
            }
        } else {
            // Hide both rows if not applicable
            if (interestOnlyTotalRow) interestOnlyTotalRow.style.display = 'none';
            if (interestSavingsRow) interestSavingsRow.style.display = 'none';
        }
        
        // Show/hide periodic interest payment for term loans with service only
        const periodicInterestRow = document.getElementById('periodicInterestRow');
        const periodicInterestEl = document.getElementById('periodicInterestResult');
        const periodicInterestLabel = document.getElementById('periodicInterestLabel');
        
        console.log(`Periodic interest check: loanType=${loanType}, repaymentOption=${repaymentOption}, periodicInterest=${results.periodicInterest}`);
        if ((loanType === 'term' || loanType === 'bridge') && repaymentOption === 'service_only' && results.periodicInterest) {
            console.log('Showing periodic interest row');
            if (periodicInterestRow) periodicInterestRow.style.display = 'table-row';
            if (periodicInterestEl) {
                periodicInterestEl.textContent = results.periodicInterest.toLocaleString('en-GB', {minimumFractionDigits: 2, maximumFractionDigits: 2});
            }
            
            // Update label based on payment frequency
            if (periodicInterestLabel) {
                const label = paymentFrequency === 'quarterly' ? 'Quarterly Interest Payment' : 'Monthly Interest Payment';
                periodicInterestLabel.textContent = label;
            }
        } else {
            if (periodicInterestRow) periodicInterestRow.style.display = 'none';
        }
        
        // Display detailed payment schedule if available (for all loan types)
        this.displayDetailedPaymentSchedule(results);
        
        // Display tranche breakdown for development loans
        if (results.tranche_breakdown && results.tranche_breakdown.length > 0) {
            this.displayTrancheBreakdown(results.tranche_breakdown, currency);
        }
        
        // Update percentage displays with actual user input values
        this.updatePercentageDisplays();
    }

    displayDetailedPaymentSchedule(results) {
        // Hide payment schedule when Interest Retained is selected for Term or Bridge loans
        try {
            const loanTypeEl = document.getElementById('loanType');
            const repaymentEl = document.getElementById('repaymentOption');
            const loanType = loanTypeEl ? loanTypeEl.value : (results.loan_type || '');
            const repayment = repaymentEl ? repaymentEl.value : (results.repayment_option || '');
            const scheduleContainerEl = document.getElementById('detailedPaymentScheduleCard');
            if ((loanType === 'term' || loanType === 'bridge') && repayment === 'none') {
                if (scheduleContainerEl) scheduleContainerEl.style.display = 'none';
                return; // don't render
            }
        } catch (e) { console.warn('Schedule visibility check failed:', e); }

        const scheduleContainer = document.getElementById('detailedPaymentScheduleCard');
        const scheduleBody = document.getElementById('detailedPaymentScheduleBody');
        
        if (!scheduleContainer || !scheduleBody || !results.detailed_payment_schedule) {
            // Hide the schedule table if no data available
            if (scheduleContainer) {
                scheduleContainer.style.display = 'none';
            }
            return;
        }
        
        // Show the schedule table
        scheduleContainer.style.display = 'block';
        
        // Clear existing rows
        scheduleBody.innerHTML = '';
        
        // Get current currency symbol
        const currency = document.getElementById('currency').value;
        const currentSymbol = this.getCurrencySymbol(currency);
        
        // Populate rows from detailed payment schedule
        results.detailed_payment_schedule.forEach((row, index) => {
            const tr = document.createElement('tr');
            tr.style.border = '1px solid #000';
            tr.style.background = index % 2 === 0 ? '#f8f9fa' : 'white';
            
            // Replace currency symbols in the row data to match current selection
            const fixedRow = {
                payment_date: row.payment_date,
                opening_balance: String(row.opening_balance || '').replace(/[£€]/g, currentSymbol),
                tranche_release: String(row.tranche_release || '').replace(/[£€]/g, currentSymbol),
                interest_calculation: String(row.interest_calculation || '').replace(/[£€]/g, currentSymbol),
                interest_amount: String(row.interest_amount || '').replace(/[£€]/g, currentSymbol),
                principal_payment: String(row.principal_payment || '').replace(/[£€]/g, currentSymbol),
                total_payment: String(row.total_payment || '').replace(/[£€]/g, currentSymbol),
                closing_balance: String(row.closing_balance || '').replace(/[£€]/g, currentSymbol),
                balance_change: row.balance_change
            };
            
            // Debug log to check currency replacement
            if (index === 0) {
                console.log('Currency replacement debug:', {
                    currentSymbol: currentSymbol,
                    originalOpening: row.opening_balance,
                    fixedOpening: fixedRow.opening_balance,
                    originalInterest: row.interest_calculation,
                    fixedInterest: fixedRow.interest_calculation
                });
            }
            
            tr.innerHTML = `
                <td class="py-1 px-2 text-center" style="border-right: 1px solid #000; color: #000; font-size: 0.875rem;">${fixedRow.payment_date}</td>
                <td class="py-1 px-2 text-end" style="border-right: 1px solid #000; color: #000; font-size: 0.875rem;">${fixedRow.opening_balance}</td>
                <td class="py-1 px-2 text-end" style="border-right: 1px solid #000; color: #000; font-size: 0.875rem;">${fixedRow.tranche_release}</td>
                <td class="py-1 px-2 text-center" style="border-right: 1px solid #000; color: #000; font-size: 0.875rem;">${fixedRow.interest_calculation}</td>
                <td class="py-1 px-2 text-end" style="border-right: 1px solid #000; color: #000; font-size: 0.875rem;">${fixedRow.interest_amount}</td>
                <td class="py-1 px-2 text-end" style="border-right: 1px solid #000; color: #000; font-size: 0.875rem;">${fixedRow.principal_payment}</td>
                <td class="py-1 px-2 text-end" style="border-right: 1px solid #000; color: #000; font-size: 0.875rem;">${fixedRow.total_payment}</td>
                <td class="py-1 px-2 text-end" style="border-right: 1px solid #000; color: #000; font-size: 0.875rem;">${fixedRow.closing_balance}</td>
                <td class="py-1 px-2 text-center" style="color: #000; font-size: 0.875rem;">${fixedRow.balance_change}</td>
            `;
            
            scheduleBody.appendChild(tr);
        });
        
        console.log('Detailed payment schedule displayed with', results.detailed_payment_schedule.length, 'rows');
    }

    formatDate(dateString) {
        if (!dateString) return '00/01/1900';
        try {
            const date = new Date(dateString);
            return date.toLocaleDateString('en-GB');
        } catch (e) {
            return dateString;
        }
    }

    getCurrencySymbol(currency) {
        return currency === 'EUR' ? '€' : '£';
    }

    updateGBPQuoteButtonVisibility() {
        const currency = document.getElementById('currency').value;
        const gbpQuoteBtn = document.getElementById('downloadGBPBtn');
        
        if (gbpQuoteBtn) {
            if (currency === 'GBP') {
                gbpQuoteBtn.style.display = 'inline-block';
            } else {
                gbpQuoteBtn.style.display = 'none';
            }
        }
    }

    showError(message) {
        alert('Error: ' + message);
    }

    // All other UI helper methods remain the same...
    updateRepaymentOptions() {
        try {
            const loanTypeElement = document.getElementById('loanType');
            const repaymentSelect = document.getElementById('repaymentOption');
            
            if (!loanTypeElement || !repaymentSelect) {
                console.warn('Loan type or repayment option elements not found');
                return;
            }
            
            const loanType = loanTypeElement.value;
            console.log('Updating repayment options for loan type:', loanType);
            
            // Store current selection to preserve it if possible
            const currentValue = repaymentSelect.value;
            
            // Clear existing options
            repaymentSelect.innerHTML = '';
            
            let options = [];
            
            if (loanType === 'bridge') {
                options = [
                    { value: 'none', text: 'Retained Interest (Interest Only)' },
                    { value: 'service_only', text: 'Service Only (Interest Payments)' },
                    { value: 'service_and_capital', text: 'Service + Capital (Principal & Interest)' },
                    { value: 'capital_payment_only', text: 'Capital Payment Only (Interest Retained)' },
                    { value: 'flexible_payment', text: 'Flexible Payment Schedule' }
                ];
            } else if (loanType === 'term') {
                options = [
                    { value: 'service_only', text: 'Serviced Interest (Interest Payments)' },
                    { value: 'service_and_capital', text: 'Serviced + Capital Repayment (Principal & Interest)' }
                ];
            } else if (loanType === 'development') {
                options = [
                    { value: 'none', text: 'Retained Interest (Interest Only)' }
                ];
            } else if (loanType === 'development2') {
                options = [
                    { value: 'none', text: 'Retained Interest (Excel Goal Seek)' }
                ];
            }
            
            // Add options to select
            options.forEach(option => {
                const optionElement = document.createElement('option');
                optionElement.value = option.value;
                optionElement.textContent = option.text;
                repaymentSelect.appendChild(optionElement);
            });
            
            // Try to preserve the previous selection if it exists in new options
            const validOption = options.find(opt => opt.value === currentValue);
            if (validOption) {
                repaymentSelect.value = currentValue;
            } else {
                // For term loans, default to 'service_only', otherwise default to first option
                if (loanType === 'term') {
                    repaymentSelect.value = 'service_only';
                } else {
                    repaymentSelect.value = options[0].value;
                }
            }
            
            console.log('Repayment options updated successfully');
            
            // Update 360-day option visibility
            this.update360DayVisibility();
        } catch (error) {
            console.error('Error in updateRepaymentOptions:', error);
        }
    }
    
    update360DayVisibility() {
        try {
            const loanTypeElement = document.getElementById('loanType');
            const loanTermElement = document.getElementById('loanTerm');
            const use360DaysSection = document.getElementById('use360DaysSection');
            
            if (!loanTypeElement || !loanTermElement || !use360DaysSection) {
                return;
            }
            
            const loanType = loanTypeElement.value;
            const loanTerm = parseInt(loanTermElement.value) || 0;
            
            // Show 360-day option only for Bridge loans with 12 months or less
            if (loanType === 'bridge' && loanTerm <= 12) {
                use360DaysSection.style.display = 'block';
            } else {
                use360DaysSection.style.display = 'none';
                // Uncheck the checkbox when hiding
                const use360DaysCheckbox = document.getElementById('use360Days');
                if (use360DaysCheckbox) {
                    use360DaysCheckbox.checked = false;
                }
            }
        } catch (error) {
            console.error('Error in update360DayVisibility:', error);
        }
    }

    setupImprovedInputFormatting() {
        // List of monetary input field IDs that need comma formatting
        const monetaryFields = [
            'propertyValue',
            'grossAmountFixed', 
            'grossAmountPercentage',
            'netAmountInput',
            'day1Advance',
            'legalFees',
            'siteVisitFee',
            'capitalRepayment',
            'flexiblePayment',
            'autoTotalAmount'
        ];

        monetaryFields.forEach(fieldId => {
            const field = document.getElementById(fieldId);
            if (field) {
                // Format on blur only - never on focus to avoid clearing
                field.addEventListener('blur', (e) => {
                    this.safeFormatInputValue(e.target);
                });
            }
        });
    }

    safeFormatInputValue(input) {
        const originalValue = input.value;
        
        // Only proceed if there's actually a value
        if (!originalValue || originalValue.trim() === '') {
            return;
        }
        
        // Remove existing commas and parse
        const cleanValue = originalValue.replace(/,/g, '');
        const numericValue = parseFloat(cleanValue);
        
        // Only format if it's a valid positive number
        if (!isNaN(numericValue) && numericValue > 0) {
            try {
                const formattedValue = numericValue.toLocaleString('en-GB', {
                    minimumFractionDigits: 0,
                    maximumFractionDigits: 4
                });
                input.value = formattedValue;
            } catch (error) {
                // If formatting fails, keep original value
                console.warn('Number formatting failed:', error);
                input.value = originalValue;
            }
        }
        // For zero, negative, or invalid numbers, leave as typed
    }

    updateAutoTotalAmount() {
        try {
            const netInput = document.getElementById('netAmountInput');
            const day1Input = document.getElementById('day1Advance');
            const autoInput = document.getElementById('autoTotalAmount');
            if (!autoInput || !netInput) return;
            const net = parseFloat((netInput.value || '').replace(/,/g, '')) || 0;
            const day1 = parseFloat((day1Input?.value || '').replace(/,/g, '')) || 0;
            const remaining = Math.max(net - day1, 0);
            autoInput.value = remaining.toString();
        } catch (error) {
            console.error('Error updating Total Development Tranche:', error);
        }
    }

    updateAdditionalParams() {
        try {
            const loanTypeElement = document.getElementById('loanType');
            const repaymentOptionElement = document.getElementById('repaymentOption');
            
            if (!loanTypeElement || !repaymentOptionElement) {
                console.warn('Required elements not found for updateAdditionalParams');
                return;
            }
            
            const loanType = loanTypeElement.value;
            const repaymentOption = repaymentOptionElement.value;
            
            console.log('Updating additional params for:', loanType, repaymentOption);
            
            // Show/hide sections based on loan type and repayment option
            const additionalParamsContainer = document.getElementById('additionalParams');
            const paymentTimingSection = document.getElementById('paymentTimingSection');
            const trancheSection = document.getElementById('developmentTrancheSection');
            const day1AdvanceSection = document.getElementById('day1AdvanceSection');
            
            let showAdditionalParams = false;
            
            if (paymentTimingSection) {
                // Show payment timing for service only, capital+interest, capital payment only, and flexible payment options
                if (repaymentOption === 'service_only' || repaymentOption === 'service_and_capital' || repaymentOption === 'capital_payment_only' || repaymentOption === 'flexible_payment') {
                    paymentTimingSection.style.display = 'block';
                    showAdditionalParams = true;
                } else {
                    paymentTimingSection.style.display = 'none';
                }
            }
            
            // Show capital repayment section for service + capital and capital payment only options
            const capitalRepaymentSection = document.getElementById('capitalRepaymentSection');
            if (capitalRepaymentSection) {
                if (repaymentOption === 'service_and_capital' || repaymentOption === 'capital_payment_only') {
                    capitalRepaymentSection.style.display = 'block';
                    showAdditionalParams = true;
                } else {
                    capitalRepaymentSection.style.display = 'none';
                }
            }
            
            // Show flexible payment section for flexible payment option
            const flexiblePaymentSection = document.getElementById('flexiblePaymentSection');
            if (flexiblePaymentSection) {
                if (repaymentOption === 'flexible_payment') {
                    flexiblePaymentSection.style.display = 'block';
                    showAdditionalParams = true;
                } else {
                    flexiblePaymentSection.style.display = 'none';
                }
            }

            // Show LTV simulation section for bridge/term with applicable repayment options
            const ltvSection = document.getElementById('ltvSimulationSection');
            if (ltvSection) {
                if ((loanType === 'bridge' || loanType === 'term') &&
                    (repaymentOption === 'service_and_capital' || repaymentOption === 'capital_payment_only' || repaymentOption === 'flexible_payment')) {
                    ltvSection.style.display = 'block';
                    showAdditionalParams = true;
                } else {
                    ltvSection.style.display = 'none';
                }
            }
            
            if (trancheSection) {
                // Show tranche section only for development loans
                if (loanType === 'development' || loanType === 'development2') {
                    trancheSection.style.display = 'block';
                } else {
                    trancheSection.style.display = 'none';
                }
            }
            
            if (day1AdvanceSection) {
                // Show Day 1 advance section only for development loans
                if (loanType === 'development' || loanType === 'development2') {
                    day1AdvanceSection.style.display = 'block';
                } else {
                    day1AdvanceSection.style.display = 'none';
                }
            }
            
            // Show/hide amount input section based on loan type
            const netAmountSection = document.getElementById('netAmountSection');
            const grossAmountSection = document.getElementById('grossAmountSection');
            
            if (loanType === 'development' || loanType === 'development2') {
                // Development loans default to net amount input
                document.getElementById('netAmount').checked = true;
                document.getElementById('grossAmount').checked = false;
                if (netAmountSection) netAmountSection.style.display = 'block';
                if (grossAmountSection) grossAmountSection.style.display = 'none';
                
                // Set interest calculation type to compound daily for development loans
                const interestTypeSelect = document.getElementById('interestType');
                if (interestTypeSelect) {
                    interestTypeSelect.value = 'compound_daily';
                    interestTypeSelect.disabled = true;
                }
            } else {
                // Bridge and term loans default to gross amount input
                document.getElementById('grossAmount').checked = true;
                document.getElementById('netAmount').checked = false;
                if (grossAmountSection) grossAmountSection.style.display = 'block';
                if (netAmountSection) netAmountSection.style.display = 'none';
                
                // Enable interest calculation type selection for non-development loans
                const interestTypeSelect = document.getElementById('interestType');
                if (interestTypeSelect) {
                    interestTypeSelect.disabled = false;
                }
            }
            
            // Show/hide additional params container
            if (additionalParamsContainer) {
                if (showAdditionalParams || loanType === 'development' || loanType === 'development2') {
                    additionalParamsContainer.style.display = 'block';
                } else {
                    additionalParamsContainer.style.display = 'none';
                }
            }
            
            console.log('Additional params updated successfully');
            this.updateAutoTotalAmount();
        } catch (error) {
            console.error('Error in updateAdditionalParams:', error);
        }
    }

    updateCurrencySymbols() {
        const currency = document.getElementById('currency').value;
        const symbol = this.getCurrencySymbol(currency);
        
        // Update all currency symbols on the page
        document.querySelectorAll('.currency-symbol').forEach(el => {
            el.textContent = symbol;
        });
    }

    toggleAmountInputSections() {
        const amountInputType = document.querySelector('input[name="amount_input_type"]:checked').value;
        const netAmountSection = document.getElementById('netAmountSection');
        const grossAmountSection = document.getElementById('grossAmountSection');
        
        if (netAmountSection && grossAmountSection) {
            if (amountInputType === 'net') {
                netAmountSection.style.display = 'block';
                grossAmountSection.style.display = 'none';
            } else {
                netAmountSection.style.display = 'none';
                grossAmountSection.style.display = 'block';
                this.toggleGrossAmountInputs();
            }
        }
    }

    toggleGrossAmountInputs() {
        const grossAmountTypeRadio = document.querySelector('input[name="gross_amount_type"]:checked');
        if (!grossAmountTypeRadio) return;
        
        const grossAmountType = grossAmountTypeRadio.value;
        const grossFixedInput = document.getElementById('grossFixedInput');
        const grossPercentageInput = document.getElementById('grossPercentageInput');
        
        console.log('Toggle gross amount inputs:', grossAmountType);
        
        if (grossFixedInput && grossPercentageInput) {
            if (grossAmountType === 'fixed') {
                grossFixedInput.style.setProperty('display', 'flex', 'important');
                grossPercentageInput.style.setProperty('display', 'none', 'important');
                console.log('Showing fixed input, hiding percentage input');
            } else {
                grossFixedInput.style.setProperty('display', 'none', 'important');
                grossPercentageInput.style.setProperty('display', 'flex', 'important');
                console.log('Hiding fixed input, showing percentage input');
                this.updateGrossAmountFromPercentage();
            }
        }
    }

    toggleRateInputs() {
        const rateInputTypeRadio = document.querySelector('input[name="rate_input_type"]:checked');
        if (!rateInputTypeRadio) return;
        
        const rateInputType = rateInputTypeRadio.value;
        const monthlyRateInput = document.getElementById('monthlyRateInput');
        const annualRateInput = document.getElementById('annualRateInput');
        
        console.log('Toggle rate inputs:', rateInputType);
        
        if (monthlyRateInput && annualRateInput) {
            if (rateInputType === 'monthly') {
                monthlyRateInput.style.setProperty('display', 'flex', 'important');
                annualRateInput.style.setProperty('display', 'none', 'important');
                console.log('Showing monthly input, hiding annual input');
            } else {
                monthlyRateInput.style.setProperty('display', 'none', 'important');
                annualRateInput.style.setProperty('display', 'flex', 'important');
                console.log('Hiding monthly input, showing annual input');
            }
        }
    }

    updateGrossAmountFromPercentage() {
        const grossAmountType = document.querySelector('input[name="gross_amount_type"]:checked');
        if (grossAmountType && grossAmountType.value === 'percentage') {
            const propertyValue = parseFloat(document.getElementById('propertyValue').value) || 0;
            const percentage = parseFloat(document.getElementById('grossAmountPercentage').value) || 0;
            const grossAmount = propertyValue * (percentage / 100);
            
            // Update a hidden field or display for reference
            // This will be used in form submission
        }
    }

    setDefaultDate() {
        const startDateInput = document.getElementById('startDate');
        const autoStartDateInput = document.getElementById('autoStartDate');
        const today = new Date().toISOString().split('T')[0];
        
        if (startDateInput && !startDateInput.value) {
            startDateInput.value = today;
        }
        
        if (autoStartDateInput && !autoStartDateInput.value) {
            autoStartDateInput.value = today;
        }
    }

    toggleTrancheMode() {
        const manualMode = document.getElementById('manual_tranches');
        const autoSettings = document.getElementById('autoTrancheSettings');
        const manualControls = document.getElementById('manualTrancheControls');
        const tranchesContainer = document.getElementById('tranchesContainer');

        if (manualMode && manualMode.checked) {
            // Show manual controls
            if (autoSettings) autoSettings.style.display = 'none';
            if (manualControls) manualControls.style.display = 'flex';
            if (tranchesContainer) tranchesContainer.style.display = 'block';
        } else {
            // Show auto generation settings
            if (autoSettings) autoSettings.style.display = 'block';
            if (manualControls) manualControls.style.display = 'none';
            if (tranchesContainer) tranchesContainer.style.display = 'none';
        }
    }

    generateTranches() {
        try {
            console.log('Generate tranches button clicked');
            
            // Get form values - with fallback to form elements
            let totalAmount = parseFloat(document.getElementById('autoTotalAmount')?.value) || 0;
            let startDate = document.getElementById('autoStartDate')?.value;
            const loanPeriodInput = document.getElementById('autoLoanPeriod');
            let loanPeriod = parseInt(loanPeriodInput?.value);
            if (isNaN(loanPeriod)) {
                loanPeriod = 0;
                if (loanPeriodInput) loanPeriodInput.value = '0';
            }
            const interestRateInput = document.getElementById('autoInterestRate');
            let interestRate = parseFloat(interestRateInput?.value);
            if (isNaN(interestRate)) {
                interestRate = 0;
                if (interestRateInput) interestRateInput.value = '0';
            }
            let trancheCount = parseInt(document.getElementById('autoTrancheCount')?.value) || 6;
            
            // Fallback to main form values if auto fields don't exist
            if (totalAmount === 0) {
                const netAmountInput = document.getElementById('netAmountInput');
                totalAmount = parseFloat(netAmountInput?.value) || 0;
                console.log('Using net amount from main form:', totalAmount);
            }
            
            if (!startDate) {
                const startDateInput = document.getElementById('startDate');
                startDate = startDateInput?.value;
                console.log('Using start date from main form:', startDate);
            }
            
            if (loanPeriod === 0) {
                const loanTermInput = document.getElementById('loanTerm');
                loanPeriod = parseInt(loanTermInput?.value);
                if (isNaN(loanPeriod)) loanPeriod = 0;
                console.log('Using loan term from main form:', loanPeriod);
            }

            if (interestRate === 0) {
                const annualRateInput = document.getElementById('annualRateValue');
                interestRate = parseFloat(annualRateInput?.value);
                if (isNaN(interestRate)) interestRate = 0;
                console.log('Using interest rate from main form:', interestRate);
            }

            console.log('Tranche generation parameters:', {
                totalAmount,
                startDate,
                loanPeriod,
                interestRate,
                trancheCount
            });

            if (totalAmount <= 0) {
                alert('Please enter a valid total loan amount');
                return;
            }

            if (!startDate) {
                alert('Please select a start date');
                return;
            }

            // Calculate equal tranche amounts
            const trancheAmount = totalAmount / trancheCount;
            console.log('Calculated tranche amount:', trancheAmount);

            // Clear existing tranches
            this.clearTranches();

            // Set tranche count
            const trancheCountElement = document.getElementById('trancheCount');
            if (trancheCountElement) {
                trancheCountElement.textContent = trancheCount;
            }

            // Generate tranche dates (monthly intervals)
            const start = new Date(startDate);
            const monthInterval = Math.max(1, Math.floor(loanPeriod / trancheCount));

            console.log('Generating', trancheCount, 'tranches with', monthInterval, 'month intervals');

            // Create tranches
            for (let i = 0; i < trancheCount; i++) {
                const releaseDate = new Date(start);
                // Start auto-generated tranches one month after loan start
                releaseDate.setMonth(releaseDate.getMonth() + (i * monthInterval) + 1);
                
                console.log(`Creating tranche ${i + 1}:`, {
                    amount: trancheAmount,
                    date: releaseDate.toISOString().split('T')[0],
                    rate: interestRate
                });
                
                this.createTrancheItem(i + 1, trancheAmount, releaseDate.toISOString().split('T')[0], interestRate, `Tranche ${i + 1}`);
            }

            // Switch to manual mode to show generated tranches
            const manualRadio = document.getElementById('manual_tranches');
            if (manualRadio) {
                manualRadio.checked = true;
                this.toggleTrancheMode();
                console.log('Switched to manual tranche mode');
            } else {
                console.error('Could not find manual_tranches radio button');
            }
            
            console.log('Tranche generation completed successfully');
            
        } catch (error) {
            console.error('Error in generateTranches:', error);
            alert('Error generating tranches: ' + error.message);
        }
    }

    increaseTranches() {
        const countElement = document.getElementById('trancheCount');
        const currentCount = parseInt(countElement.textContent);
        const newCount = currentCount + 1;
        
        countElement.textContent = newCount;
        this.createTrancheItem(newCount, 0, '', 12, `Tranche ${newCount}`);
    }

    decreaseTranches() {
        const countElement = document.getElementById('trancheCount');
        const currentCount = parseInt(countElement.textContent);
        
        if (currentCount > 1) {
            const newCount = currentCount - 1;
            countElement.textContent = newCount;
            
            // Remove the last tranche
            const container = document.getElementById('tranchesContainer');
            const lastTranche = container.querySelector(`[data-tranche="${currentCount}"]`);
            if (lastTranche) {
                lastTranche.remove();
                this.renumberTranches();
            }
        }
    }

    clearTranches() {
        const container = document.getElementById('tranchesContainer');
        if (container) {
            container.innerHTML = '';
        }
    }

    updateTranche(number) {
        this.openEditTrancheModal(number - 1, 'manual');
    }

    deleteTranche(number) {
        this.openDeleteTrancheModal(number - 1, 'manual');
    }

    renumberTranches() {
        const container = document.getElementById('tranchesContainer');
        const items = container ? container.querySelectorAll('.tranche-item') : [];
        items.forEach((item, index) => {
            const num = index + 1;
            item.setAttribute('data-tranche', num);
            const numberCell = item.querySelector('.tranche-number');
            if (numberCell) numberCell.textContent = num;
            item.querySelector('.edit-tranche-btn')?.setAttribute('onclick', `window.loanCalculator.openEditTrancheModal(${index}, 'manual')`);
            item.querySelector('.delete-tranche-btn')?.setAttribute('onclick', `window.loanCalculator.openDeleteTrancheModal(${index}, 'manual')`);
        });
        const countElement = document.getElementById('trancheCount');
        if (countElement) countElement.textContent = items.length;
    }

    createTrancheItem(number, amount = 0, date = '', rate = 12, description = '') {
        const container = document.getElementById('tranchesContainer');
        if (!container) {
            console.error('Could not find tranchesContainer element');
            return;
        }

        console.log(`Creating tranche item ${number} in container`, container);

        const trancheHtml = `
            <tr class="tranche-item" data-tranche="${number}">
                <td class="tranche-number">${number}</td>
                <td class="text-end">
                    <span class="currency-symbol">£</span><span class="tranche-amount-display">${(amount || 0).toFixed(2)}</span>
                    <input type="hidden" name="tranche_amounts[]" class="tranche-amount" value="${amount}">
                </td>
                <td>
                    <span class="tranche-date-display">${date}</span>
                    <input type="hidden" name="tranche_dates[]" class="tranche-date" value="${date}">
                </td>
                <td class="text-end">
                    <span class="tranche-rate-display">${(rate || 0).toFixed(2)}</span>
                    <input type="hidden" name="tranche_rates[]" class="tranche-rate" value="${rate}">
                </td>
                <td>
                    <span class="tranche-description-display">${description}</span>
                    <input type="hidden" name="tranche_descriptions[]" class="tranche-description" value="${description}">
                </td>
                <td>
                    <button type="button" class="btn btn-sm btn-outline-primary me-1 edit-tranche-btn" onclick="window.loanCalculator.openEditTrancheModal(${number - 1}, 'manual')"><i class="fas fa-edit"></i></button>
                    <button type="button" class="btn btn-sm btn-outline-danger delete-tranche-btn" onclick="window.loanCalculator.openDeleteTrancheModal(${number - 1}, 'manual')"><i class="fas fa-trash"></i></button>
                </td>
            </tr>
        `;

        container.insertAdjacentHTML('beforeend', trancheHtml);
        console.log(`Tranche item ${number} created successfully`);
        this.renumberTranches();
    }

    // Additional helper methods for form handling
    toggleAmountInputSections() {
        const grossSection = document.getElementById('grossAmountSection');
        const netSection = document.getElementById('netAmountSection');
        const grossRadio = document.getElementById('grossAmount');
        const netRadio = document.getElementById('netAmount');
        
        if (grossRadio && grossRadio.checked && grossSection) {
            grossSection.style.display = 'block';
            console.log('Showing gross amount section');
        } else if (grossSection) {
            grossSection.style.display = 'none';
        }
        
        if (netRadio && netRadio.checked && netSection) {
            netSection.style.display = 'block';
            console.log('Showing net amount section');
        } else if (netSection) {
            netSection.style.display = 'none';
        }
    }
    
    toggleGrossAmountInputs() {
        const fixedInput = document.getElementById('grossFixedInput');
        const percentageInput = document.getElementById('grossPercentageInput');
        const fixedRadio = document.getElementById('grossFixed');
        
        if (fixedRadio && fixedRadio.checked) {
            console.log('Toggle gross amount inputs:', 'fixed');
            if (fixedInput) {
                fixedInput.style.setProperty('display', 'flex', 'important');
                console.log('Showing fixed input, hiding percentage input');
            }
            if (percentageInput) {
                percentageInput.style.setProperty('display', 'none', 'important');
            }
        } else {
            console.log('Toggle gross amount inputs:', 'percentage');
            if (fixedInput) {
                fixedInput.style.setProperty('display', 'none', 'important');
            }
            if (percentageInput) {
                percentageInput.style.setProperty('display', 'flex', 'important');
                console.log('Showing percentage input, hiding fixed input');
            }
        }
    }
    
    toggleRateInputs() {
        const monthlyInput = document.getElementById('monthlyRateInput');
        const annualInput = document.getElementById('annualRateInput');
        const monthlyRadio = document.getElementById('monthlyRate');
        
        if (monthlyRadio && monthlyRadio.checked) {
            console.log('Toggle rate inputs:', 'monthly');
            if (monthlyInput) {
                monthlyInput.style.setProperty('display', 'flex', 'important');
                console.log('Showing monthly input, hiding annual input');
            }
            if (annualInput) {
                annualInput.style.setProperty('display', 'none', 'important');
            }
        } else {
            console.log('Toggle rate inputs:', 'annual');
            if (monthlyInput) {
                monthlyInput.style.setProperty('display', 'none', 'important');
            }
            if (annualInput) {
                annualInput.style.setProperty('display', 'flex', 'important');
                console.log('Hiding monthly input, showing annual input');
            }
        }
        this.updateRateEquivalenceNote();
    }

    updateRateEquivalenceNote() {
        const noteEl = document.getElementById('rateEquivalenceNote');
        if (!noteEl) return;

        const rateType = document.querySelector('input[name="rate_input_type"]:checked')?.value || 'annual';
        const annualInput = document.getElementById('annualRateValue');
        const monthlyInput = document.getElementById('monthlyRateValue');

        if (rateType === 'monthly') {
            const monthly = parseFloat(monthlyInput?.value);
            if (!isNaN(monthly)) {
                const annual = monthly * 12;
                noteEl.textContent = `Equivalent annual rate: ${annual.toFixed(2)}% p.a.`;
            } else {
                noteEl.textContent = '';
            }
        } else {
            const annual = parseFloat(annualInput?.value);
            if (!isNaN(annual)) {
                const monthly = annual / 12;
                noteEl.textContent = `Equivalent monthly rate: ${monthly.toFixed(2)}% pcm`;
            } else {
                noteEl.textContent = '';
            }
        }
    }

    toggleTrancheMode() {
        try {
            console.log('Toggling tranche mode');
            
            // Get correct element IDs from HTML
            const manualTrancheControls = document.getElementById('manualTrancheControls');
            const tranchesContainer = document.getElementById('tranchesContainer');
            const autoTrancheSettings = document.getElementById('autoTrancheSettings');
            const manualRadio = document.getElementById('manual_tranches'); // Note: underscore, not camelCase
            const autoRadio = document.getElementById('auto_tranches');
            
            console.log('Radio button states:', {
                manual: manualRadio?.checked,
                auto: autoRadio?.checked
            });
            
            if (manualRadio && manualRadio.checked) {
                console.log('Switching to manual tranche mode');
                // Show manual controls and tranche container
                if (manualTrancheControls) {
                    manualTrancheControls.style.display = 'flex';
                }
                if (tranchesContainer) {
                    tranchesContainer.style.display = 'block';
                }
                if (autoTrancheSettings) {
                    autoTrancheSettings.style.display = 'none';
                }
            } else if (autoRadio && autoRadio.checked) {
                console.log('Switching to auto tranche mode');
                // Show auto generation settings, hide manual controls
                if (manualTrancheControls) {
                    manualTrancheControls.style.display = 'none';
                }
                if (tranchesContainer) {
                    tranchesContainer.style.display = 'none';
                }
                if (autoTrancheSettings) {
                    autoTrancheSettings.style.display = 'block';
                }
            }
            
            console.log('Tranche mode toggle completed');
            
        } catch (error) {
            console.error('Error in toggleTrancheMode:', error);
        }
    }

    updateCurrencySymbols() {
        const currency = document.getElementById('currency').value;
        const symbol = currency === 'EUR' ? '€' : '£';
        document.querySelectorAll('.currency-symbol').forEach(el => {
            el.textContent = symbol;
        });
    }

    setDefaultDate() {
        const startDateInput = document.getElementById('startDate');
        if (startDateInput && !startDateInput.value) {
            const today = new Date().toISOString().split('T')[0];
            startDateInput.value = today;
            // Calculate end date after setting default start date
            setTimeout(() => calculateEndDate(), 50);
        }
    }

    updateGrossAmountFromPercentage() {
        const propertyValue = parseFloat(document.getElementById('propertyValue').value) || 0;
        const percentage = parseFloat(document.getElementById('grossAmountPercentage').value) || 0;
        const grossFixedInput = document.getElementById('grossAmountFixed');
        
        if (propertyValue > 0 && percentage > 0 && grossFixedInput) {
            const grossAmount = (propertyValue * percentage / 100).toFixed(2);
            grossFixedInput.value = grossAmount;
        }
    }

    // Clear existing charts before creating new ones
    clearExistingCharts() {
        try {
            // Destroy all stored chart instances
            Object.values(this.charts).forEach(chart => {
                if (chart && typeof chart.destroy === 'function') {
                    try {
                        chart.destroy();
                    } catch (e) {
                        console.log('Error destroying chart:', e);
                    }
                }
            });
            this.charts = {};
            
            // Also clear any Chart.js instances that might exist on canvas elements
            const canvasElements = document.querySelectorAll('canvas[id*="Chart"]');
            canvasElements.forEach(canvas => {
                const chartInstance = Chart.getChart(canvas);
                if (chartInstance) {
                    try {
                        chartInstance.destroy();
                    } catch (e) {
                        console.log('Error destroying canvas chart:', e);
                    }
                }
            });
        } catch (error) {
            console.log('Error in clearExistingCharts:', error);
        }
    }

    displayTrancheBreakdown(trancheData, currency) {
        console.log('Displaying tranche breakdown:', trancheData);
        this.trancheBreakdownData = trancheData.map(t => ({...t}));
        this.trancheCurrency = currency;

        // Find or create tranche breakdown table container
        let trancheContainer = document.getElementById('trancheBreakdownContainer');
        if (!trancheContainer) {
            // Create container if it doesn't exist
            const resultsSection = document.getElementById('resultsSection');
            if (resultsSection) {
                trancheContainer = document.createElement('div');
                trancheContainer.id = 'trancheBreakdownContainer';
                trancheContainer.className = 'card mt-2';
                resultsSection.appendChild(trancheContainer);
            } else {
                console.error('Results section not found');
                return;
            }
        }

        // Build tranche breakdown table
        const tableHtml = `
            <div class="card-header">
                <h5 class="mb-0">Tranche Release Schedule</h5>
            </div>
            <div class="card-body">
                <div class="table-responsive">
                    <table class="table table-striped table-hover table-sm">
                        <thead class="table-dark">
                            <tr>
                                <th>Tranche</th>
                                <th>Release Date</th>
                                <th>Amount</th>
                                <th>Description</th>
                                <th>Cumulative</th>
                                <th>Rate</th>
                                <th>Actions</th>
                            </tr>
                        </thead>
                        <tbody>
                            ${this.trancheBreakdownData.map((tranche, index) => `
                                <tr>
                                    <td>${tranche.tranche_number}</td>
                                    <td>${this.formatDate(tranche.release_date)}</td>
                                    <td>${currency}${tranche.amount.toLocaleString('en-GB', {minimumFractionDigits: 2, maximumFractionDigits: 2})}</td>
                                    <td>${tranche.description}</td>
                                    <td>${currency}${tranche.cumulative_amount.toLocaleString('en-GB', {minimumFractionDigits: 2, maximumFractionDigits: 2})}</td>
                                    <td>${tranche.interest_rate.toFixed(2)}%</td>
                                    <td>
                                        <button type="button" class="btn btn-sm btn-outline-primary me-1" onclick="window.loanCalculator.openEditTrancheModal(${index})"><i class="fas fa-edit"></i></button>
                                        <button type="button" class="btn btn-sm btn-outline-danger" onclick="window.loanCalculator.openDeleteTrancheModal(${index})"><i class="fas fa-trash"></i></button>
                                    </td>
                                </tr>
                            `).join('')}
                        </tbody>
                    </table>
                </div>
            </div>
        `;

        trancheContainer.innerHTML = tableHtml;
        trancheContainer.style.display = 'block';
    }

    openEditTrancheModal(index, context = 'breakdown') {
        this.currentTrancheIndex = index;
        this.editContext = context;
        if (context === 'manual') {
            const rows = document.querySelectorAll('#tranchesContainer .tranche-item');
            const row = rows[index];
            if (!row) return;
            document.getElementById('editTrancheNumber').textContent = row.querySelector('.tranche-number')?.textContent || index + 1;
            document.getElementById('editTrancheAmount').value = row.querySelector('input.tranche-amount')?.value || 0;
            document.getElementById('editTrancheDate').value = row.querySelector('input.tranche-date')?.value || '';
            document.getElementById('editTrancheRate').value = row.querySelector('input.tranche-rate')?.value || 0;
            document.getElementById('editTrancheDescription').value = row.querySelector('input.tranche-description')?.value || '';
        } else {
            const data = this.trancheBreakdownData[index];
            if (!data) return;
            document.getElementById('editTrancheNumber').textContent = data.tranche_number;
            document.getElementById('editTrancheAmount').value = data.amount;
            document.getElementById('editTrancheDate').value = data.release_date;
            document.getElementById('editTrancheRate').value = data.interest_rate;
            document.getElementById('editTrancheDescription').value = data.description;
        }
        const modal = new bootstrap.Modal(document.getElementById('trancheEditModal'));
        modal.show();
    }

    saveTrancheEdits() {
        const idx = this.currentTrancheIndex;
        if (idx === null) return;
        if (this.editContext === 'manual') {
            const rows = document.querySelectorAll('#tranchesContainer .tranche-item');
            const row = rows[idx];
            if (!row) return;
            const amount = parseFloat(document.getElementById('editTrancheAmount').value) || 0;
            const date = document.getElementById('editTrancheDate').value;
            const rate = parseFloat(document.getElementById('editTrancheRate').value) || 0;
            const description = document.getElementById('editTrancheDescription').value;
            row.querySelector('input.tranche-amount').value = amount;
            row.querySelector('.tranche-amount-display').textContent = amount.toFixed(2);
            row.querySelector('input.tranche-date').value = date;
            row.querySelector('.tranche-date-display').textContent = date;
            row.querySelector('input.tranche-rate').value = rate;
            row.querySelector('.tranche-rate-display').textContent = rate.toFixed(2);
            row.querySelector('input.tranche-description').value = description;
            row.querySelector('.tranche-description-display').textContent = description;
        } else {
            const data = this.trancheBreakdownData[idx];
            data.amount = parseFloat(document.getElementById('editTrancheAmount').value) || 0;
            data.release_date = document.getElementById('editTrancheDate').value;
            data.interest_rate = parseFloat(document.getElementById('editTrancheRate').value) || 0;
            data.description = document.getElementById('editTrancheDescription').value;
            this.displayTrancheBreakdown(this.trancheBreakdownData, this.trancheCurrency);
        }
        const modalEl = document.getElementById('trancheEditModal');
        bootstrap.Modal.getInstance(modalEl).hide();
    }

    openDeleteTrancheModal(index, context = 'breakdown') {
        this.currentTrancheIndex = index;
        this.editContext = context;
        const modal = new bootstrap.Modal(document.getElementById('trancheDeleteModal'));
        modal.show();
    }

    confirmDeleteTranche() {
        const idx = this.currentTrancheIndex;
        if (idx === null) return;
        if (this.editContext === 'manual') {
            const rows = document.querySelectorAll('#tranchesContainer .tranche-item');
            const row = rows[idx];
            if (row) {
                row.remove();
                this.renumberTranches();
            }
        } else {
            this.trancheBreakdownData.splice(idx, 1);
            this.displayTrancheBreakdown(this.trancheBreakdownData, this.trancheCurrency);
        }
        const modalEl = document.getElementById('trancheDeleteModal');
        bootstrap.Modal.getInstance(modalEl).hide();
    }

    populateBreakdownModal() {
        const modalBody = document.getElementById('calculationBreakdownContent');
        if (!modalBody) return;

        if (!this.currentResults) {
            modalBody.innerHTML = '<p>No calculation results available. Please run a calculation first.</p>';
            return;
        }

        const r = this.currentResults;
        const currency = this.getCurrencySymbol(r.currency);
        const formatMoney = (val) => {
            const num = typeof val === 'number' ? val : parseFloat(String(val).replace(/[,£€]/g, '')) || 0;
            return currency + num.toLocaleString('en-GB', { minimumFractionDigits: 2, maximumFractionDigits: 2 });
        };

        const gross = formatMoney(r.grossAmount || r.gross_amount || 0);
        const arrangementNum = parseFloat(r.arrangementFee || 0);
        const legalNum = parseFloat(r.legalCosts || r.legalFees || 0);
        const siteNum = parseFloat(r.siteVisitFee || 0);
        const titleNum = parseFloat(r.titleInsurance || 0);
        const interestNum = parseFloat(r.totalInterest || 0);
        const arrangement = formatMoney(arrangementNum);
        const legal = formatMoney(legalNum);
        const site = formatMoney(siteNum);
        const title = formatMoney(titleNum);
        const interest = formatMoney(interestNum);
        const day1 = formatMoney(r.day1NetAdvance || r.day1Advance || r.netDay1Advance || 0);
        const totalNet = formatMoney(r.totalNetAdvance || 0);
        const propertyValue = parseFloat(r.propertyValue || 0);
        const grossNum = parseFloat(r.grossAmount || r.gross_amount || 0);
        const startLTV = propertyValue > 0 ? ((grossNum / propertyValue) * 100).toFixed(2) : '0.00';
        let endLTV = startLTV;
        if (r.detailed_payment_schedule && r.detailed_payment_schedule.length > 0 && propertyValue > 0) {
            const last = r.detailed_payment_schedule[r.detailed_payment_schedule.length - 1];
            const closing = parseFloat(String(last.closing_balance || '').replace(/[,£€]/g, '')) || 0;
            endLTV = ((closing / propertyValue) * 100).toFixed(2);
        }

        const rateEl = document.getElementById('interestRatePercentageDisplay');
        const rateText = rateEl ? rateEl.textContent.trim() : '';
        const loanTerm = r.loanTerm || r.loan_term || 0;
        const totalFeesNum = arrangementNum + legalNum + siteNum + titleNum;
        const totalFees = formatMoney(totalFeesNum);

        let trancheHtml = '';
        if (r.tranche_breakdown && r.tranche_breakdown.length > 0) {
            trancheHtml = '<h6>Tranche Drawdowns</h6>' +
                '<table class="table table-sm"><thead><tr><th>#</th><th>Date</th><th>Amount</th><th>Description</th></tr></thead><tbody>' +
                r.tranche_breakdown.map(t => `
                    <tr>
                        <td>${t.tranche_number}</td>
                        <td>${this.formatDate(t.release_date)}</td>
                        <td>${formatMoney(t.amount)}</td>
                        <td>${t.description || ''}</td>
                    </tr>
                `).join('') +
                '</tbody></table>';
        }

        let scheduleHtml = '';
        if (r.detailed_payment_schedule && r.detailed_payment_schedule.length > 0) {
            scheduleHtml = '<h6>Payment Schedule</h6>' +
                '<table class="table table-sm"><thead><tr><th>Period</th><th>Interest</th><th>Principal</th><th>Balance</th></tr></thead><tbody>' +
                r.detailed_payment_schedule.map((p, idx) => {
                    const interestAmt = formatMoney(p.interest_amount || p.interest || 0);
                    const principalAmt = formatMoney(p.principal_payment || p.principal || p.tranche_release || 0);
                    const balanceAmt = formatMoney(p.closing_balance || 0);
                    return `<tr><td>${idx + 1}</td><td>${interestAmt}</td><td>${principalAmt}</td><td>${balanceAmt}</td></tr>`;
                }).join('') +
                '</tbody></table>';
        }

        let interestSavingsHtml = '';
        if (r.interestSavings && r.interestSavings > 0) {
            interestSavingsHtml = `<p><strong>Interest Savings:</strong> ${formatMoney(r.interestSavings)} compared to an interest-only loan.</p>`;
        }

        // Determine interest calculation description
        const interestType = r.interest_type || 'simple';
        const use360 = r.use_360_days || (document.getElementById('use360Days') ? document.getElementById('use360Days').checked : false);
        const daysPerYear = use360 ? 360 : 365;
        let calcDescription = '';
        switch (interestType) {
            case 'compound_daily':
                calcDescription = `Compound daily interest where <code>Interest = Principal × (1 + Rate / ${daysPerYear})<sup>${daysPerYear} × Time</sup> - Principal</code>`;
                break;
            case 'compound_monthly':
                calcDescription = 'Compound monthly interest where <code>Interest = Principal × (1 + Rate / 12)<sup>12 × Time</sup> - Principal</code>';
                break;
            case 'compound_quarterly':
                calcDescription = 'Compound quarterly interest where <code>Interest = Principal × (1 + Rate / 4)<sup>4 × Time</sup> - Principal</code>';
                break;
            default:
                calcDescription = 'Simple interest where <code>Interest = Principal × Rate × Time</code>';
        }

        // Determine repayment method description
        const loanType = r.loan_type || document.getElementById('loanType')?.value || '';
        const repaymentOption = r.repaymentOption || r.repayment_option || document.getElementById('repaymentOption')?.value || 'none';
        let repaymentDescription = '';
        switch (repaymentOption) {
            case 'none':
            case 'retained':
                repaymentDescription = 'Interest retained  total interest is deducted at the start and repaid with the principal at the end.';
                break;
            case 'service_only':
                repaymentDescription = 'Serviced interest  interest is paid periodically while principal is repaid at maturity.';
                break;
            case 'service_and_capital':
                repaymentDescription = 'Capital & interest  regular payments amortise the loan using <code>Payment = P × r / (1 - (1 + r)<sup>-n</sup>)</code>.';
                break;
            case 'capital_payment_only':
                repaymentDescription = 'Capital payments only  interest is retained upfront and scheduled capital payments reduce the balance.';
                break;
            case 'flexible_payment':
                repaymentDescription = 'Flexible payment  custom payments reduce the balance while any shortfall accrues interest.';
                break;
            default:
                repaymentDescription = 'Standard repayment schedule.';
        }

        // Net-to-gross formula description when user inputs net amount
        const amountInputType = r.amount_input_type || document.querySelector('input[name="amount_input_type"]:checked')?.value || 'gross';
        let netToGrossDescription = '';
        if (amountInputType === 'net') {
            switch (repaymentOption) {
                case 'service_only':
                    netToGrossDescription = 'Gross = (Net + Legal + Site) / (1 - Arrangement - (Rate / 12) - Title)';
                    break;
                case 'service_and_capital':
                case 'flexible_payment':
                    netToGrossDescription = 'Gross = (Net + Legal + Site) / (1 - Arrangement - Title)';
                    break;
                default:
                    // none and capital_payment_only
                    netToGrossDescription = 'Gross = (Net + Legal + Site) / (1 - Arrangement - Rate × Time - Title)';
            }
        }

        // Fee impact on net and gross amounts
        let feeImpactDescription = `Fees total ${totalFees} (arrangement ${arrangement}, legal ${legal}, site visit ${site}, title insurance ${title}).`;
        if (['service_only', 'service_and_capital', 'flexible_payment'].includes(repaymentOption)) {
            feeImpactDescription += ' Net = Gross - Fees. Interest is calculated on the gross amount.';
        } else {
            feeImpactDescription += ' Net = Gross - Fees - Interest. Interest is calculated on the gross amount.';
        }

        // Development loan goal seek description
        let goalSeekDescription = '';
        if (loanType === 'development') {
            goalSeekDescription = 'Uses Excel-style Goal Seek to find the gross amount where Net = Gross - Fees - Interest.';
        }

        // Calculate daily, monthly and yearly interest
        const totalInterestNum = parseFloat(r.totalInterest || 0);
        const loanTermDays = r.loanTermDays || r.loan_term_days || 0;
        const dailyInterestNum = loanTermDays > 0 ? totalInterestNum / loanTermDays : 0;
        const loanTermMonths = loanTerm || 0;
        const monthlyInterestNum = loanTermMonths > 0 ? totalInterestNum / loanTermMonths : dailyInterestNum * (daysPerYear / 12);
        const yearlyInterestNum = dailyInterestNum * daysPerYear;
        const dailyInterest = formatMoney(dailyInterestNum);
        const monthlyInterest = formatMoney(monthlyInterestNum);
        const yearlyInterest = formatMoney(yearlyInterestNum);

        modalBody.innerHTML = `
            <p><strong>Calculation Engine:</strong> The calculator uses ${calcDescription}.</p>
            <p><strong>Repayment Method:</strong> ${repaymentDescription}</p>
            ${amountInputType === 'net' ? `<p><strong>Net to Gross:</strong> ${netToGrossDescription}</p>` : ''}
            <p><strong>Fee Impact:</strong> ${feeImpactDescription}</p>
            ${loanType === 'development' ? `<p><strong>Goal Seek Logic:</strong> ${goalSeekDescription}</p>` : ''}
            <p><strong>Interest Rate:</strong> ${rateText} for ${loanTerm} months.</p>
            <p><strong>Interest Breakdown:</strong> Daily ${dailyInterest}, Monthly ${monthlyInterest}, Yearly ${yearlyInterest}.</p>
            <h6>Step by Step</h6>
            <ol>
                <li>Starting gross loan amount: ${gross}.</li>
                <li>Fees deducted  arrangement ${arrangement}, legal ${legal}, site visit ${site}, title insurance ${title}.</li>
                <li>Total interest charged: ${interest}.</li>
                <li>Net advance on day one: ${day1} with a total net advance of ${totalNet}.</li>
                <li>Loan to value begins at ${startLTV}% and ends at ${endLTV}%.</li>
            </ol>
            ${interestSavingsHtml}
            ${trancheHtml}
            ${scheduleHtml}
        `;
    }

    // Load existing results from session storage or page data
    loadExistingResults() {
        console.log('Checking for existing calculation results on page load');
        
        // Check if loan summary table has data (indicating a previous calculation)
        const loanSummaryBody = document.getElementById('loanSummaryBody');
        if (loanSummaryBody && loanSummaryBody.children.length > 0) {
            console.log('Found existing loan summary data, attempting to display charts');
            
            // Extract payment schedule data from the detailed table
            const scheduleTable = document.getElementById('detailedPaymentScheduleBody');
            
            if (scheduleTable && scheduleTable.children.length > 0) {
                // Extract payment schedule data from the table
                const schedule = [];
                for (let row of scheduleTable.children) {
                    const cells = row.children;
                    if (cells.length >= 8) {
                        schedule.push({
                            payment_date: cells[0].textContent.trim(),
                            opening_balance: cells[1].textContent.trim(),
                            tranche_release: cells[2].textContent.trim(),
                            interest_calculation: cells[3].textContent.trim(),
                            interest_amount: cells[4].textContent.trim(),
                            principal_payment: cells[5].textContent.trim(),
                            total_payment: cells[6].textContent.trim(),
                            closing_balance: cells[7].textContent.trim(),
                            balance_change: cells[8] ? cells[8].textContent.trim() : ''
                        });
                    }
                }
                
                if (schedule.length > 0) {
                    // Extract additional data from loan summary table
                    const grossAmountRow = Array.from(loanSummaryBody.children).find(row => 
                        row.children[0].textContent.includes('Gross Amount'));
                    const totalInterestRow = Array.from(loanSummaryBody.children).find(row => 
                        row.children[0].textContent.includes('Total Interest'));
                    const arrangementFeeRow = Array.from(loanSummaryBody.children).find(row => 
                        row.children[0].textContent.includes('Arrangement Fee'));
                    const netAdvanceRow = Array.from(loanSummaryBody.children).find(row => 
                        row.children[0].textContent.includes('Net Advance'));
                    
                    // Create a mock results object for chart generation
                    const mockResults = {
                        detailed_payment_schedule: schedule,
                        loan_type: 'bridge', // Default assumption
                        currencySymbol: '£', // Default to GBP
                        grossAmount: grossAmountRow ? parseFloat(grossAmountRow.children[1].textContent.replace(/[£,]/g, '')) : 0,
                        totalInterest: totalInterestRow ? parseFloat(totalInterestRow.children[1].textContent.replace(/[£,]/g, '')) : 0,
                        arrangementFee: arrangementFeeRow ? parseFloat(arrangementFeeRow.children[1].textContent.replace(/[£,]/g, '')) : 0,
                        netAdvance: netAdvanceRow ? parseFloat(netAdvanceRow.children[1].textContent.replace(/[£,]/g, '')) : 0
                    };
                    
                    console.log('Creating charts from existing payment schedule data with', schedule.length, 'entries');
                    this.generateCharts(mockResults);
                }
            }
        }
    }

    // Load existing results from session storage or page data
    loadExistingResults() {
        console.log('Checking for existing calculation results on page load');
        
        // Check if loan summary table has data (indicating a previous calculation)
        const loanSummaryBody = document.getElementById('loanSummaryBody');
        if (loanSummaryBody && loanSummaryBody.children.length > 0) {
            console.log('Found existing loan summary data, attempting to display charts');
            
            // Try to extract payment schedule data from the detailed payment schedule table
            const scheduleTable = document.getElementById('detailedPaymentScheduleBody');
            
            if (scheduleTable && scheduleTable.children.length > 0) {
                console.log('Found existing payment schedule with', scheduleTable.children.length, 'rows');
                
                // Extract payment schedule data from the table
                const schedule = [];
                for (let row of scheduleTable.children) {
                    const cells = row.children;
                    if (cells.length >= 8) {
                        schedule.push({
                            payment_date: cells[0].textContent.trim(),
                            opening_balance: cells[1].textContent.trim(),
                            tranche_release: cells[2].textContent.trim(),
                            interest_calculation: cells[3].textContent.trim(),
                            interest_amount: cells[4].textContent.trim(),
                            principal_payment: cells[5].textContent.trim(),
                            total_payment: cells[6].textContent.trim(),
                            closing_balance: cells[7].textContent.trim(),
                            balance_change: cells[8] ? cells[8].textContent.trim() : ''
                        });
                    }
                }
                
                if (schedule.length > 0) {
                    // Extract additional data from loan summary table
                    const grossAmountRow = Array.from(loanSummaryBody.children).find(row => 
                        row.children[0].textContent.includes('Gross Amount'));
                    const totalInterestRow = Array.from(loanSummaryBody.children).find(row => 
                        row.children[0].textContent.includes('Total Interest'));
                    const arrangementFeeRow = Array.from(loanSummaryBody.children).find(row => 
                        row.children[0].textContent.includes('Arrangement Fee'));
                    const netAdvanceRow = Array.from(loanSummaryBody.children).find(row => 
                        row.children[0].textContent.includes('Net Advance'));
                    
                    // Get loan type from page data or default to bridge
                    const loanTypeInput = document.getElementById('loanType');
                    const loanType = loanTypeInput ? loanTypeInput.value : 'bridge';
                    
                    // Get currency symbol from page or default to GBP
                    const currencyInput = document.getElementById('currency');
                    const currency = currencyInput ? currencyInput.value : 'GBP';
                    const currencySymbol = currency === 'EUR' ? '€' : '£';
                    
                    // Create a results object for chart generation
                    const mockResults = {
                        detailed_payment_schedule: schedule,
                        loan_type: loanType,
                        currency: currency,
                        currencySymbol: currencySymbol,
                        currency_symbol: currencySymbol,
                        grossAmount: grossAmountRow ? parseFloat(grossAmountRow.children[1].textContent.replace(/[£€,]/g, '')) : 0,
                        totalInterest: totalInterestRow ? parseFloat(totalInterestRow.children[1].textContent.replace(/[£€,]/g, '')) : 0,
                        arrangementFee: arrangementFeeRow ? parseFloat(arrangementFeeRow.children[1].textContent.replace(/[£€,]/g, '')) : 0,
                        netAdvance: netAdvanceRow ? parseFloat(netAdvanceRow.children[1].textContent.replace(/[£€,]/g, '')) : 0
                    };
                    
                    console.log('Creating charts from existing payment schedule data with', schedule.length, 'entries');
                    console.log('Mock results object:', mockResults);
                    this.currentResults = mockResults;
                    this.generateCharts(mockResults);
                } else {
                    console.log('No payment schedule data found in table');
                }
            } else {
                console.log('No payment schedule table found or table is empty');
            }
        } else {
            console.log('No existing loan summary data found');
        }
    }

    // Generate all charts based on loan type and results
    generateCharts(results) {
        if (this.chartGenerationInProgress) {
            console.log('Chart generation already in progress, skipping...');
            return;
        }

        try {
            this.chartGenerationInProgress = true;
            this.clearExistingCharts();

            setTimeout(() => {
                try {
                    if (!document.getElementById('loanBreakdownChart')) {
                        console.error('Loan breakdown chart canvas not found');
                        return;
                    }

                    this.createLoanBreakdownChart(results);

                    if (results.detailed_payment_schedule && results.detailed_payment_schedule.length > 0) {
                        this.createBalanceOverTimeChart(results);
                    }

                    if (results.loan_type === 'development' || results.loan_type === 'development2') {
                        this.createCompoundInterestChart(results);
                        this.createTrancheReleaseChart(results);
                    }

                    console.log('All charts generated successfully');
                } catch (delayedError) {
                    console.error('Error in delayed chart generation:', delayedError);
                } finally {
                    this.chartGenerationInProgress = false;
                }
            }, 50);
        } catch (error) {
            console.error('Error generating charts:', error);
            this.chartGenerationInProgress = false;
        }
    }

    setupModalResizeHandlers() {
        const mappings = [
            {modal: 'loanBreakdownModal', key: 'loanBreakdown'},
            {modal: 'balanceModal', key: 'balanceOverTime'},
            {modal: 'compoundInterestModal', key: 'compoundInterest'},
            {modal: 'trancheModal', key: 'trancheRelease'}
        ];
        mappings.forEach(({modal, key}) => {
            const modalEl = document.getElementById(modal);
            if (modalEl) {
                modalEl.addEventListener('shown.bs.modal', () => {
                    const chart = this.charts[key];
                    if (chart) {
                        chart.resize();
                    }
                });
            }
        });
    }

    // Create loan breakdown pie chart showing gross amount, fees, and net advance
    createLoanBreakdownChart(results) {
        const ctx = document.getElementById('loanBreakdownChart');
        if (!ctx) return;

        // Destroy existing chart if it exists
        if (this.charts.loanBreakdown) {
            try {
                this.charts.loanBreakdown.destroy();
            } catch (e) {
                console.log('Error destroying existing loan breakdown chart:', e);
            }
            this.charts.loanBreakdown = null;
        }
        
        // Also check for any existing Chart.js instance on this canvas
        const existingChart = Chart.getChart(ctx);
        if (existingChart) {
            try {
                existingChart.destroy();
            } catch (e) {
                console.log('Error destroying canvas chart:', e);
            }
        }

        const grossAmount = results.grossAmount || 0;
        const arrangementFee = results.arrangementFee || 0;
        const legalFees = results.legalCosts || results.legalFees || 0;
        const siteVisitFee = results.siteVisitFee || 0;
        const titleInsurance = results.titleInsurance || 0;
        const totalInterest = results.totalInterest || 0;
        const totalNetAdvance = results.totalNetAdvance || 0;

        const data = {
            labels: ['Total Net Advance', 'Arrangement Fee', 'Legal Costs', 'Site Visit Fee', 'Title Insurance', 'Total Interest'],
            datasets: [{
                data: [totalNetAdvance, arrangementFee, legalFees, siteVisitFee, titleInsurance, totalInterest],
                backgroundColor: this.getCurrentThemeColors(results.currency).gradient,
                borderWidth: 2,
                borderColor: '#fff'
            }]
        };

        let chartConfig = {
            type: 'doughnut', data: data, options: { maintainAspectRatio: false, layout: { padding: { right: 20, bottom: 20 } },   cutout: '60%', maintainAspectRatio: false, layout: { padding: { bottom: 36 } }, 
                responsive: true,
                maintainAspectRatio: false,
                plugins: {
                    legend: {
                        position: 'right', labels: { boxWidth: 10, padding: 8 },
                        labels: {
                            usePointStyle: true,
                            padding: 15,
                            font: {
                                size: 12
                            }
                        }
                    },
                    title: {
                        display: true,
                        text: 'Loan Amount Breakdown',
                        font: {
                            size: 16,
                            weight: 'bold'
                        }
                    },
                    tooltip: {
                        callbacks: {
                            label: function(context) {
                                const label = context.label || '';
                                const value = context.parsed || 0;
                                const total = context.dataset.data.reduce((a, b) => a + b, 0);
                                const percentage = ((value / total) * 100).toFixed(1);
                                const currency = results.currencySymbol || '£';
                                return `${label}: ${currency}${value.toLocaleString('en-GB')} (${percentage}%)`;
                            }
                        }
                    }
                }
            }
        };

        // Add enhanced data labels for better visibility
        if (typeof window.ChartDataLabelsEnhancer !== 'undefined') {
            chartConfig = window.ChartDataLabelsEnhancer.enhancePieChart(chartConfig, {
                currency: results.currencySymbol || '£',
                baseFontSize: 20 // Increased to 20 for much better visibility
            });
        }

        if (ctx && ctx.parentNode) { ctx.parentNode.style.height = '460px'; }
        if (ctx && ctx.canvas) { ctx.canvas.style.height = '420px'; ctx.canvas.style.display = 'block'; }
        this.charts.loanBreakdown = new Chart(ctx, chartConfig);
    }



    // Create charts specific to development loans
    createDevelopmentLoanCharts(results) {
        try {
            console.log('Creating development loan charts');
            
            const developmentChartsRow = document.getElementById('developmentChartsRow');
            const balanceChartRow = document.getElementById('balanceChartRow');
            
            if (developmentChartsRow) {
                developmentChartsRow.style.display = 'block';
                console.log('Development charts row displayed');
            } else {
                console.log('Development charts row not found');
            }
            
            if (balanceChartRow) {
                balanceChartRow.style.display = 'block';
                console.log('Balance chart row displayed for development loan');
            } else {
                console.log('Balance chart row not found for development loan');
            }
            
            // Create charts with error handling
            try {
                this.createMonthlyBreakdownChart(results);
            } catch (error) {
                console.error('Error creating monthly breakdown chart:', error);
            }
            
            try {
                this.createBalanceOverTimeChart(results);
            } catch (error) {
                console.error('Error creating balance over time chart:', error);
            }
            
            // Debug compound interest chart
            console.log('Creating compound interest chart with data:', {
                monthly_breakdown: results.monthly_breakdown,
                detailed_payment_schedule: results.detailed_payment_schedule ? results.detailed_payment_schedule.length + ' entries' : 'none'
            });
            
            try {
                this.createCompoundInterestChart(results);
            } catch (error) {
                console.error('Error creating compound interest chart:', error);
            }
            
            // Show tranche charts if tranche data is available
            if (results.tranche_release_schedule || (results.detailed_payment_schedule && 
                results.detailed_payment_schedule.some(entry => {
                    if (!entry.tranche_release) return false;
                    const trancheValue = typeof entry.tranche_release === 'number' ? 
                        entry.tranche_release : 
                        parseFloat(String(entry.tranche_release).replace(/[£€,]/g, '')) || 0;
                    return trancheValue > 0;
                }))) {
                
                const trancheChartsRow = document.getElementById('trancheChartsRow');
                if (trancheChartsRow) {
                    trancheChartsRow.style.display = 'block';
                    console.log('Creating tranche release chart with schedule entries:', 
                        results.detailed_payment_schedule ? results.detailed_payment_schedule.length : 'none');
                    
                    try {
                        this.createTrancheReleaseChart(results);
                    } catch (error) {
                        console.error('Error creating tranche release chart:', error);
                    }
                }
            }
        } catch (error) {
            console.error('Error in createDevelopmentLoanCharts:', error);
        }
    }

    // Create charts specific to bridge and term loans
    createBridgeTermLoanCharts(results) {
        try {
            console.log('Creating bridge/term loan charts');
            
            // Show balance chart row for bridge and term loans
            const balanceChartRow = document.getElementById('balanceChartRow');
            if (balanceChartRow) {
                balanceChartRow.style.display = 'block';
                console.log('Balance chart row displayed');
            }
            
            // Create charts with error handling
            try {
                this.createBalanceOverTimeChart(results);
            } catch (error) {
                console.error('Error creating balance over time chart for bridge/term loan:', error);
            }
            
        } catch (error) {
            console.error('Error in createBridgeTermLoanCharts:', error);
        }
    }

    // Create monthly payment breakdown chart
    createMonthlyBreakdownChart(results) {
        const ctx = document.getElementById('monthlyBreakdownChart');
        if (!ctx) return;

        const schedule = results.detailed_payment_schedule || [];
        if (schedule.length === 0) return;

        const labels = schedule.map(entry => {
            // Use actual payment dates from the schedule
            const dateStr = entry.payment_date || '';
            if (dateStr) {
                // Parse the date format (e.g., "22/07/2025") and format it nicely
                const parts = dateStr.split('/');
                if (parts.length === 3) {
                    const day = parts[0];
                    const month = parts[1];
                    const year = parts[2].slice(-2); // Last 2 digits of year
                    return `${day}/${month}/${year}`;
                }
            }
            return dateStr || `Month ${schedule.indexOf(entry) + 1}`;
        });
        const interestData = schedule.map(entry => {
            const interestRaw = entry.interest_amount || 0;
            if (typeof interestRaw === 'number') {
                return interestRaw;
            } else if (typeof interestRaw === 'string') {
                return parseFloat(interestRaw.replace(/[£€,]/g, '')) || 0;
            }
            return 0;
        });
        
        const principalData = schedule.map(entry => {
            const principalRaw = entry.principal_payment || 0;
            if (typeof principalRaw === 'number') {
                return principalRaw;
            } else if (typeof principalRaw === 'string') {
                return parseFloat(principalRaw.replace(/[£€,]/g, '')) || 0;
            }
            return 0;
        });

        const themeColors = this.getCurrentThemeColors(results.currency);
        
        const data = {
            labels: labels,
            datasets: [{
                label: 'Interest',
                data: interestData,
                backgroundColor: this.hexToRgba(themeColors.primary, 0.7),
                borderColor: themeColors.primary,
                borderWidth: 1,
                pointRadius: 4,
                pointHoverRadius: 6
            }, {
                label: 'Principal',
                data: principalData,
                backgroundColor: this.hexToRgba(themeColors.secondary, 0.7),
                borderColor: themeColors.secondary,
                borderWidth: 1,
                pointRadius: 4,
                pointHoverRadius: 6
            }]
        };

        let chartConfig = {
            type: 'bar',
            data: data,
            options: {
                responsive: true,
                maintainAspectRatio: false,
                scales: {
                    x: {
                        stacked: true,
                        title: {
                            display: true,
                            text: 'Payment Period'
                        }
                    },
                    y: {
                        stacked: true,
                        title: {
                            display: true,
                            text: `Amount (${results.currencySymbol || results.currency_symbol || '£'})`
                        },
                        beginAtZero: true
                    }
                },
                plugins: {
                    title: {
                        display: true,
                        text: 'Monthly Interest vs Principal Payments',
                        font: {
                            size: 14,
                            weight: 'bold'
                        }
                    },
                    tooltip: {
                        mode: 'index',
                        intersect: false,
                        callbacks: {
                            label: function(context) {
                                const currency = results.currencySymbol || results.currency_symbol || '£';
                                return `${context.dataset.label}: ${currency}${context.parsed.y.toLocaleString('en-GB')}`;
                            }
                        }
                    }
                }
            }
        };

        // Add data labels if ChartEnhancer is available
        if (typeof window.ChartEnhancer !== 'undefined') {
            chartConfig = window.ChartEnhancer.enhanceBarChart(chartConfig, results);
        }

        this.charts.monthlyBreakdown = new Chart(ctx, chartConfig);
    }

    // Create remaining balance over time chart
    createBalanceOverTimeChart(results) {
        const ctx = document.getElementById('balanceOverTimeChart');
        if (!ctx) {
            console.log('Balance Over Time chart canvas not found');
            return false;
        }

        // Destroy existing chart if it exists before creating new one
        if (this.charts.balanceOverTime) {
            try {
                this.charts.balanceOverTime.destroy();
            } catch (e) {
                console.log('Error destroying existing balance chart:', e);
            }
            this.charts.balanceOverTime = null;
        }
        
        // Also check for any existing Chart.js instance on this canvas
        const existingChart = Chart.getChart(ctx);
        if (existingChart) {
            try {
                existingChart.destroy();
            } catch (e) {
                console.log('Error destroying canvas chart:', e);
            }
        }
        
        // Ensure parent container is visible
        const balanceChartRow = document.getElementById('balanceChartRow');
        if (balanceChartRow) {
            balanceChartRow.style.display = 'block';
        }

        const schedule = results.detailed_payment_schedule || [];
        console.log('Balance Over Time chart - schedule length:', schedule.length);
        if (schedule.length === 0) {
            console.log('Balance Over Time chart - no schedule data available');
            return;
        }

        const labels = schedule.map(entry => {
            // Use actual payment dates from the schedule
            const dateStr = entry.payment_date || '';
            if (dateStr) {
                // Parse the date format (e.g., "22/07/2025") and format it nicely
                const parts = dateStr.split('/');
                if (parts.length === 3) {
                    const day = parts[0];
                    const month = parts[1];
                    const year = parts[2].slice(-2); // Last 2 digits of year
                    return `${day}/${month}/${year}`;
                }
            }
            return dateStr || `Month ${schedule.indexOf(entry) + 1}`;
        });
        const balanceData = schedule.map(entry => {
            const balanceRaw = entry.closing_balance || 0;
            if (typeof balanceRaw === 'number') {
                return balanceRaw;
            } else if (typeof balanceRaw === 'string') {
                return parseFloat(balanceRaw.replace(/[£€,]/g, '')) || 0;
            }
            return 0;
        });

        const data = {
            labels: labels,
            datasets: [{
                label: 'Remaining Balance',
                data: balanceData,
                borderColor: 'rgba(184, 134, 11, 1)', // Novellus gold
                backgroundColor: 'rgba(184, 134, 11, 0.1)',
                borderWidth: 2,
                fill: true,
                tension: 0.1,
                pointRadius: 3,
                pointHoverRadius: 6,
                pointBackgroundColor: 'rgba(184, 134, 11, 1)',
                pointBorderColor: '#fff',
                pointBorderWidth: 2
            }]
        };

        console.log('Creating Balance Over Time chart with', balanceData.length, 'data points');
        
        // Ensure canvas is ready and visible before creating chart
        const createChart = () => {
            try {
                // Force canvas visibility
                ctx.style.display = 'block';
                ctx.parentElement.style.display = 'block';
                
                let chartConfig = {
                    type: 'line',
                    data: data,
                    options: {
                        responsive: true,
                        maintainAspectRatio: false,
                        animation: {
                            duration: 0 // Disable animation for faster rendering
                        },
                        scales: {
                            x: {
                                title: {
                                    display: true,
                                    text: 'Payment Period'
                                }
                            },
                            y: {
                                title: {
                                    display: true,
                                    text: `Balance (${results.currencySymbol || results.currency_symbol || '£'})`
                                },
                                beginAtZero: true
                            }
                        },
                        plugins: {
                            title: {
                                display: true,
                                text: 'Loan Balance Over Time',
                                font: {
                                    size: 14,
                                    weight: 'bold'
                                }
                            },
                            tooltip: {
                                callbacks: {
                                    label: function(context) {
                                        const currency = results.currencySymbol || results.currency_symbol || '£';
                                        return `${context.dataset.label}: ${currency}${context.parsed.y.toLocaleString('en-GB')}`;
                                    }
                                }
                            }
                        }
                    }
                };

                // Add data labels if ChartEnhancer is available
                if (typeof window.ChartEnhancer !== 'undefined') {
                    chartConfig = window.ChartEnhancer.enhanceLineChart(chartConfig, results);
                }

                this.charts.balanceOverTime = new Chart(ctx, chartConfig);
                console.log('Balance Over Time chart created successfully');
                return true;
            } catch (error) {
                console.error('Error creating Balance Over Time chart:', error);
                return false;
            }
        };
        
        // Try creating chart immediately
        if (!createChart()) {
            // If immediate creation fails, retry with delay
            setTimeout(() => {
                console.log('Retrying Balance Over Time chart creation');
                createChart();
            }, 100);
        }
    }

    // Create compound interest breakdown chart for development loans
    createCompoundInterestChart(results) {
        const ctx = document.getElementById('compoundInterestChart');
        if (!ctx) {
            console.error('Compound interest chart canvas not found');
            return;
        }

        // Use detailed_payment_schedule if monthly_breakdown is not available (Development 2)
        const monthlyBreakdown = results.monthly_breakdown || results.detailed_payment_schedule || [];
        console.log('Compound interest chart data source:', {
            monthly_breakdown_length: results.monthly_breakdown ? results.monthly_breakdown.length : 0,
            detailed_schedule_length: results.detailed_payment_schedule ? results.detailed_payment_schedule.length : 0,
            using_data_length: monthlyBreakdown.length
        });
        
        if (monthlyBreakdown.length === 0) {
            console.warn('No data available for compound interest chart');
            return;
        }

        const labels = monthlyBreakdown.map(entry => {
            // Use actual dates if available
            const dateStr = entry.date || entry.payment_date || entry.month || 'N/A';
            if (dateStr && dateStr.includes('-')) {
                // Parse ISO date format and convert to DD/MM/YY
                const date = new Date(dateStr);
                if (!isNaN(date.getTime())) {
                    const day = date.getDate().toString().padStart(2, '0');
                    const month = (date.getMonth() + 1).toString().padStart(2, '0');
                    const year = date.getFullYear().toString().slice(-2);
                    return `${day}/${month}/${year}`;
                }
            }
            return dateStr;
        });
        
        const interestData = monthlyBreakdown.map(entry => {
            // Handle both monthly_breakdown format and detailed_payment_schedule format
            const interest = entry.interest || entry.interest_amount || 0;
            if (typeof interest === 'number') {
                return interest;
            } else if (typeof interest === 'string') {
                return parseFloat(interest.replace(/[£€,]/g, '')) || 0;
            }
            return 0;
        });
        
        const principalData = monthlyBreakdown.map(entry => {
            // Handle both formats
            const principal = entry.principal || entry.principal_payment || entry.tranche_release || 0;
            if (typeof principal === 'number') {
                return principal;
            } else if (typeof principal === 'string') {
                return parseFloat(principal.replace(/[£€,]/g, '')) || 0;
            }
            return 0;
        });

        const data = {
            labels: labels,
            datasets: [{
                label: 'Monthly Interest',
                data: interestData,
                backgroundColor: 'rgba(30, 43, 58, 0.7)', // Novellus navy
                borderColor: 'rgba(30, 43, 58, 1)',
                borderWidth: 1,
                pointRadius: 4,
                pointHoverRadius: 6
            }, {
                label: 'Principal Amount',
                data: principalData,
                backgroundColor: 'rgba(184, 134, 11, 0.7)', // Novellus gold
                borderColor: 'rgba(184, 134, 11, 1)',
                borderWidth: 1,
                pointRadius: 4,
                pointHoverRadius: 6
            }]
        };

        this.charts.compoundInterest = new Chart(ctx, {
            type: 'bar',
            data: data,
            options: {
                responsive: true,
                scales: {
                    x: {
                        title: {
                            display: true,
                            text: 'Month'
                        }
                    },
                    y: {
                        title: {
                            display: true,
                            text: `Amount (${results.currencySymbol || results.currency_symbol || '£'})`
                        },
                        beginAtZero: true
                    }
                },
                plugins: {
                    title: {
                        display: true,
                        text: 'Monthly Compound Interest Breakdown',
                        font: {
                            size: 14,
                            weight: 'bold'
                        }
                    },
                    tooltip: {
                        callbacks: {
                            label: function(context) {
                                const currency = results.currencySymbol || results.currency_symbol || '£';
                                return `${context.dataset.label}: ${currency}${context.parsed.y.toLocaleString('en-GB')}`;
                            }
                        }
                    }
                }
            }
        });
    }

    // Create tranche release schedule chart
    createTrancheReleaseChart(results) {
        const ctx = document.getElementById('trancheReleaseChart');
        if (!ctx) return;

        const schedule = results.detailed_payment_schedule || [];
        const trancheData = schedule.filter(entry => {
            const trancheValue = entry.tranche_release || 0;
            if (typeof trancheValue === 'number') {
                return trancheValue > 0;
            } else if (typeof trancheValue === 'string') {
                return parseFloat(trancheValue.replace(/[£€,]/g, '')) > 0;
            }
            return false;
        });

        if (trancheData.length === 0) return;

        const labels = trancheData.map(entry => {
            const dateStr = entry.payment_date || 'N/A';
            if (dateStr && dateStr.includes('-')) {
                // Parse ISO date format and convert to DD/MM/YY
                const date = new Date(dateStr);
                if (!isNaN(date.getTime())) {
                    const day = date.getDate().toString().padStart(2, '0');
                    const month = (date.getMonth() + 1).toString().padStart(2, '0');
                    const year = date.getFullYear().toString().slice(-2);
                    return `${day}/${month}/${year}`;
                }
            }
            return dateStr;
        });
        
        const amounts = trancheData.map(entry => {
            const trancheValue = entry.tranche_release || 0;
            if (typeof trancheValue === 'number') {
                return trancheValue;
            } else if (typeof trancheValue === 'string') {
                return parseFloat(trancheValue.replace(/[£€,]/g, '')) || 0;
            }
            return 0;
        });

        const data = {
            labels: labels,
            datasets: [{
                label: 'Tranche Release Amount',
                data: amounts,
                backgroundColor: 'rgba(184, 134, 11, 0.7)', // Novellus gold
                borderColor: 'rgba(184, 134, 11, 1)',
                borderWidth: 2,
                pointRadius: 4,
                pointHoverRadius: 6
            }]
        };

        this.charts.trancheRelease = new Chart(ctx, {
            type: 'bar',
            data: data,
            options: {
                responsive: true,
                scales: {
                    x: {
                        title: {
                            display: true,
                            text: 'Release Date'
                        }
                    },
                    y: {
                        title: {
                            display: true,
                            text: `Amount (${results.currencySymbol || '£'})`
                        },
                        beginAtZero: true
                    }
                },
                plugins: {
                    title: {
                        display: true,
                        text: 'Tranche Release Schedule',
                        font: {
                            size: 14,
                            weight: 'bold'
                        }
                    },
                    tooltip: {
                        callbacks: {
                            label: function(context) {
                                const currency = results.currencySymbol || '£';
                                return `${context.dataset.label}: ${currency}${context.parsed.y.toLocaleString('en-GB')}`;
                            }
                        }
                    }
                }
            }
        });
    }

    // Update percentage displays with actual user input values
    updatePercentageDisplays() {
        console.log('Updating percentage displays...');
        
        // Update arrangement fee percentage
        const arrangementFeePercentageEl = document.getElementById('arrangementFeePercentageDisplay');
        const arrangementFeeInput = document.getElementById('arrangementFeeRate');
        console.log('Arrangement fee elements found:', !!arrangementFeePercentageEl, !!arrangementFeeInput);
        if (arrangementFeePercentageEl && arrangementFeeInput) {
            const parsedRate = parseFloat(arrangementFeeInput.value);
<<<<<<< HEAD
            const arrangementFeeRate = isNaN(parsedRate) ? 0 : parsedRate;
            if (isNaN(parsedRate)) arrangementFeeInput.value = '0';
=======
            const arrangementFeeRate = isNaN(parsedRate) ? 2.0 : parsedRate;
>>>>>>> 02abf56e
            const newText = arrangementFeeRate.toFixed(2) + '%';
            arrangementFeePercentageEl.textContent = newText;
            console.log('Updated arrangement fee percentage from', arrangementFeePercentageEl.textContent, 'to:', newText);
        } else {
            console.error('Arrangement fee percentage elements not found');
        }
        
        // Update title insurance percentage  
        const titleInsurancePercentageEl = document.getElementById('titleInsurancePercentageDisplay');
        const titleInsuranceInput = document.getElementById('titleInsuranceRate');
        console.log('Title insurance elements found:', !!titleInsurancePercentageEl, !!titleInsuranceInput);
        if (titleInsurancePercentageEl && titleInsuranceInput) {
            const parsedRate = parseFloat(titleInsuranceInput.value);
<<<<<<< HEAD
            const titleInsuranceRate = isNaN(parsedRate) ? 0 : parsedRate;
            if (isNaN(parsedRate)) titleInsuranceInput.value = '0';
=======
            const titleInsuranceRate = isNaN(parsedRate) ? 0.01 : parsedRate;
>>>>>>> 02abf56e
            // Fix rounding issue by using proper decimal precision
            const newText = titleInsuranceRate.toFixed(3) + '%';
            titleInsurancePercentageEl.textContent = newText;
            console.log('Updated title insurance percentage to:', newText, 'from input value:', titleInsuranceInput.value);
        } else {
            console.error('Title insurance percentage elements not found');
        }
        
        // Update interest rate percentage
        const interestRatePercentageEl = document.getElementById('interestRatePercentageDisplay');
        console.log('Interest rate element found:', !!interestRatePercentageEl);
        if (interestRatePercentageEl) {
            const rateInputType = document.querySelector('input[name="rate_input_type"]:checked')?.value || 'annual';
            let interestRate = 0;

            if (rateInputType === 'annual') {
                const annualRateInput = document.getElementById('annualRateValue');
                const parsedAnnual = parseFloat(annualRateInput?.value);
<<<<<<< HEAD
                interestRate = isNaN(parsedAnnual) ? 0 : parsedAnnual;
                if (isNaN(parsedAnnual) && annualRateInput) annualRateInput.value = '0';
=======
                interestRate = isNaN(parsedAnnual) ? 12.0 : parsedAnnual;
>>>>>>> 02abf56e
                console.log('Reading annual rate from input:', annualRateInput?.value, 'parsed as:', interestRate);
            } else {
                const monthlyRateInput = document.getElementById('monthlyRateValue');
                const parsedMonthly = parseFloat(monthlyRateInput?.value);
<<<<<<< HEAD
                const monthlyRate = isNaN(parsedMonthly) ? 0 : parsedMonthly;
                if (isNaN(parsedMonthly) && monthlyRateInput) monthlyRateInput.value = '0';
=======
                const monthlyRate = isNaN(parsedMonthly) ? 1.0 : parsedMonthly;
>>>>>>> 02abf56e
                interestRate = monthlyRate * 12; // Convert monthly to annual for display
                console.log('Reading monthly rate from input:', monthlyRateInput?.value, 'annual equivalent:', interestRate);
            }

            const newText = interestRate.toFixed(2) + '%';
            interestRatePercentageEl.textContent = newText;
            console.log('Updated interest rate percentage to:', newText);
        } else {
            console.error('Interest rate percentage element not found');
        }
        
        console.log('Percentage displays update completed');
    }

    // Helper method to get current theme colors based on currency
    getCurrentThemeColors(currency) {
        const currentCurrency = currency || document.getElementById('currency')?.value || 'GBP';
        
        if (currentCurrency === 'EUR') {
            // Teal palette for EUR
            return {
                primary: '#42B89A',
                secondary: '#20B2AA',
                tertiary: '#5CC9B0',
                quaternary: '#76DAC6',
                quinary: '#B8F0E5',
                success: '#359677',
                warning: '#00CED1',
                gradient: ['#42B89A', '#20B2AA', '#5CC9B0', '#76DAC6', '#B8F0E5', '#359677']
            };
        } else {
            // Gold palette for GBP (default)
            return {
                primary: '#B8860B',
                secondary: '#DAA520',
                tertiary: '#CDA44C',
                quaternary: '#E6C547',
                quinary: '#F2E185',
                success: '#8B6914',
                warning: '#FFD700',
                gradient: ['#B8860B', '#DAA520', '#CDA44C', '#E6C547', '#F2E185', '#8B6914']
            };
        }
    }

    // Helper method to darken a color
    darkenColor(color, percent) {
        const num = parseInt(color.replace("#", ""), 16);
        const amt = Math.round(2.55 * percent);
        const R = (num >> 16) - amt;
        const G = (num >> 8 & 0x00FF) - amt;
        const B = (num & 0x0000FF) - amt;
        return "#" + (0x1000000 + (R < 255 ? R < 1 ? 0 : R : 255) * 0x10000 +
            (G < 255 ? G < 1 ? 0 : G : 255) * 0x100 +
            (B < 255 ? B < 1 ? 0 : B : 255)).toString(16).slice(1);
    }

    // Helper method to convert hex color to rgba
    hexToRgba(hex, alpha) {
        const r = parseInt(hex.slice(1, 3), 16);
        const g = parseInt(hex.slice(3, 5), 16);
        const b = parseInt(hex.slice(5, 7), 16);
        return `rgba(${r}, ${g}, ${b}, ${alpha})`;
    }
}

// Fullscreen toggle functionality
function toggleFullscreen(containerId) {
    const container = document.getElementById(containerId);
    if (!container) return;
    
    if (container.classList.contains('fullscreen')) {
        // Exit fullscreen
        container.classList.remove('fullscreen');
        document.body.classList.remove('no-scroll');
        
        // Update button text
        const button = container.querySelector('.expand-btn');
        if (button) {
            button.innerHTML = '<i class="fas fa-expand me-1"></i>View Full Chart';
        }
        
        // Resize chart
        const canvas = container.querySelector('canvas');
        if (canvas && window.loanCalculator && window.loanCalculator.charts) {
            const chart = Object.values(window.loanCalculator.charts).find(c => 
                c.canvas.id === canvas.id
            );
            if (chart) {
                setTimeout(() => chart.resize(), 100);
            }
        }
    } else {
        // Enter fullscreen
        container.classList.add('fullscreen');
        document.body.classList.add('no-scroll');
        
        // Update button text
        const button = container.querySelector('.expand-btn');
        if (button) {
            button.innerHTML = '<i class="fas fa-compress me-1"></i>Exit Fullscreen';
        }
        
        // Resize chart and update data points
        const canvas = container.querySelector('canvas');
        if (canvas && window.loanCalculator && window.loanCalculator.charts) {
            const chart = Object.values(window.loanCalculator.charts).find(c => 
                c.canvas.id === canvas.id
            );
            if (chart) {
                // Enhanced data points for fullscreen view
                if (chart.data.datasets) {
                    chart.data.datasets.forEach(dataset => {
                        if (dataset.pointRadius !== undefined) {
                            dataset.pointRadius = 6;
                            dataset.pointHoverRadius = 8;
                        }
                    });
                    chart.update('none');
                }
                setTimeout(() => chart.resize(), 100);
            }
        }
    }
}

// Close fullscreen on escape key
document.addEventListener('keydown', function(e) {
    if (e.key === 'Escape') {
        const fullscreenChart = document.querySelector('.chart-container.fullscreen');
        if (fullscreenChart) {
            toggleFullscreen(fullscreenChart.id);
        }
    }
});

// Auto-update functionality for charts
function addAutoUpdateListeners() {
    const watchedInputs = [
        'grossAmount', 'netAmount', 'interestRate', 'loanTerm', 'propertyValue',
        'arrangementFeeRate', 'legalCosts', 'siteVisitFee', 'titleInsurance',
        'startDate', 'endDate', 'capitalRepayment', 'flexiblePayment'
    ];
    
    watchedInputs.forEach(inputId => {
        const input = document.getElementById(inputId);
        if (input) {
            input.addEventListener('input', debounce(() => {
                autoUpdateCharts();
            }, 800));
        }
    });
    
    // Watch dropdown changes immediately
    const watchedSelects = ['loanType', 'repaymentOption', 'paymentTiming', 'paymentFrequency', 'loanTerm'];
    watchedSelects.forEach(selectId => {
        const select = document.getElementById(selectId);
        if (select) {
            select.addEventListener('change', () => {
                setTimeout(() => autoUpdateCharts(), 300);
            });
        }
    });
    
    // Watch currency changes
    const currencyRadios = document.querySelectorAll('input[name="currency"]');
    currencyRadios.forEach(radio => {
        radio.addEventListener('change', () => {
            setTimeout(() => autoUpdateCharts(), 200);
        });
    });
}

function addAutoUpdateListeners() {
    // Only add listeners if the calculator is initialized
    if (!window.loanCalculator) {
        console.warn('Loan calculator not initialized, skipping auto-update listeners');
        return;
    }
    
    // Get form inputs for auto-update
    const inputSelectors = [
        '#grossAmount', '#netAmount', '#annual_rate', '#monthly_rate', '#property_value',
        '#arrangement_fee_percentage', '#legal_fees', '#site_visit_fee', '#title_insurance_rate',
        '#loan_term', '#start_date', '#end_date', '#day1_advance', 
        '#capital_repayment', '#flexible_payment'
    ];
    
    // Add debounced change listeners to inputs
    inputSelectors.forEach(selector => {
        const element = document.querySelector(selector);
        if (element) {
            const debouncedUpdate = debounce(() => {
                if (window.loanCalculator && window.loanCalculator.currentResults) {
                    setTimeout(() => autoUpdateCharts(), 300);
                }
            }, 500);
            
            element.addEventListener('input', debouncedUpdate);
            element.addEventListener('change', debouncedUpdate);
        }
    });
    
    // Watch dropdown changes immediately
    const watchedSelects = ['loanType', 'repaymentOption', 'paymentTiming', 'paymentFrequency', 'loanTerm'];
    watchedSelects.forEach(selectId => {
        const select = document.getElementById(selectId);
        if (select) {
            select.addEventListener('change', () => {
                setTimeout(() => autoUpdateCharts(), 300);
            });
        }
    });
    
    // Watch currency changes
    const currencyRadios = document.querySelectorAll('input[name="currency"]');
    currencyRadios.forEach(radio => {
        radio.addEventListener('change', () => {
            setTimeout(() => autoUpdateCharts(), 200);
        });
    });
}

// Debounce function to prevent too many rapid updates
function debounce(func, wait) {
    let timeout;
    return function executedFunction(...args) {
        const later = () => {
            clearTimeout(timeout);
            func(...args);
        };
        clearTimeout(timeout);
        timeout = setTimeout(later, wait);
    };
}

// Auto-update charts when form data changes
function autoUpdateCharts() {
    const loanSummaryTable = document.querySelector('#loanSummaryTable tbody');
    if (!loanSummaryTable || loanSummaryTable.children.length === 0) {
        return; // No existing results to update
    }
    
    // Only auto-update if user isn't actively typing
    const activeElement = document.activeElement;
    if (activeElement && (activeElement.tagName === 'INPUT' || activeElement.tagName === 'SELECT')) {
        return;
    }
    
    // Destroy existing charts to prevent conflicts
    if (window.loanCalculator && window.loanCalculator.charts) {
        Object.values(window.loanCalculator.charts).forEach(chart => {
            if (chart && typeof chart.destroy === 'function') {
                chart.destroy();
            }
        });
        window.loanCalculator.charts = {};
    }
    
    // Trigger calculation which will update charts
    if (window.loanCalculator) {
        console.log('Auto-updating charts based on form changes');
        window.loanCalculator.calculateLoan();
    }
}

// Calculator initialization is handled by the calculator.html template
// Auto-update listeners are added after calculator initialization

// === Prevent blur formatting for autoTotalAmount ===
document.getElementById('autoTotalAmount')?.addEventListener('blur', function(e) {
    e.stopImmediatePropagation(); // Block other blur handlers
}, true); // capture phase to intercept early

// === LTV Targeting Simulation Helpers ===
LoanCalculator.prototype.initializeLTVTargetControls = function() {
    const checkbox = document.getElementById('ltvTargetCheckbox');
    const inputsSection = document.getElementById('ltvTargetInputs');
    if (!checkbox) return;

    checkbox.addEventListener('change', () => {
        if (inputsSection) inputsSection.style.display = checkbox.checked ? 'block' : 'none';
        if (checkbox.checked) {
            this.calculateLTVSimulation(this.currentResults || {});
        }
    });

    document.getElementById('targetLTVExit')?.addEventListener('input', () => {
        this.calculateLTVSimulation(this.currentResults || {});
    });

    const list = document.getElementById('progressiveLTVList');
    document.getElementById('addLTVTarget')?.addEventListener('click', () => {
        if (!list) return;
        const row = document.createElement('div');
        row.className = 'row g-2 align-items-center ltv-progressive-row mb-2';
        row.innerHTML = `
            <div class="col-5"><input type="number" class="form-control ltv-month" min="1" placeholder="Month"></div>
            <div class="col-5">
                <div class="input-group">
                    <input type="number" class="form-control ltv-percent" min="0" max="100" step="0.01" placeholder="LTV %">
                    <span class="input-group-text">%</span>
                </div>
            </div>
            <div class="col-2"><button type="button" class="btn btn-outline-danger btn-sm remove-ltv-target">&times;</button></div>`;
        list.appendChild(row);
    });

    list?.addEventListener('input', () => {
        this.calculateLTVSimulation(this.currentResults || {});
    });

    list?.addEventListener('click', (e) => {
        if (e.target.classList.contains('remove-ltv-target')) {
            e.target.closest('.ltv-progressive-row')?.remove();
            this.calculateLTVSimulation(this.currentResults || {});
        }
    });
};

LoanCalculator.prototype.calculateLTVSimulation = function(results) {
    const checkbox = document.getElementById('ltvTargetCheckbox');
    if (!checkbox || !checkbox.checked) return;

    const propertyValue = parseFloat(results.propertyValue || document.getElementById('propertyValue')?.value || 0);
    const grossAmount = parseFloat(results.grossAmount || document.getElementById('grossAmountFixed')?.value || 0);
    const loanTerm = parseInt(results.loanTerm || document.getElementById('loanTerm')?.value || 0);
    if (!propertyValue || !grossAmount || !loanTerm) return;

    let targets = [];
    const exitVal = parseFloat(document.getElementById('targetLTVExit')?.value);
    if (!isNaN(exitVal)) {
        targets.push({month: loanTerm, ltv: exitVal});
    }

    document.querySelectorAll('.ltv-progressive-row').forEach(row => {
        const month = parseInt(row.querySelector('.ltv-month').value);
        const ltv = parseFloat(row.querySelector('.ltv-percent').value);
        if (!isNaN(month) && !isNaN(ltv) && month > 0 && month <= loanTerm) {
            targets.push({month, ltv});
        }
    });

    if (targets.length === 0) return;

    targets.sort((a,b) => a.month - b.month);
    if (!targets.some(t => t.month === loanTerm) && !isNaN(exitVal)) {
        targets.push({month: loanTerm, ltv: exitVal});
    }

    let prevMonth = 0;
    let balance = grossAmount;
    let totalCapital = 0;
    const schedule = [];

    const repaymentOption = document.getElementById('repaymentOption')?.value;

    targets.forEach(t => {
        const targetBalance = propertyValue * (t.ltv / 100);
        let months = t.month - prevMonth;

        // Capital payment only loans retain full interest on day 1 and
        // settle the remaining principal in the final period.  This means
        // regular capital repayments occur in the months between those two
        // events.  Reduce the month count accordingly so the calculated
        // monthly capital brings the balance to the desired target.
        if (repaymentOption === 'capital_payment_only') {
            if (prevMonth === 0) months -= 1;       // skip day‑1 retained interest
            if (t.month === loanTerm) months -= 1;  // exclude final balloon repayment
        }

        const capitalNeeded = Math.max(0, balance - targetBalance);
        const monthlyCapital = months > 0 ? capitalNeeded / months : 0;
        schedule.push({start: prevMonth + 1, end: t.month, monthly: monthlyCapital});
        totalCapital += capitalNeeded;
        balance = targetBalance;
        prevMonth = t.month;
    });

    const currencyCode = results.currency || document.getElementById('currency')?.value || 'GBP';
    const totalEl = document.getElementById('ltvTotalCapital');
    if (totalEl) {
        totalEl.textContent = Novellus.utils.formatCurrency(totalCapital, currencyCode);
    }

    const scheduleContainer = document.getElementById('ltvCapitalSchedule');
    if (scheduleContainer) {
        scheduleContainer.innerHTML = '';
        schedule.forEach(seg => {
            const p = document.createElement('p');
            p.textContent = `Months ${seg.start}-${seg.end}: ${Novellus.utils.formatCurrency(seg.monthly, currencyCode)} per month`;
            scheduleContainer.appendChild(p);
        });
    }

    // Auto-populate repayment field when a single LTV target is provided
    const amount = schedule[0]?.monthly || 0;
    if (schedule.length === 1) {
        if (repaymentOption === 'flexible_payment') {
            const flexInput = document.getElementById('flexiblePayment');
            if (flexInput) {
                flexInput.value = amount.toFixed(4);
                // Trigger input event so calculation updates immediately
                flexInput.dispatchEvent(new Event('input', { bubbles: true }));
            }
        } else {
            const capitalInput = document.getElementById('capitalRepayment');
            if (capitalInput) {
                capitalInput.value = amount.toFixed(4);
                // Trigger input event so calculation updates immediately
                capitalInput.dispatchEvent(new Event('input', { bubbles: true }));
            }
        }
    }
};<|MERGE_RESOLUTION|>--- conflicted
+++ resolved
@@ -3067,12 +3067,7 @@
         console.log('Arrangement fee elements found:', !!arrangementFeePercentageEl, !!arrangementFeeInput);
         if (arrangementFeePercentageEl && arrangementFeeInput) {
             const parsedRate = parseFloat(arrangementFeeInput.value);
-<<<<<<< HEAD
-            const arrangementFeeRate = isNaN(parsedRate) ? 0 : parsedRate;
-            if (isNaN(parsedRate)) arrangementFeeInput.value = '0';
-=======
-            const arrangementFeeRate = isNaN(parsedRate) ? 2.0 : parsedRate;
->>>>>>> 02abf56e
+
             const newText = arrangementFeeRate.toFixed(2) + '%';
             arrangementFeePercentageEl.textContent = newText;
             console.log('Updated arrangement fee percentage from', arrangementFeePercentageEl.textContent, 'to:', newText);
@@ -3086,12 +3081,7 @@
         console.log('Title insurance elements found:', !!titleInsurancePercentageEl, !!titleInsuranceInput);
         if (titleInsurancePercentageEl && titleInsuranceInput) {
             const parsedRate = parseFloat(titleInsuranceInput.value);
-<<<<<<< HEAD
-            const titleInsuranceRate = isNaN(parsedRate) ? 0 : parsedRate;
-            if (isNaN(parsedRate)) titleInsuranceInput.value = '0';
-=======
-            const titleInsuranceRate = isNaN(parsedRate) ? 0.01 : parsedRate;
->>>>>>> 02abf56e
+
             // Fix rounding issue by using proper decimal precision
             const newText = titleInsuranceRate.toFixed(3) + '%';
             titleInsurancePercentageEl.textContent = newText;
@@ -3110,22 +3100,12 @@
             if (rateInputType === 'annual') {
                 const annualRateInput = document.getElementById('annualRateValue');
                 const parsedAnnual = parseFloat(annualRateInput?.value);
-<<<<<<< HEAD
-                interestRate = isNaN(parsedAnnual) ? 0 : parsedAnnual;
-                if (isNaN(parsedAnnual) && annualRateInput) annualRateInput.value = '0';
-=======
-                interestRate = isNaN(parsedAnnual) ? 12.0 : parsedAnnual;
->>>>>>> 02abf56e
+
                 console.log('Reading annual rate from input:', annualRateInput?.value, 'parsed as:', interestRate);
             } else {
                 const monthlyRateInput = document.getElementById('monthlyRateValue');
                 const parsedMonthly = parseFloat(monthlyRateInput?.value);
-<<<<<<< HEAD
-                const monthlyRate = isNaN(parsedMonthly) ? 0 : parsedMonthly;
-                if (isNaN(parsedMonthly) && monthlyRateInput) monthlyRateInput.value = '0';
-=======
-                const monthlyRate = isNaN(parsedMonthly) ? 1.0 : parsedMonthly;
->>>>>>> 02abf56e
+
                 interestRate = monthlyRate * 12; // Convert monthly to annual for display
                 console.log('Reading monthly rate from input:', monthlyRateInput?.value, 'annual equivalent:', interestRate);
             }
